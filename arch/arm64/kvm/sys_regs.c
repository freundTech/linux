--- conflicted
+++ resolved
@@ -1145,11 +1145,8 @@
 		if (!vcpu_has_ptrauth(vcpu))
 			val &= ~(ARM64_FEATURE_MASK(ID_AA64ISAR2_APA3) |
 				 ARM64_FEATURE_MASK(ID_AA64ISAR2_GPA3));
-<<<<<<< HEAD
-=======
 		if (!cpus_have_final_cap(ARM64_HAS_WFXT))
 			val &= ~ARM64_FEATURE_MASK(ID_AA64ISAR2_WFXT);
->>>>>>> 88084a3d
 		break;
 	case SYS_ID_AA64DFR0_EL1:
 		/* Limit debug to ARMv8.0 */
