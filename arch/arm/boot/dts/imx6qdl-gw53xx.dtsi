/*
 * Copyright 2013 Gateworks Corporation
 *
 * The code contained herein is licensed under the GNU General Public
 * License. You may obtain a copy of the GNU General Public License
 * Version 2 or later at the following locations:
 *
 * http://www.opensource.org/licenses/gpl-license.html
 * http://www.gnu.org/copyleft/gpl.html
 */

#include <dt-bindings/gpio/gpio.h>

/ {
	/* these are used by bootloader for disabling nodes */
	aliases {
		ethernet1 = &eth1;
		led0 = &led0;
		led1 = &led1;
		led2 = &led2;
		nand = &gpmi;
		ssi0 = &ssi1;
		usb0 = &usbh1;
		usb1 = &usbotg;
	};

	chosen {
		bootargs = "console=ttymxc1,115200";
	};

	backlight {
		compatible = "pwm-backlight";
		pwms = <&pwm4 0 5000000>;
		brightness-levels = <0 4 8 16 32 64 128 255>;
		default-brightness-level = <7>;
	};

	leds {
		compatible = "gpio-leds";
		pinctrl-names = "default";
		pinctrl-0 = <&pinctrl_gpio_leds>;

		led0: user1 {
			label = "user1";
			gpios = <&gpio4 6 GPIO_ACTIVE_HIGH>; /* MX6_PANLEDG */
			default-state = "on";
			linux,default-trigger = "heartbeat";
		};

		led1: user2 {
			label = "user2";
			gpios = <&gpio4 7 GPIO_ACTIVE_HIGH>; /* MX6_PANLEDR */
			default-state = "off";
		};

		led2: user3 {
			label = "user3";
			gpios = <&gpio4 15 GPIO_ACTIVE_LOW>; /* MX6_LOCLED# */
			default-state = "off";
		};
	};

	memory {
		reg = <0x10000000 0x40000000>;
	};

	pps {
		compatible = "pps-gpio";
		pinctrl-names = "default";
		pinctrl-0 = <&pinctrl_pps>;
		gpios = <&gpio1 26 GPIO_ACTIVE_HIGH>;
		status = "okay";
	};

	regulators {
		compatible = "simple-bus";
		#address-cells = <1>;
		#size-cells = <0>;

		reg_1p0v: regulator@0 {
			compatible = "regulator-fixed";
			reg = <0>;
			regulator-name = "1P0V";
			regulator-min-microvolt = <1000000>;
			regulator-max-microvolt = <1000000>;
			regulator-always-on;
		};

		/* remove when pmic 1p8 regulator available */
		reg_1p8v: regulator@1 {
			compatible = "regulator-fixed";
			reg = <1>;
			regulator-name = "1P8V";
			regulator-min-microvolt = <1800000>;
			regulator-max-microvolt = <1800000>;
			regulator-always-on;
		};

		reg_3p3v: regulator@2 {
			compatible = "regulator-fixed";
			reg = <2>;
			regulator-name = "3P3V";
			regulator-min-microvolt = <3300000>;
			regulator-max-microvolt = <3300000>;
			regulator-always-on;
		};

		reg_usb_h1_vbus: regulator@3 {
			compatible = "regulator-fixed";
			reg = <3>;
			regulator-name = "usb_h1_vbus";
			regulator-min-microvolt = <5000000>;
			regulator-max-microvolt = <5000000>;
			regulator-always-on;
		};

		reg_usb_otg_vbus: regulator@4 {
			compatible = "regulator-fixed";
			reg = <4>;
			regulator-name = "usb_otg_vbus";
			regulator-min-microvolt = <5000000>;
			regulator-max-microvolt = <5000000>;
			gpio = <&gpio3 22 GPIO_ACTIVE_HIGH>;
			enable-active-high;
		};
	};

	sound {
		compatible = "fsl,imx6q-ventana-sgtl5000",
			     "fsl,imx-audio-sgtl5000";
		model = "sgtl5000-audio";
		ssi-controller = <&ssi1>;
		audio-codec = <&codec>;
		audio-routing =
			"MIC_IN", "Mic Jack",
			"Mic Jack", "Mic Bias",
			"Headphone Jack", "HP_OUT";
		mux-int-port = <1>;
		mux-ext-port = <4>;
	};
};

&audmux {
	pinctrl-names = "default";
	pinctrl-0 = <&pinctrl_audmux>;
	status = "okay";
};

&can1 {
	pinctrl-names = "default";
	pinctrl-0 = <&pinctrl_flexcan1>;
	status = "okay";
};

&fec {
	pinctrl-names = "default";
	pinctrl-0 = <&pinctrl_enet>;
	phy-mode = "rgmii";
	phy-reset-gpios = <&gpio1 30 GPIO_ACTIVE_LOW>;
	status = "okay";
};

&gpmi {
	pinctrl-names = "default";
	pinctrl-0 = <&pinctrl_gpmi_nand>;
	status = "okay";
};

&hdmi {
	ddc-i2c-bus = <&i2c3>;
	status = "okay";
};

&i2c1 {
	clock-frequency = <100000>;
	pinctrl-names = "default";
	pinctrl-0 = <&pinctrl_i2c1>;
	status = "okay";

	eeprom1: eeprom@50 {
		compatible = "atmel,24c02";
		reg = <0x50>;
		pagesize = <16>;
	};

	eeprom2: eeprom@51 {
		compatible = "atmel,24c02";
		reg = <0x51>;
		pagesize = <16>;
	};

	eeprom3: eeprom@52 {
		compatible = "atmel,24c02";
		reg = <0x52>;
		pagesize = <16>;
	};

	eeprom4: eeprom@53 {
		compatible = "atmel,24c02";
		reg = <0x53>;
		pagesize = <16>;
	};

	gpio: pca9555@23 {
		compatible = "nxp,pca9555";
		reg = <0x23>;
		gpio-controller;
		#gpio-cells = <2>;
	};

	rtc: ds1672@68 {
		compatible = "dallas,ds1672";
		reg = <0x68>;
	};
};

&i2c2 {
	clock-frequency = <100000>;
	pinctrl-names = "default";
	pinctrl-0 = <&pinctrl_i2c2>;
	status = "okay";
};

&i2c3 {
	clock-frequency = <100000>;
	pinctrl-names = "default";
	pinctrl-0 = <&pinctrl_i2c3>;
	status = "okay";

	codec: sgtl5000@0a {
		compatible = "fsl,sgtl5000";
		reg = <0x0a>;
		clocks = <&clks 201>;
		VDDA-supply = <&reg_1p8v>;
		VDDIO-supply = <&reg_3p3v>;
	};

	touchscreen: egalax_ts@04 {
		compatible = "eeti,egalax_ts";
		reg = <0x04>;
		interrupt-parent = <&gpio1>;
		interrupts = <11 2>;
		wakeup-gpios = <&gpio1 11 GPIO_ACTIVE_LOW>;
	};
};

&ldb {
	status = "okay";

	lvds-channel@1 {
		fsl,data-mapping = "spwg";
		fsl,data-width = <18>;
		status = "okay";

		display-timings {
			native-mode = <&timing0>;
			timing0: hsd100pxn1 {
				clock-frequency = <65000000>;
				hactive = <1024>;
				vactive = <768>;
				hback-porch = <220>;
				hfront-porch = <40>;
				vback-porch = <21>;
				vfront-porch = <7>;
				hsync-len = <60>;
				vsync-len = <10>;
			};
		};
	};
};

&pcie {
	pinctrl-names = "default";
	pinctrl-0 = <&pinctrl_pcie>;
	reset-gpio = <&gpio1 29 GPIO_ACTIVE_LOW>;
	status = "okay";

	eth1: sky2@8 { /* MAC/PHY on bus 8 */
		compatible = "marvell,sky2";
	};
};

&pwm4 {
	pinctrl-names = "default";
	pinctrl-0 = <&pinctrl_pwm4>;
	status = "okay";
};

&ssi1 {
	status = "okay";
};

&uart1 {
	pinctrl-names = "default";
	pinctrl-0 = <&pinctrl_uart1>;
	status = "okay";
};

&uart2 {
	pinctrl-names = "default";
	pinctrl-0 = <&pinctrl_uart2>;
	status = "okay";
};

&uart5 {
	pinctrl-names = "default";
	pinctrl-0 = <&pinctrl_uart5>;
	status = "okay";
};

&usbotg {
	vbus-supply = <&reg_usb_otg_vbus>;
	pinctrl-names = "default";
	pinctrl-0 = <&pinctrl_usbotg>;
	disable-over-current;
	status = "okay";
};

&usbh1 {
	vbus-supply = <&reg_usb_h1_vbus>;
	status = "okay";
};

&usdhc3 {
	pinctrl-names = "default", "state_100mhz", "state_200mhz";
	pinctrl-0 = <&pinctrl_usdhc3>;
<<<<<<< HEAD
	cd-gpios = <&gpio7 0 GPIO_ACTIVE_LOW>;
=======
	pinctrl-1 = <&pinctrl_usdhc3_100mhz>;
	pinctrl-2 = <&pinctrl_usdhc3_200mhz>;
	cd-gpios = <&gpio7 0 GPIO_ACTIVE_HIGH>;
>>>>>>> 4c80a003
	vmmc-supply = <&reg_3p3v>;
	no-1-8-v; /* firmware will remove if board revision supports */
	status = "okay";
};

&iomuxc {
	imx6qdl-gw53xx {
		pinctrl_audmux: audmuxgrp {
			fsl,pins = <
				MX6QDL_PAD_SD2_DAT0__AUD4_RXD		0x130b0
				MX6QDL_PAD_SD2_DAT3__AUD4_TXC		0x130b0
				MX6QDL_PAD_SD2_DAT2__AUD4_TXD		0x110b0
				MX6QDL_PAD_SD2_DAT1__AUD4_TXFS		0x130b0
				MX6QDL_PAD_GPIO_0__CCM_CLKO1		0x130b0 /* AUD4_MCK */
			>;
		};

		pinctrl_enet: enetgrp {
			fsl,pins = <
				MX6QDL_PAD_RGMII_RXC__RGMII_RXC		0x1b0b0
				MX6QDL_PAD_RGMII_RD0__RGMII_RD0		0x1b0b0
				MX6QDL_PAD_RGMII_RD1__RGMII_RD1		0x1b0b0
				MX6QDL_PAD_RGMII_RD2__RGMII_RD2		0x1b0b0
				MX6QDL_PAD_RGMII_RD3__RGMII_RD3		0x1b0b0
				MX6QDL_PAD_RGMII_RX_CTL__RGMII_RX_CTL	0x1b0b0
				MX6QDL_PAD_RGMII_TXC__RGMII_TXC		0x1b0b0
				MX6QDL_PAD_RGMII_TD0__RGMII_TD0		0x1b0b0
				MX6QDL_PAD_RGMII_TD1__RGMII_TD1		0x1b0b0
				MX6QDL_PAD_RGMII_TD2__RGMII_TD2		0x1b0b0
				MX6QDL_PAD_RGMII_TD3__RGMII_TD3		0x1b0b0
				MX6QDL_PAD_RGMII_TX_CTL__RGMII_TX_CTL	0x1b0b0
				MX6QDL_PAD_ENET_REF_CLK__ENET_TX_CLK	0x1b0b0
				MX6QDL_PAD_ENET_MDIO__ENET_MDIO		0x1b0b0
				MX6QDL_PAD_ENET_MDC__ENET_MDC		0x1b0b0
				MX6QDL_PAD_GPIO_16__ENET_REF_CLK	0x4001b0a8
			>;
		};

		pinctrl_flexcan1: flexcan1grp {
			fsl,pins = <
				MX6QDL_PAD_KEY_ROW2__FLEXCAN1_RX	0x1b0b1
				MX6QDL_PAD_KEY_COL2__FLEXCAN1_TX	0x1b0b1
				MX6QDL_PAD_GPIO_2__GPIO1_IO02		0x4001b0b0 /* CAN_STBY */
			>;
		};

		pinctrl_gpio_leds: gpioledsgrp {
			fsl,pins = <
				MX6QDL_PAD_KEY_COL0__GPIO4_IO06   0x1b0b0
				MX6QDL_PAD_KEY_ROW0__GPIO4_IO07   0x1b0b0
				MX6QDL_PAD_KEY_ROW4__GPIO4_IO15   0x1b0b0
			>;
		};

		pinctrl_gpmi_nand: gpminandgrp {
			fsl,pins = <
				MX6QDL_PAD_NANDF_CLE__NAND_CLE		0xb0b1
				MX6QDL_PAD_NANDF_ALE__NAND_ALE		0xb0b1
				MX6QDL_PAD_NANDF_WP_B__NAND_WP_B	0xb0b1
				MX6QDL_PAD_NANDF_RB0__NAND_READY_B	0xb000
				MX6QDL_PAD_NANDF_CS0__NAND_CE0_B	0xb0b1
				MX6QDL_PAD_SD4_CMD__NAND_RE_B		0xb0b1
				MX6QDL_PAD_SD4_CLK__NAND_WE_B		0xb0b1
				MX6QDL_PAD_NANDF_D0__NAND_DATA00	0xb0b1
				MX6QDL_PAD_NANDF_D1__NAND_DATA01	0xb0b1
				MX6QDL_PAD_NANDF_D2__NAND_DATA02	0xb0b1
				MX6QDL_PAD_NANDF_D3__NAND_DATA03	0xb0b1
				MX6QDL_PAD_NANDF_D4__NAND_DATA04	0xb0b1
				MX6QDL_PAD_NANDF_D5__NAND_DATA05	0xb0b1
				MX6QDL_PAD_NANDF_D6__NAND_DATA06	0xb0b1
				MX6QDL_PAD_NANDF_D7__NAND_DATA07	0xb0b1
			>;
		};

		pinctrl_i2c1: i2c1grp {
			fsl,pins = <
				MX6QDL_PAD_EIM_D21__I2C1_SCL		0x4001b8b1
				MX6QDL_PAD_EIM_D28__I2C1_SDA		0x4001b8b1
			>;
		};

		pinctrl_i2c2: i2c2grp {
			fsl,pins = <
				MX6QDL_PAD_KEY_COL3__I2C2_SCL		0x4001b8b1
				MX6QDL_PAD_KEY_ROW3__I2C2_SDA		0x4001b8b1
			>;
		};

		pinctrl_i2c3: i2c3grp {
			fsl,pins = <
				MX6QDL_PAD_GPIO_3__I2C3_SCL		0x4001b8b1
				MX6QDL_PAD_GPIO_6__I2C3_SDA		0x4001b8b1
			>;
		};

		pinctrl_pcie: pciegrp {
			fsl,pins = <
				MX6QDL_PAD_ENET_TX_EN__GPIO1_IO28 0x1b0b0 /* PCIE IRQ */
				MX6QDL_PAD_ENET_TXD1__GPIO1_IO29  0x1b0b0 /* PCIE RST */
			>;
		};

		pinctrl_pps: ppsgrp {
			fsl,pins = <
				MX6QDL_PAD_ENET_RXD1__GPIO1_IO26	0x1b0b1
			>;
		};

		pinctrl_pwm4: pwm4grp {
			fsl,pins = <
				MX6QDL_PAD_SD1_CMD__PWM4_OUT		0x1b0b1
			>;
		};

		pinctrl_uart1: uart1grp {
			fsl,pins = <
				MX6QDL_PAD_SD3_DAT7__UART1_TX_DATA	0x1b0b1
				MX6QDL_PAD_SD3_DAT6__UART1_RX_DATA	0x1b0b1
			>;
		};

		pinctrl_uart2: uart2grp {
			fsl,pins = <
				MX6QDL_PAD_SD4_DAT7__UART2_TX_DATA	0x1b0b1
				MX6QDL_PAD_SD4_DAT4__UART2_RX_DATA	0x1b0b1
			>;
		};

		pinctrl_uart5: uart5grp {
			fsl,pins = <
				MX6QDL_PAD_KEY_COL1__UART5_TX_DATA	0x1b0b1
				MX6QDL_PAD_KEY_ROW1__UART5_RX_DATA	0x1b0b1
			>;
		};

		pinctrl_usbotg: usbotggrp {
			fsl,pins = <
				MX6QDL_PAD_GPIO_1__USB_OTG_ID		0x17059
				MX6QDL_PAD_EIM_D22__GPIO3_IO22		0x1b0b0 /* PWR_EN */
				MX6QDL_PAD_KEY_COL4__GPIO4_IO14		0x1b0b0 /* OC */
			>;
		};

		pinctrl_usdhc3: usdhc3grp {
			fsl,pins = <
				MX6QDL_PAD_SD3_CMD__SD3_CMD		0x17059
				MX6QDL_PAD_SD3_CLK__SD3_CLK		0x10059
				MX6QDL_PAD_SD3_DAT0__SD3_DATA0		0x17059
				MX6QDL_PAD_SD3_DAT1__SD3_DATA1		0x17059
				MX6QDL_PAD_SD3_DAT2__SD3_DATA2		0x17059
				MX6QDL_PAD_SD3_DAT3__SD3_DATA3		0x17059
				MX6QDL_PAD_SD3_DAT5__GPIO7_IO00		0x17059 /* CD */
				MX6QDL_PAD_NANDF_CS1__SD3_VSELECT	0x17059
			>;
		};

		pinctrl_usdhc3_100mhz: usdhc3grp100mhz {
			fsl,pins = <
				MX6QDL_PAD_SD3_CMD__SD3_CMD		0x170b9
				MX6QDL_PAD_SD3_CLK__SD3_CLK		0x100b9
				MX6QDL_PAD_SD3_DAT0__SD3_DATA0		0x170b9
				MX6QDL_PAD_SD3_DAT1__SD3_DATA1		0x170b9
				MX6QDL_PAD_SD3_DAT2__SD3_DATA2		0x170b9
				MX6QDL_PAD_SD3_DAT3__SD3_DATA3		0x170b9
				MX6QDL_PAD_SD3_DAT5__GPIO7_IO00		0x170b9 /* CD */
				MX6QDL_PAD_NANDF_CS1__SD3_VSELECT	0x170b9
			>;
		};

		pinctrl_usdhc3_200mhz: usdhc3grp200mhz {
			fsl,pins = <
				MX6QDL_PAD_SD3_CMD__SD3_CMD		0x170f9
				MX6QDL_PAD_SD3_CLK__SD3_CLK		0x100f9
				MX6QDL_PAD_SD3_DAT0__SD3_DATA0		0x170f9
				MX6QDL_PAD_SD3_DAT1__SD3_DATA1		0x170f9
				MX6QDL_PAD_SD3_DAT2__SD3_DATA2		0x170f9
				MX6QDL_PAD_SD3_DAT3__SD3_DATA3		0x170f9
				MX6QDL_PAD_SD3_DAT5__GPIO7_IO00		0x170f9 /* CD */
				MX6QDL_PAD_NANDF_CS1__SD3_VSELECT	0x170f9
			>;
		};
	};
};<|MERGE_RESOLUTION|>--- conflicted
+++ resolved
@@ -324,13 +324,9 @@
 &usdhc3 {
 	pinctrl-names = "default", "state_100mhz", "state_200mhz";
 	pinctrl-0 = <&pinctrl_usdhc3>;
-<<<<<<< HEAD
-	cd-gpios = <&gpio7 0 GPIO_ACTIVE_LOW>;
-=======
 	pinctrl-1 = <&pinctrl_usdhc3_100mhz>;
 	pinctrl-2 = <&pinctrl_usdhc3_200mhz>;
-	cd-gpios = <&gpio7 0 GPIO_ACTIVE_HIGH>;
->>>>>>> 4c80a003
+	cd-gpios = <&gpio7 0 GPIO_ACTIVE_LOW>;
 	vmmc-supply = <&reg_3p3v>;
 	no-1-8-v; /* firmware will remove if board revision supports */
 	status = "okay";
