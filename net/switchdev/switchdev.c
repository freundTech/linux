--- conflicted
+++ resolved
@@ -388,17 +388,10 @@
 	extack = switchdev_notifier_info_to_extack(&port_obj_info->info);
 
 	if (check_cb(dev)) {
-<<<<<<< HEAD
-		/* This flag is only checked if the return value is success. */
-		port_obj_info->handled = true;
-		return add_cb(dev, port_obj_info->obj, extack);
-=======
-		err = add_cb(dev, port_obj_info->obj, port_obj_info->trans,
-			     extack);
+		err = add_cb(dev, port_obj_info->obj, extack);
 		if (err != -EOPNOTSUPP)
 			port_obj_info->handled = true;
 		return err;
->>>>>>> 909b447d
 	}
 
 	/* Switch ports might be stacked under e.g. a LAG. Ignore the
@@ -502,15 +495,10 @@
 	int err = -EOPNOTSUPP;
 
 	if (check_cb(dev)) {
-<<<<<<< HEAD
-		port_attr_info->handled = true;
-		return set_cb(dev, port_attr_info->attr);
-=======
-		err = set_cb(dev, port_attr_info->attr, port_attr_info->trans);
+		err = set_cb(dev, port_attr_info->attr);
 		if (err != -EOPNOTSUPP)
 			port_attr_info->handled = true;
 		return err;
->>>>>>> 909b447d
 	}
 
 	/* Switch ports might be stacked under e.g. a LAG. Ignore the
