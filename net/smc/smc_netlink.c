--- conflicted
+++ resolved
@@ -19,10 +19,7 @@
 #include "smc_core.h"
 #include "smc_ism.h"
 #include "smc_ib.h"
-<<<<<<< HEAD
-=======
 #include "smc_clc.h"
->>>>>>> df0cc57e
 #include "smc_stats.h"
 #include "smc_netlink.h"
 
@@ -77,8 +74,6 @@
 		/* can be retrieved by unprivileged users */
 		.dumpit = smc_nl_get_fback_stats,
 	},
-<<<<<<< HEAD
-=======
 	{
 		.cmd = SMC_NETLINK_DUMP_UEID,
 		/* can be retrieved by unprivileged users */
@@ -116,7 +111,6 @@
 		.flags = GENL_ADMIN_PERM,
 		.doit = smc_nl_disable_seid,
 	},
->>>>>>> df0cc57e
 };
 
 static const struct nla_policy smc_gen_nl_policy[2] = {
