/*
 * Copyright (C) 2011, Red Hat Inc, Arnaldo Carvalho de Melo <acme@redhat.com>
 *
 * Parts came from builtin-annotate.c, see those files for further
 * copyright notes.
 *
 * Released under the GPL v2. (and only v2, not any later version)
 */

#include <errno.h>
#include <inttypes.h>
#include "util.h"
#include "ui/ui.h"
#include "sort.h"
#include "build-id.h"
#include "color.h"
#include "cache.h"
#include "symbol.h"
#include "debug.h"
#include "annotate.h"
#include "evsel.h"
#include "block-range.h"
#include "string2.h"
#include "arch/common.h"
#include <regex.h>
#include <pthread.h>
#include <linux/bitops.h>
#include <linux/kernel.h>
#include <sys/utsname.h>

#include "sane_ctype.h"

const char 	*disassembler_style;
const char	*objdump_path;
static regex_t	 file_lineno;

static struct ins_ops *ins__find(struct arch *arch, const char *name);
static void ins__sort(struct arch *arch);
static int disasm_line__parse(char *line, const char **namep, char **rawp);

struct arch {
	const char	*name;
	struct ins	*instructions;
	size_t		nr_instructions;
	size_t		nr_instructions_allocated;
	struct ins_ops  *(*associate_instruction_ops)(struct arch *arch, const char *name);
	bool		sorted_instructions;
	bool		initialized;
	void		*priv;
	unsigned int	model;
	unsigned int	family;
	int		(*init)(struct arch *arch);
	bool		(*ins_is_fused)(struct arch *arch, const char *ins1,
					const char *ins2);
	int		(*cpuid_parse)(struct arch *arch, char *cpuid);
	struct		{
		char comment_char;
		char skip_functions_char;
	} objdump;
};

static struct ins_ops call_ops;
static struct ins_ops dec_ops;
static struct ins_ops jump_ops;
static struct ins_ops mov_ops;
static struct ins_ops nop_ops;
static struct ins_ops lock_ops;
static struct ins_ops ret_ops;

static int arch__grow_instructions(struct arch *arch)
{
	struct ins *new_instructions;
	size_t new_nr_allocated;

	if (arch->nr_instructions_allocated == 0 && arch->instructions)
		goto grow_from_non_allocated_table;

	new_nr_allocated = arch->nr_instructions_allocated + 128;
	new_instructions = realloc(arch->instructions, new_nr_allocated * sizeof(struct ins));
	if (new_instructions == NULL)
		return -1;

out_update_instructions:
	arch->instructions = new_instructions;
	arch->nr_instructions_allocated = new_nr_allocated;
	return 0;

grow_from_non_allocated_table:
	new_nr_allocated = arch->nr_instructions + 128;
	new_instructions = calloc(new_nr_allocated, sizeof(struct ins));
	if (new_instructions == NULL)
		return -1;

	memcpy(new_instructions, arch->instructions, arch->nr_instructions);
	goto out_update_instructions;
}

static int arch__associate_ins_ops(struct arch* arch, const char *name, struct ins_ops *ops)
{
	struct ins *ins;

	if (arch->nr_instructions == arch->nr_instructions_allocated &&
	    arch__grow_instructions(arch))
		return -1;

	ins = &arch->instructions[arch->nr_instructions];
	ins->name = strdup(name);
	if (!ins->name)
		return -1;

	ins->ops  = ops;
	arch->nr_instructions++;

	ins__sort(arch);
	return 0;
}

#include "arch/arm/annotate/instructions.c"
#include "arch/arm64/annotate/instructions.c"
#include "arch/x86/annotate/instructions.c"
#include "arch/powerpc/annotate/instructions.c"
#include "arch/s390/annotate/instructions.c"

static struct arch architectures[] = {
	{
		.name = "arm",
		.init = arm__annotate_init,
	},
	{
		.name = "arm64",
		.init = arm64__annotate_init,
	},
	{
		.name = "x86",
		.instructions = x86__instructions,
		.nr_instructions = ARRAY_SIZE(x86__instructions),
		.ins_is_fused = x86__ins_is_fused,
		.cpuid_parse = x86__cpuid_parse,
		.objdump =  {
			.comment_char = '#',
		},
	},
	{
		.name = "powerpc",
		.init = powerpc__annotate_init,
	},
	{
		.name = "s390",
		.init = s390__annotate_init,
		.objdump =  {
			.comment_char = '#',
		},
	},
};

static void ins__delete(struct ins_operands *ops)
{
	if (ops == NULL)
		return;
	zfree(&ops->source.raw);
	zfree(&ops->source.name);
	zfree(&ops->target.raw);
	zfree(&ops->target.name);
}

static int ins__raw_scnprintf(struct ins *ins, char *bf, size_t size,
			      struct ins_operands *ops)
{
	return scnprintf(bf, size, "%-6.6s %s", ins->name, ops->raw);
}

int ins__scnprintf(struct ins *ins, char *bf, size_t size,
		  struct ins_operands *ops)
{
	if (ins->ops->scnprintf)
		return ins->ops->scnprintf(ins, bf, size, ops);

	return ins__raw_scnprintf(ins, bf, size, ops);
}

bool ins__is_fused(struct arch *arch, const char *ins1, const char *ins2)
{
	if (!arch || !arch->ins_is_fused)
		return false;

	return arch->ins_is_fused(arch, ins1, ins2);
}

static int call__parse(struct arch *arch, struct ins_operands *ops, struct map *map)
{
	char *endptr, *tok, *name;

	ops->target.addr = strtoull(ops->raw, &endptr, 16);

	name = strchr(endptr, '<');
	if (name == NULL)
		goto indirect_call;

	name++;

	if (arch->objdump.skip_functions_char &&
	    strchr(name, arch->objdump.skip_functions_char))
		return -1;

	tok = strchr(name, '>');
	if (tok == NULL)
		return -1;

	*tok = '\0';
	ops->target.name = strdup(name);
	*tok = '>';

	return ops->target.name == NULL ? -1 : 0;

indirect_call:
	tok = strchr(endptr, '*');
	if (tok == NULL) {
		struct symbol *sym = map__find_symbol(map, map->map_ip(map, ops->target.addr));
		if (sym != NULL)
			ops->target.name = strdup(sym->name);
		else
			ops->target.addr = 0;
		return 0;
	}

	ops->target.addr = strtoull(tok + 1, NULL, 16);
	return 0;
}

static int call__scnprintf(struct ins *ins, char *bf, size_t size,
			   struct ins_operands *ops)
{
	if (ops->target.name)
		return scnprintf(bf, size, "%-6.6s %s", ins->name, ops->target.name);

	if (ops->target.addr == 0)
		return ins__raw_scnprintf(ins, bf, size, ops);

	return scnprintf(bf, size, "%-6.6s *%" PRIx64, ins->name, ops->target.addr);
}

static struct ins_ops call_ops = {
	.parse	   = call__parse,
	.scnprintf = call__scnprintf,
};

bool ins__is_call(const struct ins *ins)
{
	return ins->ops == &call_ops;
}

static int jump__parse(struct arch *arch __maybe_unused, struct ins_operands *ops, struct map *map __maybe_unused)
{
	const char *s = strchr(ops->raw, '+');
	const char *c = strchr(ops->raw, ',');

	/*
	 * skip over possible up to 2 operands to get to address, e.g.:
	 * tbnz	 w0, #26, ffff0000083cd190 <security_file_permission+0xd0>
	 */
	if (c++ != NULL) {
		ops->target.addr = strtoull(c, NULL, 16);
		if (!ops->target.addr) {
			c = strchr(c, ',');
			if (c++ != NULL)
				ops->target.addr = strtoull(c, NULL, 16);
		}
	} else {
		ops->target.addr = strtoull(ops->raw, NULL, 16);
	}

	if (s++ != NULL) {
		ops->target.offset = strtoull(s, NULL, 16);
		ops->target.offset_avail = true;
	} else {
		ops->target.offset_avail = false;
	}

	return 0;
}

static int jump__scnprintf(struct ins *ins, char *bf, size_t size,
			   struct ins_operands *ops)
{
	const char *c = strchr(ops->raw, ',');

	if (!ops->target.addr || ops->target.offset < 0)
		return ins__raw_scnprintf(ins, bf, size, ops);

	if (c != NULL) {
		const char *c2 = strchr(c + 1, ',');

		/* check for 3-op insn */
		if (c2 != NULL)
			c = c2;
		c++;

		/* mirror arch objdump's space-after-comma style */
		if (*c == ' ')
			c++;
	}

	return scnprintf(bf, size, "%-6.6s %.*s%" PRIx64,
			 ins->name, c ? c - ops->raw : 0, ops->raw,
			 ops->target.offset);
}

static struct ins_ops jump_ops = {
	.parse	   = jump__parse,
	.scnprintf = jump__scnprintf,
};

bool ins__is_jump(const struct ins *ins)
{
	return ins->ops == &jump_ops;
}

static int comment__symbol(char *raw, char *comment, u64 *addrp, char **namep)
{
	char *endptr, *name, *t;

	if (strstr(raw, "(%rip)") == NULL)
		return 0;

	*addrp = strtoull(comment, &endptr, 16);
	name = strchr(endptr, '<');
	if (name == NULL)
		return -1;

	name++;

	t = strchr(name, '>');
	if (t == NULL)
		return 0;

	*t = '\0';
	*namep = strdup(name);
	*t = '>';

	return 0;
}

static int lock__parse(struct arch *arch, struct ins_operands *ops, struct map *map)
{
	ops->locked.ops = zalloc(sizeof(*ops->locked.ops));
	if (ops->locked.ops == NULL)
		return 0;

	if (disasm_line__parse(ops->raw, &ops->locked.ins.name, &ops->locked.ops->raw) < 0)
		goto out_free_ops;

	ops->locked.ins.ops = ins__find(arch, ops->locked.ins.name);

	if (ops->locked.ins.ops == NULL)
		goto out_free_ops;

	if (ops->locked.ins.ops->parse &&
	    ops->locked.ins.ops->parse(arch, ops->locked.ops, map) < 0)
		goto out_free_ops;

	return 0;

out_free_ops:
	zfree(&ops->locked.ops);
	return 0;
}

static int lock__scnprintf(struct ins *ins, char *bf, size_t size,
			   struct ins_operands *ops)
{
	int printed;

	if (ops->locked.ins.ops == NULL)
		return ins__raw_scnprintf(ins, bf, size, ops);

	printed = scnprintf(bf, size, "%-6.6s ", ins->name);
	return printed + ins__scnprintf(&ops->locked.ins, bf + printed,
					size - printed, ops->locked.ops);
}

static void lock__delete(struct ins_operands *ops)
{
	struct ins *ins = &ops->locked.ins;

	if (ins->ops && ins->ops->free)
		ins->ops->free(ops->locked.ops);
	else
		ins__delete(ops->locked.ops);

	zfree(&ops->locked.ops);
	zfree(&ops->target.raw);
	zfree(&ops->target.name);
}

static struct ins_ops lock_ops = {
	.free	   = lock__delete,
	.parse	   = lock__parse,
	.scnprintf = lock__scnprintf,
};

static int mov__parse(struct arch *arch, struct ins_operands *ops, struct map *map __maybe_unused)
{
	char *s = strchr(ops->raw, ','), *target, *comment, prev;

	if (s == NULL)
		return -1;

	*s = '\0';
	ops->source.raw = strdup(ops->raw);
	*s = ',';

	if (ops->source.raw == NULL)
		return -1;

	target = ++s;
	comment = strchr(s, arch->objdump.comment_char);

	if (comment != NULL)
		s = comment - 1;
	else
		s = strchr(s, '\0') - 1;

	while (s > target && isspace(s[0]))
		--s;
	s++;
	prev = *s;
	*s = '\0';

	ops->target.raw = strdup(target);
	*s = prev;

	if (ops->target.raw == NULL)
		goto out_free_source;

	if (comment == NULL)
		return 0;

	comment = ltrim(comment);
	comment__symbol(ops->source.raw, comment, &ops->source.addr, &ops->source.name);
	comment__symbol(ops->target.raw, comment, &ops->target.addr, &ops->target.name);

	return 0;

out_free_source:
	zfree(&ops->source.raw);
	return -1;
}

static int mov__scnprintf(struct ins *ins, char *bf, size_t size,
			   struct ins_operands *ops)
{
	return scnprintf(bf, size, "%-6.6s %s,%s", ins->name,
			 ops->source.name ?: ops->source.raw,
			 ops->target.name ?: ops->target.raw);
}

static struct ins_ops mov_ops = {
	.parse	   = mov__parse,
	.scnprintf = mov__scnprintf,
};

static int dec__parse(struct arch *arch __maybe_unused, struct ins_operands *ops, struct map *map __maybe_unused)
{
	char *target, *comment, *s, prev;

	target = s = ops->raw;

	while (s[0] != '\0' && !isspace(s[0]))
		++s;
	prev = *s;
	*s = '\0';

	ops->target.raw = strdup(target);
	*s = prev;

	if (ops->target.raw == NULL)
		return -1;

	comment = strchr(s, arch->objdump.comment_char);
	if (comment == NULL)
		return 0;

	comment = ltrim(comment);
	comment__symbol(ops->target.raw, comment, &ops->target.addr, &ops->target.name);

	return 0;
}

static int dec__scnprintf(struct ins *ins, char *bf, size_t size,
			   struct ins_operands *ops)
{
	return scnprintf(bf, size, "%-6.6s %s", ins->name,
			 ops->target.name ?: ops->target.raw);
}

static struct ins_ops dec_ops = {
	.parse	   = dec__parse,
	.scnprintf = dec__scnprintf,
};

static int nop__scnprintf(struct ins *ins __maybe_unused, char *bf, size_t size,
			  struct ins_operands *ops __maybe_unused)
{
	return scnprintf(bf, size, "%-6.6s", "nop");
}

static struct ins_ops nop_ops = {
	.scnprintf = nop__scnprintf,
};

static struct ins_ops ret_ops = {
	.scnprintf = ins__raw_scnprintf,
};

bool ins__is_ret(const struct ins *ins)
{
	return ins->ops == &ret_ops;
}

bool ins__is_lock(const struct ins *ins)
{
	return ins->ops == &lock_ops;
}

static int ins__key_cmp(const void *name, const void *insp)
{
	const struct ins *ins = insp;

	return strcmp(name, ins->name);
}

static int ins__cmp(const void *a, const void *b)
{
	const struct ins *ia = a;
	const struct ins *ib = b;

	return strcmp(ia->name, ib->name);
}

static void ins__sort(struct arch *arch)
{
	const int nmemb = arch->nr_instructions;

	qsort(arch->instructions, nmemb, sizeof(struct ins), ins__cmp);
}

static struct ins_ops *__ins__find(struct arch *arch, const char *name)
{
	struct ins *ins;
	const int nmemb = arch->nr_instructions;

	if (!arch->sorted_instructions) {
		ins__sort(arch);
		arch->sorted_instructions = true;
	}

	ins = bsearch(name, arch->instructions, nmemb, sizeof(struct ins), ins__key_cmp);
	return ins ? ins->ops : NULL;
}

static struct ins_ops *ins__find(struct arch *arch, const char *name)
{
	struct ins_ops *ops = __ins__find(arch, name);

	if (!ops && arch->associate_instruction_ops)
		ops = arch->associate_instruction_ops(arch, name);

	return ops;
}

static int arch__key_cmp(const void *name, const void *archp)
{
	const struct arch *arch = archp;

	return strcmp(name, arch->name);
}

static int arch__cmp(const void *a, const void *b)
{
	const struct arch *aa = a;
	const struct arch *ab = b;

	return strcmp(aa->name, ab->name);
}

static void arch__sort(void)
{
	const int nmemb = ARRAY_SIZE(architectures);

	qsort(architectures, nmemb, sizeof(struct arch), arch__cmp);
}

static struct arch *arch__find(const char *name)
{
	const int nmemb = ARRAY_SIZE(architectures);
	static bool sorted;

	if (!sorted) {
		arch__sort();
		sorted = true;
	}

	return bsearch(name, architectures, nmemb, sizeof(struct arch), arch__key_cmp);
}

int symbol__alloc_hist(struct symbol *sym)
{
	struct annotation *notes = symbol__annotation(sym);
	const size_t size = symbol__size(sym);
	size_t sizeof_sym_hist;

	/* Check for overflow when calculating sizeof_sym_hist */
	if (size > (SIZE_MAX - sizeof(struct sym_hist)) / sizeof(struct sym_hist_entry))
		return -1;

	sizeof_sym_hist = (sizeof(struct sym_hist) + size * sizeof(struct sym_hist_entry));

	/* Check for overflow in zalloc argument */
	if (sizeof_sym_hist > (SIZE_MAX - sizeof(*notes->src))
				/ symbol_conf.nr_events)
		return -1;

	notes->src = zalloc(sizeof(*notes->src) + symbol_conf.nr_events * sizeof_sym_hist);
	if (notes->src == NULL)
		return -1;
	notes->src->sizeof_sym_hist = sizeof_sym_hist;
	notes->src->nr_histograms   = symbol_conf.nr_events;
	INIT_LIST_HEAD(&notes->src->source);
	return 0;
}

/* The cycles histogram is lazily allocated. */
static int symbol__alloc_hist_cycles(struct symbol *sym)
{
	struct annotation *notes = symbol__annotation(sym);
	const size_t size = symbol__size(sym);

	notes->src->cycles_hist = calloc(size, sizeof(struct cyc_hist));
	if (notes->src->cycles_hist == NULL)
		return -1;
	return 0;
}

void symbol__annotate_zero_histograms(struct symbol *sym)
{
	struct annotation *notes = symbol__annotation(sym);

	pthread_mutex_lock(&notes->lock);
	if (notes->src != NULL) {
		memset(notes->src->histograms, 0,
		       notes->src->nr_histograms * notes->src->sizeof_sym_hist);
		if (notes->src->cycles_hist)
			memset(notes->src->cycles_hist, 0,
				symbol__size(sym) * sizeof(struct cyc_hist));
	}
	pthread_mutex_unlock(&notes->lock);
}

static int __symbol__account_cycles(struct annotation *notes,
				    u64 start,
				    unsigned offset, unsigned cycles,
				    unsigned have_start)
{
	struct cyc_hist *ch;

	ch = notes->src->cycles_hist;
	/*
	 * For now we can only account one basic block per
	 * final jump. But multiple could be overlapping.
	 * Always account the longest one. So when
	 * a shorter one has been already seen throw it away.
	 *
	 * We separately always account the full cycles.
	 */
	ch[offset].num_aggr++;
	ch[offset].cycles_aggr += cycles;

	if (!have_start && ch[offset].have_start)
		return 0;
	if (ch[offset].num) {
		if (have_start && (!ch[offset].have_start ||
				   ch[offset].start > start)) {
			ch[offset].have_start = 0;
			ch[offset].cycles = 0;
			ch[offset].num = 0;
			if (ch[offset].reset < 0xffff)
				ch[offset].reset++;
		} else if (have_start &&
			   ch[offset].start < start)
			return 0;
	}
	ch[offset].have_start = have_start;
	ch[offset].start = start;
	ch[offset].cycles += cycles;
	ch[offset].num++;
	return 0;
}

static int __symbol__inc_addr_samples(struct symbol *sym, struct map *map,
				      struct annotation *notes, int evidx, u64 addr,
				      struct perf_sample *sample)
{
	unsigned offset;
	struct sym_hist *h;

	pr_debug3("%s: addr=%#" PRIx64 "\n", __func__, map->unmap_ip(map, addr));

	if ((addr < sym->start || addr >= sym->end) &&
	    (addr != sym->end || sym->start != sym->end)) {
		pr_debug("%s(%d): ERANGE! sym->name=%s, start=%#" PRIx64 ", addr=%#" PRIx64 ", end=%#" PRIx64 "\n",
		       __func__, __LINE__, sym->name, sym->start, addr, sym->end);
		return -ERANGE;
	}

	offset = addr - sym->start;
	h = annotation__histogram(notes, evidx);
	h->nr_samples++;
	h->addr[offset].nr_samples++;
	h->period += sample->period;
	h->addr[offset].period += sample->period;

	pr_debug3("%#" PRIx64 " %s: period++ [addr: %#" PRIx64 ", %#" PRIx64
		  ", evidx=%d] => nr_samples: %" PRIu64 ", period: %" PRIu64 "\n",
		  sym->start, sym->name, addr, addr - sym->start, evidx,
		  h->addr[offset].nr_samples, h->addr[offset].period);
	return 0;
}

static struct annotation *symbol__get_annotation(struct symbol *sym, bool cycles)
{
	struct annotation *notes = symbol__annotation(sym);

	if (notes->src == NULL) {
		if (symbol__alloc_hist(sym) < 0)
			return NULL;
	}
	if (!notes->src->cycles_hist && cycles) {
		if (symbol__alloc_hist_cycles(sym) < 0)
			return NULL;
	}
	return notes;
}

static int symbol__inc_addr_samples(struct symbol *sym, struct map *map,
				    int evidx, u64 addr,
				    struct perf_sample *sample)
{
	struct annotation *notes;

	if (sym == NULL)
		return 0;
	notes = symbol__get_annotation(sym, false);
	if (notes == NULL)
		return -ENOMEM;
	return __symbol__inc_addr_samples(sym, map, notes, evidx, addr, sample);
}

static int symbol__account_cycles(u64 addr, u64 start,
				  struct symbol *sym, unsigned cycles)
{
	struct annotation *notes;
	unsigned offset;

	if (sym == NULL)
		return 0;
	notes = symbol__get_annotation(sym, true);
	if (notes == NULL)
		return -ENOMEM;
	if (addr < sym->start || addr >= sym->end)
		return -ERANGE;

	if (start) {
		if (start < sym->start || start >= sym->end)
			return -ERANGE;
		if (start >= addr)
			start = 0;
	}
	offset = addr - sym->start;
	return __symbol__account_cycles(notes,
					start ? start - sym->start : 0,
					offset, cycles,
					!!start);
}

int addr_map_symbol__account_cycles(struct addr_map_symbol *ams,
				    struct addr_map_symbol *start,
				    unsigned cycles)
{
	u64 saddr = 0;
	int err;

	if (!cycles)
		return 0;

	/*
	 * Only set start when IPC can be computed. We can only
	 * compute it when the basic block is completely in a single
	 * function.
	 * Special case the case when the jump is elsewhere, but
	 * it starts on the function start.
	 */
	if (start &&
		(start->sym == ams->sym ||
		 (ams->sym &&
		   start->addr == ams->sym->start + ams->map->start)))
		saddr = start->al_addr;
	if (saddr == 0)
		pr_debug2("BB with bad start: addr %"PRIx64" start %"PRIx64" sym %"PRIx64" saddr %"PRIx64"\n",
			ams->addr,
			start ? start->addr : 0,
			ams->sym ? ams->sym->start + ams->map->start : 0,
			saddr);
	err = symbol__account_cycles(ams->al_addr, saddr, ams->sym, cycles);
	if (err)
		pr_debug2("account_cycles failed %d\n", err);
	return err;
}

int addr_map_symbol__inc_samples(struct addr_map_symbol *ams, struct perf_sample *sample,
				 int evidx)
{
	return symbol__inc_addr_samples(ams->sym, ams->map, evidx, ams->al_addr, sample);
}

int hist_entry__inc_addr_samples(struct hist_entry *he, struct perf_sample *sample,
				 int evidx, u64 ip)
{
	return symbol__inc_addr_samples(he->ms.sym, he->ms.map, evidx, ip, sample);
}

static void disasm_line__init_ins(struct disasm_line *dl, struct arch *arch, struct map *map)
{
	dl->ins.ops = ins__find(arch, dl->ins.name);

	if (!dl->ins.ops)
		return;

	if (dl->ins.ops->parse && dl->ins.ops->parse(arch, &dl->ops, map) < 0)
		dl->ins.ops = NULL;
}

static int disasm_line__parse(char *line, const char **namep, char **rawp)
{
	char tmp, *name = ltrim(line);

	if (name[0] == '\0')
		return -1;

	*rawp = name + 1;

	while ((*rawp)[0] != '\0' && !isspace((*rawp)[0]))
		++*rawp;

	tmp = (*rawp)[0];
	(*rawp)[0] = '\0';
	*namep = strdup(name);

	if (*namep == NULL)
		goto out_free_name;

	(*rawp)[0] = tmp;
	*rawp = ltrim(*rawp);

	return 0;

out_free_name:
	free((void *)namep);
	*namep = NULL;
	return -1;
}

static struct disasm_line *disasm_line__new(s64 offset, char *line,
					    size_t privsize, int line_nr,
					    struct arch *arch,
					    struct map *map)
{
	struct disasm_line *dl = zalloc(sizeof(*dl) + privsize);

	if (dl != NULL) {
		dl->offset = offset;
		dl->line = strdup(line);
		dl->line_nr = line_nr;
		if (dl->line == NULL)
			goto out_delete;

		if (offset != -1) {
			if (disasm_line__parse(dl->line, &dl->ins.name, &dl->ops.raw) < 0)
				goto out_free_line;

			disasm_line__init_ins(dl, arch, map);
		}
	}

	return dl;

out_free_line:
	zfree(&dl->line);
out_delete:
	free(dl);
	return NULL;
}

void disasm_line__free(struct disasm_line *dl)
{
	zfree(&dl->line);
	if (dl->ins.ops && dl->ins.ops->free)
		dl->ins.ops->free(&dl->ops);
	else
		ins__delete(&dl->ops);
	free((void *)dl->ins.name);
	dl->ins.name = NULL;
	free(dl);
}

int disasm_line__scnprintf(struct disasm_line *dl, char *bf, size_t size, bool raw)
{
	if (raw || !dl->ins.ops)
		return scnprintf(bf, size, "%-6.6s %s", dl->ins.name, dl->ops.raw);

	return ins__scnprintf(&dl->ins, bf, size, &dl->ops);
}

static void disasm__add(struct list_head *head, struct disasm_line *line)
{
	list_add_tail(&line->node, head);
}

struct disasm_line *disasm__get_next_ip_line(struct list_head *head, struct disasm_line *pos)
{
	list_for_each_entry_continue(pos, head, node)
		if (pos->offset >= 0)
			return pos;

	return NULL;
}

double disasm__calc_percent(struct annotation *notes, int evidx, s64 offset,
			    s64 end, const char **path, struct sym_hist_entry *sample)
{
	struct source_line *src_line = notes->src->lines;
	double percent = 0.0;

	sample->nr_samples = sample->period = 0;

	if (src_line) {
		size_t sizeof_src_line = sizeof(*src_line) +
				sizeof(src_line->samples) * (src_line->nr_pcnt - 1);

		while (offset < end) {
			src_line = (void *)notes->src->lines +
					(sizeof_src_line * offset);

			if (*path == NULL)
				*path = src_line->path;

			percent += src_line->samples[evidx].percent;
			sample->nr_samples += src_line->samples[evidx].nr;
			offset++;
		}
	} else {
		struct sym_hist *h = annotation__histogram(notes, evidx);
		unsigned int hits = 0;
		u64 period = 0;

		while (offset < end) {
			hits   += h->addr[offset].nr_samples;
			period += h->addr[offset].period;
			++offset;
		}

		if (h->nr_samples) {
			sample->period	   = period;
			sample->nr_samples = hits;
			percent = 100.0 * hits / h->nr_samples;
		}
	}

	return percent;
}

static const char *annotate__address_color(struct block_range *br)
{
	double cov = block_range__coverage(br);

	if (cov >= 0) {
		/* mark red for >75% coverage */
		if (cov > 0.75)
			return PERF_COLOR_RED;

		/* mark dull for <1% coverage */
		if (cov < 0.01)
			return PERF_COLOR_NORMAL;
	}

	return PERF_COLOR_MAGENTA;
}

static const char *annotate__asm_color(struct block_range *br)
{
	double cov = block_range__coverage(br);

	if (cov >= 0) {
		/* mark dull for <1% coverage */
		if (cov < 0.01)
			return PERF_COLOR_NORMAL;
	}

	return PERF_COLOR_BLUE;
}

static void annotate__branch_printf(struct block_range *br, u64 addr)
{
	bool emit_comment = true;

	if (!br)
		return;

#if 1
	if (br->is_target && br->start == addr) {
		struct block_range *branch = br;
		double p;

		/*
		 * Find matching branch to our target.
		 */
		while (!branch->is_branch)
			branch = block_range__next(branch);

		p = 100 *(double)br->entry / branch->coverage;

		if (p > 0.1) {
			if (emit_comment) {
				emit_comment = false;
				printf("\t#");
			}

			/*
			 * The percentage of coverage joined at this target in relation
			 * to the next branch.
			 */
			printf(" +%.2f%%", p);
		}
	}
#endif
	if (br->is_branch && br->end == addr) {
		double p = 100*(double)br->taken / br->coverage;

		if (p > 0.1) {
			if (emit_comment) {
				emit_comment = false;
				printf("\t#");
			}

			/*
			 * The percentage of coverage leaving at this branch, and
			 * its prediction ratio.
			 */
			printf(" -%.2f%% (p:%.2f%%)", p, 100*(double)br->pred  / br->taken);
		}
	}
}


static int disasm_line__print(struct disasm_line *dl, struct symbol *sym, u64 start,
		      struct perf_evsel *evsel, u64 len, int min_pcnt, int printed,
		      int max_lines, struct disasm_line *queue)
{
	static const char *prev_line;
	static const char *prev_color;

	if (dl->offset != -1) {
		const char *path = NULL;
		double percent, max_percent = 0.0;
		double *ppercents = &percent;
		struct sym_hist_entry sample;
		struct sym_hist_entry *psamples = &sample;
		int i, nr_percent = 1;
		const char *color;
		struct annotation *notes = symbol__annotation(sym);
		s64 offset = dl->offset;
		const u64 addr = start + offset;
		struct disasm_line *next;
		struct block_range *br;

		next = disasm__get_next_ip_line(&notes->src->source, dl);

		if (perf_evsel__is_group_event(evsel)) {
			nr_percent = evsel->nr_members;
			ppercents = calloc(nr_percent, sizeof(double));
			psamples = calloc(nr_percent, sizeof(struct sym_hist_entry));
			if (ppercents == NULL || psamples == NULL) {
				return -1;
			}
		}

		for (i = 0; i < nr_percent; i++) {
			percent = disasm__calc_percent(notes,
					notes->src->lines ? i : evsel->idx + i,
					offset,
					next ? next->offset : (s64) len,
					&path, &sample);

			ppercents[i] = percent;
			psamples[i] = sample;
			if (percent > max_percent)
				max_percent = percent;
		}

		if (max_percent < min_pcnt)
			return -1;

		if (max_lines && printed >= max_lines)
			return 1;

		if (queue != NULL) {
			list_for_each_entry_from(queue, &notes->src->source, node) {
				if (queue == dl)
					break;
				disasm_line__print(queue, sym, start, evsel, len,
						    0, 0, 1, NULL);
			}
		}

		color = get_percent_color(max_percent);

		/*
		 * Also color the filename and line if needed, with
		 * the same color than the percentage. Don't print it
		 * twice for close colored addr with the same filename:line
		 */
		if (path) {
			if (!prev_line || strcmp(prev_line, path)
				       || color != prev_color) {
				color_fprintf(stdout, color, " %s", path);
				prev_line = path;
				prev_color = color;
			}
		}

		for (i = 0; i < nr_percent; i++) {
			percent = ppercents[i];
			sample = psamples[i];
			color = get_percent_color(percent);

			if (symbol_conf.show_total_period)
				color_fprintf(stdout, color, " %11" PRIu64,
					      sample.period);
			else if (symbol_conf.show_nr_samples)
				color_fprintf(stdout, color, " %7" PRIu64,
					      sample.nr_samples);
			else
				color_fprintf(stdout, color, " %7.2f", percent);
		}

		printf(" :	");

		br = block_range__find(addr);
		color_fprintf(stdout, annotate__address_color(br), "  %" PRIx64 ":", addr);
		color_fprintf(stdout, annotate__asm_color(br), "%s", dl->line);
		annotate__branch_printf(br, addr);
		printf("\n");

		if (ppercents != &percent)
			free(ppercents);

		if (psamples != &sample)
			free(psamples);

	} else if (max_lines && printed >= max_lines)
		return 1;
	else {
		int width = symbol_conf.show_total_period ? 12 : 8;

		if (queue)
			return -1;

		if (perf_evsel__is_group_event(evsel))
			width *= evsel->nr_members;

		if (!*dl->line)
			printf(" %*s:\n", width, " ");
		else
			printf(" %*s:	%s\n", width, " ", dl->line);
	}

	return 0;
}

/*
 * symbol__parse_objdump_line() parses objdump output (with -d --no-show-raw)
 * which looks like following
 *
 *  0000000000415500 <_init>:
 *    415500:       sub    $0x8,%rsp
 *    415504:       mov    0x2f5ad5(%rip),%rax        # 70afe0 <_DYNAMIC+0x2f8>
 *    41550b:       test   %rax,%rax
 *    41550e:       je     415515 <_init+0x15>
 *    415510:       callq  416e70 <__gmon_start__@plt>
 *    415515:       add    $0x8,%rsp
 *    415519:       retq
 *
 * it will be parsed and saved into struct disasm_line as
 *  <offset>       <name>  <ops.raw>
 *
 * The offset will be a relative offset from the start of the symbol and -1
 * means that it's not a disassembly line so should be treated differently.
 * The ops.raw part will be parsed further according to type of the instruction.
 */
static int symbol__parse_objdump_line(struct symbol *sym, struct map *map,
				      struct arch *arch,
				      FILE *file, size_t privsize,
				      int *line_nr)
{
	struct annotation *notes = symbol__annotation(sym);
	struct disasm_line *dl;
	char *line = NULL, *parsed_line, *tmp, *tmp2;
	size_t line_len;
	s64 line_ip, offset = -1;
	regmatch_t match[2];

	if (getline(&line, &line_len, file) < 0)
		return -1;

	if (!line)
		return -1;

	line_ip = -1;
	parsed_line = rtrim(line);

	/* /filename:linenr ? Save line number and ignore. */
	if (regexec(&file_lineno, parsed_line, 2, match, 0) == 0) {
		*line_nr = atoi(parsed_line + match[1].rm_so);
		return 0;
	}

	tmp = ltrim(parsed_line);
	if (*tmp) {
		/*
		 * Parse hexa addresses followed by ':'
		 */
		line_ip = strtoull(tmp, &tmp2, 16);
		if (*tmp2 != ':' || tmp == tmp2 || tmp2[1] == '\0')
			line_ip = -1;
	}

	if (line_ip != -1) {
		u64 start = map__rip_2objdump(map, sym->start),
		    end = map__rip_2objdump(map, sym->end);

		offset = line_ip - start;
		if ((u64)line_ip < start || (u64)line_ip >= end)
			offset = -1;
		else
			parsed_line = tmp2 + 1;
	}

	dl = disasm_line__new(offset, parsed_line, privsize, *line_nr, arch, map);
	free(line);
	(*line_nr)++;

	if (dl == NULL)
		return -1;

	if (!disasm_line__has_offset(dl)) {
		dl->ops.target.offset = dl->ops.target.addr -
					map__rip_2objdump(map, sym->start);
		dl->ops.target.offset_avail = true;
	}

	/* kcore has no symbols, so add the call target name */
	if (dl->ins.ops && ins__is_call(&dl->ins) && !dl->ops.target.name) {
		struct addr_map_symbol target = {
			.map = map,
			.addr = dl->ops.target.addr,
		};

		if (!map_groups__find_ams(&target) &&
		    target.sym->start == target.al_addr)
			dl->ops.target.name = strdup(target.sym->name);
	}

	disasm__add(&notes->src->source, dl);

	return 0;
}

static __attribute__((constructor)) void symbol__init_regexpr(void)
{
	regcomp(&file_lineno, "^/[^:]+:([0-9]+)", REG_EXTENDED);
}

static void delete_last_nop(struct symbol *sym)
{
	struct annotation *notes = symbol__annotation(sym);
	struct list_head *list = &notes->src->source;
	struct disasm_line *dl;

	while (!list_empty(list)) {
		dl = list_entry(list->prev, struct disasm_line, node);

		if (dl->ins.ops) {
			if (dl->ins.ops != &nop_ops)
				return;
		} else {
			if (!strstr(dl->line, " nop ") &&
			    !strstr(dl->line, " nopl ") &&
			    !strstr(dl->line, " nopw "))
				return;
		}

		list_del(&dl->node);
		disasm_line__free(dl);
	}
}

int symbol__strerror_disassemble(struct symbol *sym __maybe_unused, struct map *map,
			      int errnum, char *buf, size_t buflen)
{
	struct dso *dso = map->dso;

	BUG_ON(buflen == 0);

	if (errnum >= 0) {
		str_error_r(errnum, buf, buflen);
		return 0;
	}

	switch (errnum) {
	case SYMBOL_ANNOTATE_ERRNO__NO_VMLINUX: {
		char bf[SBUILD_ID_SIZE + 15] = " with build id ";
		char *build_id_msg = NULL;

		if (dso->has_build_id) {
			build_id__sprintf(dso->build_id,
					  sizeof(dso->build_id), bf + 15);
			build_id_msg = bf;
		}
		scnprintf(buf, buflen,
			  "No vmlinux file%s\nwas found in the path.\n\n"
			  "Note that annotation using /proc/kcore requires CAP_SYS_RAWIO capability.\n\n"
			  "Please use:\n\n"
			  "  perf buildid-cache -vu vmlinux\n\n"
			  "or:\n\n"
			  "  --vmlinux vmlinux\n", build_id_msg ?: "");
	}
		break;
	default:
		scnprintf(buf, buflen, "Internal error: Invalid %d error code\n", errnum);
		break;
	}

	return 0;
}

static int dso__disassemble_filename(struct dso *dso, char *filename, size_t filename_size)
{
	char linkname[PATH_MAX];
	char *build_id_filename;
	char *build_id_path = NULL;
	char *pos;

	if (dso->symtab_type == DSO_BINARY_TYPE__KALLSYMS &&
	    !dso__is_kcore(dso))
		return SYMBOL_ANNOTATE_ERRNO__NO_VMLINUX;

	build_id_filename = dso__build_id_filename(dso, NULL, 0, false);
	if (build_id_filename) {
		__symbol__join_symfs(filename, filename_size, build_id_filename);
		free(build_id_filename);
	} else {
		if (dso->has_build_id)
			return ENOMEM;
		goto fallback;
	}

	build_id_path = strdup(filename);
	if (!build_id_path)
		return -1;

	/*
	 * old style build-id cache has name of XX/XXXXXXX.. while
	 * new style has XX/XXXXXXX../{elf,kallsyms,vdso}.
	 * extract the build-id part of dirname in the new style only.
	 */
	pos = strrchr(build_id_path, '/');
	if (pos && strlen(pos) < SBUILD_ID_SIZE - 2)
		dirname(build_id_path);

	if (dso__is_kcore(dso) ||
	    readlink(build_id_path, linkname, sizeof(linkname)) < 0 ||
	    strstr(linkname, DSO__NAME_KALLSYMS) ||
	    access(filename, R_OK)) {
fallback:
		/*
		 * If we don't have build-ids or the build-id file isn't in the
		 * cache, or is just a kallsyms file, well, lets hope that this
		 * DSO is the same as when 'perf record' ran.
		 */
		__symbol__join_symfs(filename, filename_size, dso->long_name);
	}

	free(build_id_path);
	return 0;
}

static const char *annotate__norm_arch(const char *arch_name)
{
	struct utsname uts;

	if (!arch_name) { /* Assume we are annotating locally. */
		if (uname(&uts) < 0)
			return NULL;
		arch_name = uts.machine;
	}
	return normalize_arch((char *)arch_name);
}

int symbol__disassemble(struct symbol *sym, struct map *map,
			const char *arch_name, size_t privsize,
<<<<<<< HEAD
			struct arch **parch)
=======
			struct arch **parch, char *cpuid)
>>>>>>> bb176f67
{
	struct dso *dso = map->dso;
	char command[PATH_MAX * 2];
	struct arch *arch = NULL;
	FILE *file;
	char symfs_filename[PATH_MAX];
	struct kcore_extract kce;
	bool delete_extract = false;
	int stdout_fd[2];
	int lineno = 0;
	int nline;
	pid_t pid;
	int err = dso__disassemble_filename(dso, symfs_filename, sizeof(symfs_filename));

	if (err)
		return err;

	arch_name = annotate__norm_arch(arch_name);
	if (!arch_name)
		return -1;

	arch = arch__find(arch_name);
	if (arch == NULL)
		return -ENOTSUP;

	if (parch)
		*parch = arch;

	if (arch->init) {
		err = arch->init(arch);
		if (err) {
			pr_err("%s: failed to initialize %s arch priv area\n", __func__, arch->name);
			return err;
		}
	}

	if (arch->cpuid_parse && cpuid)
		arch->cpuid_parse(arch, cpuid);

	pr_debug("%s: filename=%s, sym=%s, start=%#" PRIx64 ", end=%#" PRIx64 "\n", __func__,
		 symfs_filename, sym->name, map->unmap_ip(map, sym->start),
		 map->unmap_ip(map, sym->end));

	pr_debug("annotating [%p] %30s : [%p] %30s\n",
		 dso, dso->long_name, sym, sym->name);

	if (dso__is_kcore(dso)) {
		kce.kcore_filename = symfs_filename;
		kce.addr = map__rip_2objdump(map, sym->start);
		kce.offs = sym->start;
		kce.len = sym->end - sym->start;
		if (!kcore_extract__create(&kce)) {
			delete_extract = true;
			strlcpy(symfs_filename, kce.extract_filename,
				sizeof(symfs_filename));
		}
	} else if (dso__needs_decompress(dso)) {
		char tmp[KMOD_DECOMP_LEN];

		if (dso__decompress_kmodule_path(dso, symfs_filename,
						 tmp, sizeof(tmp)) < 0)
			goto out;

		strcpy(symfs_filename, tmp);
	}

	snprintf(command, sizeof(command),
		 "%s %s%s --start-address=0x%016" PRIx64
		 " --stop-address=0x%016" PRIx64
		 " -l -d %s %s -C \"%s\" 2>/dev/null|grep -v \"%s:\"|expand",
		 objdump_path ? objdump_path : "objdump",
		 disassembler_style ? "-M " : "",
		 disassembler_style ? disassembler_style : "",
		 map__rip_2objdump(map, sym->start),
		 map__rip_2objdump(map, sym->end),
		 symbol_conf.annotate_asm_raw ? "" : "--no-show-raw",
		 symbol_conf.annotate_src ? "-S" : "",
		 symfs_filename, symfs_filename);

	pr_debug("Executing: %s\n", command);

	err = -1;
	if (pipe(stdout_fd) < 0) {
		pr_err("Failure creating the pipe to run %s\n", command);
		goto out_remove_tmp;
	}

	pid = fork();
	if (pid < 0) {
		pr_err("Failure forking to run %s\n", command);
		goto out_close_stdout;
	}

	if (pid == 0) {
		close(stdout_fd[0]);
		dup2(stdout_fd[1], 1);
		close(stdout_fd[1]);
		execl("/bin/sh", "sh", "-c", command, NULL);
		perror(command);
		exit(-1);
	}

	close(stdout_fd[1]);

	file = fdopen(stdout_fd[0], "r");
	if (!file) {
		pr_err("Failure creating FILE stream for %s\n", command);
		/*
		 * If we were using debug info should retry with
		 * original binary.
		 */
		goto out_remove_tmp;
	}

	nline = 0;
	while (!feof(file)) {
		/*
		 * The source code line number (lineno) needs to be kept in
		 * accross calls to symbol__parse_objdump_line(), so that it
		 * can associate it with the instructions till the next one.
		 * See disasm_line__new() and struct disasm_line::line_nr.
		 */
		if (symbol__parse_objdump_line(sym, map, arch, file, privsize,
			    &lineno) < 0)
			break;
		nline++;
	}

	if (nline == 0)
		pr_err("No output from %s\n", command);

	/*
	 * kallsyms does not have symbol sizes so there may a nop at the end.
	 * Remove it.
	 */
	if (dso__is_kcore(dso))
		delete_last_nop(sym);

	fclose(file);
	err = 0;
out_remove_tmp:
	close(stdout_fd[0]);

	if (dso__needs_decompress(dso))
		unlink(symfs_filename);

	if (delete_extract)
		kcore_extract__delete(&kce);
out:
	return err;

out_close_stdout:
	close(stdout_fd[1]);
	goto out_remove_tmp;
}

static void insert_source_line(struct rb_root *root, struct source_line *src_line)
{
	struct source_line *iter;
	struct rb_node **p = &root->rb_node;
	struct rb_node *parent = NULL;
	int i, ret;

	while (*p != NULL) {
		parent = *p;
		iter = rb_entry(parent, struct source_line, node);

		ret = strcmp(iter->path, src_line->path);
		if (ret == 0) {
			for (i = 0; i < src_line->nr_pcnt; i++)
				iter->samples[i].percent_sum += src_line->samples[i].percent;
			return;
		}

		if (ret < 0)
			p = &(*p)->rb_left;
		else
			p = &(*p)->rb_right;
	}

	for (i = 0; i < src_line->nr_pcnt; i++)
		src_line->samples[i].percent_sum = src_line->samples[i].percent;

	rb_link_node(&src_line->node, parent, p);
	rb_insert_color(&src_line->node, root);
}

static int cmp_source_line(struct source_line *a, struct source_line *b)
{
	int i;

	for (i = 0; i < a->nr_pcnt; i++) {
		if (a->samples[i].percent_sum == b->samples[i].percent_sum)
			continue;
		return a->samples[i].percent_sum > b->samples[i].percent_sum;
	}

	return 0;
}

static void __resort_source_line(struct rb_root *root, struct source_line *src_line)
{
	struct source_line *iter;
	struct rb_node **p = &root->rb_node;
	struct rb_node *parent = NULL;

	while (*p != NULL) {
		parent = *p;
		iter = rb_entry(parent, struct source_line, node);

		if (cmp_source_line(src_line, iter))
			p = &(*p)->rb_left;
		else
			p = &(*p)->rb_right;
	}

	rb_link_node(&src_line->node, parent, p);
	rb_insert_color(&src_line->node, root);
}

static void resort_source_line(struct rb_root *dest_root, struct rb_root *src_root)
{
	struct source_line *src_line;
	struct rb_node *node;

	node = rb_first(src_root);
	while (node) {
		struct rb_node *next;

		src_line = rb_entry(node, struct source_line, node);
		next = rb_next(node);
		rb_erase(node, src_root);

		__resort_source_line(dest_root, src_line);
		node = next;
	}
}

static void symbol__free_source_line(struct symbol *sym, int len)
{
	struct annotation *notes = symbol__annotation(sym);
	struct source_line *src_line = notes->src->lines;
	size_t sizeof_src_line;
	int i;

	sizeof_src_line = sizeof(*src_line) +
			  (sizeof(src_line->samples) * (src_line->nr_pcnt - 1));

	for (i = 0; i < len; i++) {
		free_srcline(src_line->path);
		src_line = (void *)src_line + sizeof_src_line;
	}

	zfree(&notes->src->lines);
}

/* Get the filename:line for the colored entries */
static int symbol__get_source_line(struct symbol *sym, struct map *map,
				   struct perf_evsel *evsel,
				   struct rb_root *root, int len)
{
	u64 start;
	int i, k;
	int evidx = evsel->idx;
	struct source_line *src_line;
	struct annotation *notes = symbol__annotation(sym);
	struct sym_hist *h = annotation__histogram(notes, evidx);
	struct rb_root tmp_root = RB_ROOT;
	int nr_pcnt = 1;
	u64 nr_samples = h->nr_samples;
	size_t sizeof_src_line = sizeof(struct source_line);

	if (perf_evsel__is_group_event(evsel)) {
		for (i = 1; i < evsel->nr_members; i++) {
			h = annotation__histogram(notes, evidx + i);
			nr_samples += h->nr_samples;
		}
		nr_pcnt = evsel->nr_members;
		sizeof_src_line += (nr_pcnt - 1) * sizeof(src_line->samples);
	}

	if (!nr_samples)
		return 0;

	src_line = notes->src->lines = calloc(len, sizeof_src_line);
	if (!notes->src->lines)
		return -1;

	start = map__rip_2objdump(map, sym->start);

	for (i = 0; i < len; i++) {
		u64 offset;
		double percent_max = 0.0;

		src_line->nr_pcnt = nr_pcnt;

		for (k = 0; k < nr_pcnt; k++) {
			double percent = 0.0;

			h = annotation__histogram(notes, evidx + k);
			nr_samples = h->addr[i].nr_samples;
			if (h->nr_samples)
				percent = 100.0 * nr_samples / h->nr_samples;

			if (percent > percent_max)
				percent_max = percent;
			src_line->samples[k].percent = percent;
			src_line->samples[k].nr = nr_samples;
		}

		if (percent_max <= 0.5)
			goto next;

		offset = start + i;
		src_line->path = get_srcline(map->dso, offset, NULL,
					     false, true);
		insert_source_line(&tmp_root, src_line);

	next:
		src_line = (void *)src_line + sizeof_src_line;
	}

	resort_source_line(root, &tmp_root);
	return 0;
}

static void print_summary(struct rb_root *root, const char *filename)
{
	struct source_line *src_line;
	struct rb_node *node;

	printf("\nSorted summary for file %s\n", filename);
	printf("----------------------------------------------\n\n");

	if (RB_EMPTY_ROOT(root)) {
		printf(" Nothing higher than %1.1f%%\n", MIN_GREEN);
		return;
	}

	node = rb_first(root);
	while (node) {
		double percent, percent_max = 0.0;
		const char *color;
		char *path;
		int i;

		src_line = rb_entry(node, struct source_line, node);
		for (i = 0; i < src_line->nr_pcnt; i++) {
			percent = src_line->samples[i].percent_sum;
			color = get_percent_color(percent);
			color_fprintf(stdout, color, " %7.2f", percent);

			if (percent > percent_max)
				percent_max = percent;
		}

		path = src_line->path;
		color = get_percent_color(percent_max);
		color_fprintf(stdout, color, " %s\n", path);

		node = rb_next(node);
	}
}

static void symbol__annotate_hits(struct symbol *sym, struct perf_evsel *evsel)
{
	struct annotation *notes = symbol__annotation(sym);
	struct sym_hist *h = annotation__histogram(notes, evsel->idx);
	u64 len = symbol__size(sym), offset;

	for (offset = 0; offset < len; ++offset)
		if (h->addr[offset].nr_samples != 0)
			printf("%*" PRIx64 ": %" PRIu64 "\n", BITS_PER_LONG / 2,
			       sym->start + offset, h->addr[offset].nr_samples);
	printf("%*s: %" PRIu64 "\n", BITS_PER_LONG / 2, "h->nr_samples", h->nr_samples);
}

int symbol__annotate_printf(struct symbol *sym, struct map *map,
			    struct perf_evsel *evsel, bool full_paths,
			    int min_pcnt, int max_lines, int context)
{
	struct dso *dso = map->dso;
	char *filename;
	const char *d_filename;
	const char *evsel_name = perf_evsel__name(evsel);
	struct annotation *notes = symbol__annotation(sym);
	struct sym_hist *h = annotation__histogram(notes, evsel->idx);
	struct disasm_line *pos, *queue = NULL;
	u64 start = map__rip_2objdump(map, sym->start);
	int printed = 2, queue_len = 0;
	int more = 0;
	u64 len;
	int width = symbol_conf.show_total_period ? 12 : 8;
	int graph_dotted_len;

	filename = strdup(dso->long_name);
	if (!filename)
		return -ENOMEM;

	if (full_paths)
		d_filename = filename;
	else
		d_filename = basename(filename);

	len = symbol__size(sym);

	if (perf_evsel__is_group_event(evsel))
		width *= evsel->nr_members;

	graph_dotted_len = printf(" %-*.*s|	Source code & Disassembly of %s for %s (%" PRIu64 " samples)\n",
				  width, width, symbol_conf.show_total_period ? "Period" :
				  symbol_conf.show_nr_samples ? "Samples" : "Percent",
				  d_filename, evsel_name, h->nr_samples);

	printf("%-*.*s----\n",
	       graph_dotted_len, graph_dotted_len, graph_dotted_line);

	if (verbose > 0)
		symbol__annotate_hits(sym, evsel);

	list_for_each_entry(pos, &notes->src->source, node) {
		if (context && queue == NULL) {
			queue = pos;
			queue_len = 0;
		}

		switch (disasm_line__print(pos, sym, start, evsel, len,
					    min_pcnt, printed, max_lines,
					    queue)) {
		case 0:
			++printed;
			if (context) {
				printed += queue_len;
				queue = NULL;
				queue_len = 0;
			}
			break;
		case 1:
			/* filtered by max_lines */
			++more;
			break;
		case -1:
		default:
			/*
			 * Filtered by min_pcnt or non IP lines when
			 * context != 0
			 */
			if (!context)
				break;
			if (queue_len == context)
				queue = list_entry(queue->node.next, typeof(*queue), node);
			else
				++queue_len;
			break;
		}
	}

	free(filename);

	return more;
}

void symbol__annotate_zero_histogram(struct symbol *sym, int evidx)
{
	struct annotation *notes = symbol__annotation(sym);
	struct sym_hist *h = annotation__histogram(notes, evidx);

	memset(h, 0, notes->src->sizeof_sym_hist);
}

void symbol__annotate_decay_histogram(struct symbol *sym, int evidx)
{
	struct annotation *notes = symbol__annotation(sym);
	struct sym_hist *h = annotation__histogram(notes, evidx);
	int len = symbol__size(sym), offset;

	h->nr_samples = 0;
	for (offset = 0; offset < len; ++offset) {
		h->addr[offset].nr_samples = h->addr[offset].nr_samples * 7 / 8;
		h->nr_samples += h->addr[offset].nr_samples;
	}
}

void disasm__purge(struct list_head *head)
{
	struct disasm_line *pos, *n;

	list_for_each_entry_safe(pos, n, head, node) {
		list_del(&pos->node);
		disasm_line__free(pos);
	}
}

static size_t disasm_line__fprintf(struct disasm_line *dl, FILE *fp)
{
	size_t printed;

	if (dl->offset == -1)
		return fprintf(fp, "%s\n", dl->line);

	printed = fprintf(fp, "%#" PRIx64 " %s", dl->offset, dl->ins.name);

	if (dl->ops.raw[0] != '\0') {
		printed += fprintf(fp, "%.*s %s\n", 6 - (int)printed, " ",
				   dl->ops.raw);
	}

	return printed + fprintf(fp, "\n");
}

size_t disasm__fprintf(struct list_head *head, FILE *fp)
{
	struct disasm_line *pos;
	size_t printed = 0;

	list_for_each_entry(pos, head, node)
		printed += disasm_line__fprintf(pos, fp);

	return printed;
}

int symbol__tty_annotate(struct symbol *sym, struct map *map,
			 struct perf_evsel *evsel, bool print_lines,
			 bool full_paths, int min_pcnt, int max_lines)
{
	struct dso *dso = map->dso;
	struct rb_root source_line = RB_ROOT;
	u64 len;

	if (symbol__disassemble(sym, map, perf_evsel__env_arch(evsel),
<<<<<<< HEAD
				0, NULL) < 0)
=======
				0, NULL, NULL) < 0)
>>>>>>> bb176f67
		return -1;

	len = symbol__size(sym);

	if (print_lines) {
		srcline_full_filename = full_paths;
		symbol__get_source_line(sym, map, evsel, &source_line, len);
		print_summary(&source_line, dso->long_name);
	}

	symbol__annotate_printf(sym, map, evsel, full_paths,
				min_pcnt, max_lines, 0);
	if (print_lines)
		symbol__free_source_line(sym, len);

	disasm__purge(&symbol__annotation(sym)->src->source);

	return 0;
}

bool ui__has_annotation(void)
{
	return use_browser == 1 && perf_hpp_list.sym;
}<|MERGE_RESOLUTION|>--- conflicted
+++ resolved
@@ -1417,11 +1417,7 @@
 
 int symbol__disassemble(struct symbol *sym, struct map *map,
 			const char *arch_name, size_t privsize,
-<<<<<<< HEAD
-			struct arch **parch)
-=======
 			struct arch **parch, char *cpuid)
->>>>>>> bb176f67
 {
 	struct dso *dso = map->dso;
 	char command[PATH_MAX * 2];
@@ -1952,11 +1948,7 @@
 	u64 len;
 
 	if (symbol__disassemble(sym, map, perf_evsel__env_arch(evsel),
-<<<<<<< HEAD
-				0, NULL) < 0)
-=======
 				0, NULL, NULL) < 0)
->>>>>>> bb176f67
 		return -1;
 
 	len = symbol__size(sym);
