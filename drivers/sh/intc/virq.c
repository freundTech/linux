--- conflicted
+++ resolved
@@ -109,11 +109,7 @@
 	return 0;
 }
 
-<<<<<<< HEAD
-static void intc_virq_handler(unsigned int __irq, struct irq_desc *desc)
-=======
 static void intc_virq_handler(struct irq_desc *desc)
->>>>>>> 9f30a04d
 {
 	unsigned int irq = irq_desc_get_irq(desc);
 	struct irq_data *data = irq_desc_get_irq_data(desc);
@@ -131,11 +127,7 @@
 			handle = (unsigned long)irq_desc_get_handler_data(vdesc);
 			addr = INTC_REG(d, _INTC_ADDR_E(handle), 0);
 			if (intc_reg_fns[_INTC_FN(handle)](addr, handle, 0))
-<<<<<<< HEAD
-				generic_handle_irq_desc(entry->irq, vdesc);
-=======
 				generic_handle_irq_desc(vdesc);
->>>>>>> 9f30a04d
 		}
 	}
 
