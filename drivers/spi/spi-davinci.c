--- conflicted
+++ resolved
@@ -417,14 +417,6 @@
 						  flags, dev_name(&spi->dev));
 			internal_cs = false;
 		}
-<<<<<<< HEAD
-	}
-
-	if (retval) {
-		dev_err(&spi->dev, "GPIO %d setup failed (%d)\n",
-			spi->cs_gpio, retval);
-		return retval;
-=======
 
 		if (retval) {
 			dev_err(&spi->dev, "GPIO %d setup failed (%d)\n",
@@ -434,11 +426,7 @@
 
 		if (internal_cs)
 			set_io_bits(dspi->base + SPIPC0, 1 << spi->chip_select);
->>>>>>> 9e82bf01
-	}
-
-	if (internal_cs)
-		set_io_bits(dspi->base + SPIPC0, 1 << spi->chip_select);
+	}
 
 	if (spi->mode & SPI_READY)
 		set_io_bits(dspi->base + SPIPC0, SPIPC0_SPIENA_MASK);
