--- conflicted
+++ resolved
@@ -1050,6 +1050,7 @@
 	.has_4tile = 1, \
 	.has_64k_pages = 1, \
 	.has_guc_deprivilege = 1, \
+	.needs_compact_pt = 1, \
 	.platform_engine_mask = \
 		BIT(RCS0) | BIT(BCS0) | \
 		BIT(VECS0) | BIT(VECS1) | \
@@ -1059,21 +1060,6 @@
 static const struct intel_device_info dg2_info = {
 	DG2_FEATURES,
 	XE_LPD_FEATURES,
-<<<<<<< HEAD
-=======
-	DGFX_FEATURES,
-	.graphics.rel = 55,
-	.media.rel = 55,
-	PLATFORM(INTEL_DG2),
-	.has_guc_deprivilege = 1,
-	.has_64k_pages = 1,
-	.needs_compact_pt = 1,
-	.platform_engine_mask =
-		BIT(RCS0) | BIT(BCS0) |
-		BIT(VECS0) | BIT(VECS1) |
-		BIT(VCS0) | BIT(VCS2),
-	.require_force_probe = 1,
->>>>>>> 31231092
 	.display.cpu_transcoder_mask = BIT(TRANSCODER_A) | BIT(TRANSCODER_B) |
 			       BIT(TRANSCODER_C) | BIT(TRANSCODER_D),
 	.require_force_probe = 1,
