/*
 * Copyright (c) 2016-2018, The Linux Foundation. All rights reserved.
 * Copyright (C) 2013 Red Hat
 * Author: Rob Clark <robdclark@gmail.com>
 *
 * This program is free software; you can redistribute it and/or modify it
 * under the terms of the GNU General Public License version 2 as published by
 * the Free Software Foundation.
 *
 * This program is distributed in the hope that it will be useful, but WITHOUT
 * ANY WARRANTY; without even the implied warranty of MERCHANTABILITY or
 * FITNESS FOR A PARTICULAR PURPOSE.  See the GNU General Public License for
 * more details.
 *
 * You should have received a copy of the GNU General Public License along with
 * this program.  If not, see <http://www.gnu.org/licenses/>.
 */

#include <linux/kthread.h>
#include <uapi/linux/sched/types.h>
#include <drm/drm_of.h>

#include "msm_drv.h"
#include "msm_debugfs.h"
#include "msm_fence.h"
#include "msm_gem.h"
#include "msm_gpu.h"
#include "msm_kms.h"
#include "adreno/adreno_gpu.h"


/*
 * MSM driver version:
 * - 1.0.0 - initial interface
 * - 1.1.0 - adds madvise, and support for submits with > 4 cmd buffers
 * - 1.2.0 - adds explicit fence support for submit ioctl
 * - 1.3.0 - adds GMEM_BASE + NR_RINGS params, SUBMITQUEUE_NEW +
 *           SUBMITQUEUE_CLOSE ioctls, and MSM_INFO_IOVA flag for
 *           MSM_GEM_INFO ioctl.
 * - 1.4.0 - softpin, MSM_RELOC_BO_DUMP, and GEM_INFO support to set/get
 *           GEM object's debug name
 */
#define MSM_VERSION_MAJOR	1
#define MSM_VERSION_MINOR	4
#define MSM_VERSION_PATCHLEVEL	0

static const struct drm_mode_config_funcs mode_config_funcs = {
	.fb_create = msm_framebuffer_create,
	.output_poll_changed = drm_fb_helper_output_poll_changed,
	.atomic_check = drm_atomic_helper_check,
	.atomic_commit = drm_atomic_helper_commit,
};

static const struct drm_mode_config_helper_funcs mode_config_helper_funcs = {
	.atomic_commit_tail = msm_atomic_commit_tail,
};

#ifdef CONFIG_DRM_MSM_REGISTER_LOGGING
static bool reglog = false;
MODULE_PARM_DESC(reglog, "Enable register read/write logging");
module_param(reglog, bool, 0600);
#else
#define reglog 0
#endif

#ifdef CONFIG_DRM_FBDEV_EMULATION
static bool fbdev = true;
MODULE_PARM_DESC(fbdev, "Enable fbdev compat layer");
module_param(fbdev, bool, 0600);
#endif

static char *vram = "16m";
MODULE_PARM_DESC(vram, "Configure VRAM size (for devices without IOMMU/GPUMMU)");
module_param(vram, charp, 0);

bool dumpstate = false;
MODULE_PARM_DESC(dumpstate, "Dump KMS state on errors");
module_param(dumpstate, bool, 0600);

static bool modeset = true;
MODULE_PARM_DESC(modeset, "Use kernel modesetting [KMS] (1=on (default), 0=disable)");
module_param(modeset, bool, 0600);

/*
 * Util/helpers:
 */

int msm_clk_bulk_get(struct device *dev, struct clk_bulk_data **bulk)
{
	struct property *prop;
	const char *name;
	struct clk_bulk_data *local;
	int i = 0, ret, count;

	count = of_property_count_strings(dev->of_node, "clock-names");
	if (count < 1)
		return 0;

	local = devm_kcalloc(dev, sizeof(struct clk_bulk_data *),
		count, GFP_KERNEL);
	if (!local)
		return -ENOMEM;

	of_property_for_each_string(dev->of_node, "clock-names", prop, name) {
		local[i].id = devm_kstrdup(dev, name, GFP_KERNEL);
		if (!local[i].id) {
			devm_kfree(dev, local);
			return -ENOMEM;
		}

		i++;
	}

	ret = devm_clk_bulk_get(dev, count, local);

	if (ret) {
		for (i = 0; i < count; i++)
			devm_kfree(dev, (void *) local[i].id);
		devm_kfree(dev, local);

		return ret;
	}

	*bulk = local;
	return count;
}

struct clk *msm_clk_bulk_get_clock(struct clk_bulk_data *bulk, int count,
		const char *name)
{
	int i;
	char n[32];

	snprintf(n, sizeof(n), "%s_clk", name);

	for (i = 0; bulk && i < count; i++) {
		if (!strcmp(bulk[i].id, name) || !strcmp(bulk[i].id, n))
			return bulk[i].clk;
	}


	return NULL;
}

struct clk *msm_clk_get(struct platform_device *pdev, const char *name)
{
	struct clk *clk;
	char name2[32];

	clk = devm_clk_get(&pdev->dev, name);
	if (!IS_ERR(clk) || PTR_ERR(clk) == -EPROBE_DEFER)
		return clk;

	snprintf(name2, sizeof(name2), "%s_clk", name);

	clk = devm_clk_get(&pdev->dev, name2);
	if (!IS_ERR(clk))
		dev_warn(&pdev->dev, "Using legacy clk name binding.  Use "
				"\"%s\" instead of \"%s\"\n", name, name2);

	return clk;
}

void __iomem *msm_ioremap(struct platform_device *pdev, const char *name,
		const char *dbgname)
{
	struct resource *res;
	unsigned long size;
	void __iomem *ptr;

	if (name)
		res = platform_get_resource_byname(pdev, IORESOURCE_MEM, name);
	else
		res = platform_get_resource(pdev, IORESOURCE_MEM, 0);

	if (!res) {
		DRM_DEV_ERROR(&pdev->dev, "failed to get memory resource: %s\n", name);
		return ERR_PTR(-EINVAL);
	}

	size = resource_size(res);

	ptr = devm_ioremap_nocache(&pdev->dev, res->start, size);
	if (!ptr) {
		DRM_DEV_ERROR(&pdev->dev, "failed to ioremap: %s\n", name);
		return ERR_PTR(-ENOMEM);
	}

	if (reglog)
		printk(KERN_DEBUG "IO:region %s %p %08lx\n", dbgname, ptr, size);

	return ptr;
}

void msm_writel(u32 data, void __iomem *addr)
{
	if (reglog)
		printk(KERN_DEBUG "IO:W %p %08x\n", addr, data);
	writel(data, addr);
}

u32 msm_readl(const void __iomem *addr)
{
	u32 val = readl(addr);
	if (reglog)
		pr_err("IO:R %p %08x\n", addr, val);
	return val;
}

struct vblank_event {
	struct list_head node;
	int crtc_id;
	bool enable;
};

static void vblank_ctrl_worker(struct kthread_work *work)
{
	struct msm_vblank_ctrl *vbl_ctrl = container_of(work,
						struct msm_vblank_ctrl, work);
	struct msm_drm_private *priv = container_of(vbl_ctrl,
					struct msm_drm_private, vblank_ctrl);
	struct msm_kms *kms = priv->kms;
	struct vblank_event *vbl_ev, *tmp;
	unsigned long flags;

	spin_lock_irqsave(&vbl_ctrl->lock, flags);
	list_for_each_entry_safe(vbl_ev, tmp, &vbl_ctrl->event_list, node) {
		list_del(&vbl_ev->node);
		spin_unlock_irqrestore(&vbl_ctrl->lock, flags);

		if (vbl_ev->enable)
			kms->funcs->enable_vblank(kms,
						priv->crtcs[vbl_ev->crtc_id]);
		else
			kms->funcs->disable_vblank(kms,
						priv->crtcs[vbl_ev->crtc_id]);

		kfree(vbl_ev);

		spin_lock_irqsave(&vbl_ctrl->lock, flags);
	}

	spin_unlock_irqrestore(&vbl_ctrl->lock, flags);
}

static int vblank_ctrl_queue_work(struct msm_drm_private *priv,
					int crtc_id, bool enable)
{
	struct msm_vblank_ctrl *vbl_ctrl = &priv->vblank_ctrl;
	struct vblank_event *vbl_ev;
	unsigned long flags;

	vbl_ev = kzalloc(sizeof(*vbl_ev), GFP_ATOMIC);
	if (!vbl_ev)
		return -ENOMEM;

	vbl_ev->crtc_id = crtc_id;
	vbl_ev->enable = enable;

	spin_lock_irqsave(&vbl_ctrl->lock, flags);
	list_add_tail(&vbl_ev->node, &vbl_ctrl->event_list);
	spin_unlock_irqrestore(&vbl_ctrl->lock, flags);

	kthread_queue_work(&priv->disp_thread[crtc_id].worker,
			&vbl_ctrl->work);

	return 0;
}

static int msm_drm_uninit(struct device *dev)
{
	struct platform_device *pdev = to_platform_device(dev);
	struct drm_device *ddev = platform_get_drvdata(pdev);
	struct msm_drm_private *priv = ddev->dev_private;
	struct msm_kms *kms = priv->kms;
	struct msm_mdss *mdss = priv->mdss;
	struct msm_vblank_ctrl *vbl_ctrl = &priv->vblank_ctrl;
	struct vblank_event *vbl_ev, *tmp;
	int i;

	/* We must cancel and cleanup any pending vblank enable/disable
	 * work before drm_irq_uninstall() to avoid work re-enabling an
	 * irq after uninstall has disabled it.
	 */
	kthread_flush_work(&vbl_ctrl->work);
	list_for_each_entry_safe(vbl_ev, tmp, &vbl_ctrl->event_list, node) {
		list_del(&vbl_ev->node);
		kfree(vbl_ev);
	}

	/* clean up display commit/event worker threads */
	for (i = 0; i < priv->num_crtcs; i++) {
		if (priv->disp_thread[i].thread) {
			kthread_flush_worker(&priv->disp_thread[i].worker);
			kthread_stop(priv->disp_thread[i].thread);
			priv->disp_thread[i].thread = NULL;
		}

		if (priv->event_thread[i].thread) {
			kthread_flush_worker(&priv->event_thread[i].worker);
			kthread_stop(priv->event_thread[i].thread);
			priv->event_thread[i].thread = NULL;
		}
	}

	msm_gem_shrinker_cleanup(ddev);

	drm_kms_helper_poll_fini(ddev);

	drm_dev_unregister(ddev);

	msm_perf_debugfs_cleanup(priv);
	msm_rd_debugfs_cleanup(priv);

#ifdef CONFIG_DRM_FBDEV_EMULATION
	if (fbdev && priv->fbdev)
		msm_fbdev_free(ddev);
#endif
	drm_atomic_helper_shutdown(ddev);
	drm_mode_config_cleanup(ddev);

	pm_runtime_get_sync(dev);
	drm_irq_uninstall(ddev);
	pm_runtime_put_sync(dev);

	flush_workqueue(priv->wq);
	destroy_workqueue(priv->wq);

	if (kms && kms->funcs)
		kms->funcs->destroy(kms);

	if (priv->vram.paddr) {
		unsigned long attrs = DMA_ATTR_NO_KERNEL_MAPPING;
		drm_mm_takedown(&priv->vram.mm);
		dma_free_attrs(dev, priv->vram.size, NULL,
			       priv->vram.paddr, attrs);
	}

	component_unbind_all(dev, ddev);

	if (mdss && mdss->funcs)
		mdss->funcs->destroy(ddev);

	ddev->dev_private = NULL;
	drm_dev_put(ddev);

	kfree(priv);

	return 0;
}

#define KMS_MDP4 4
#define KMS_MDP5 5
#define KMS_DPU  3

static int get_mdp_ver(struct platform_device *pdev)
{
	struct device *dev = &pdev->dev;

	return (int) (unsigned long) of_device_get_match_data(dev);
}

#include <linux/of_address.h>

bool msm_use_mmu(struct drm_device *dev)
{
	struct msm_drm_private *priv = dev->dev_private;

	/* a2xx comes with its own MMU */
	return priv->is_a2xx || iommu_present(&platform_bus_type);
}

static int msm_init_vram(struct drm_device *dev)
{
	struct msm_drm_private *priv = dev->dev_private;
	struct device_node *node;
	unsigned long size = 0;
	int ret = 0;

	/* In the device-tree world, we could have a 'memory-region'
	 * phandle, which gives us a link to our "vram".  Allocating
	 * is all nicely abstracted behind the dma api, but we need
	 * to know the entire size to allocate it all in one go. There
	 * are two cases:
	 *  1) device with no IOMMU, in which case we need exclusive
	 *     access to a VRAM carveout big enough for all gpu
	 *     buffers
	 *  2) device with IOMMU, but where the bootloader puts up
	 *     a splash screen.  In this case, the VRAM carveout
	 *     need only be large enough for fbdev fb.  But we need
	 *     exclusive access to the buffer to avoid the kernel
	 *     using those pages for other purposes (which appears
	 *     as corruption on screen before we have a chance to
	 *     load and do initial modeset)
	 */

	node = of_parse_phandle(dev->dev->of_node, "memory-region", 0);
	if (node) {
		struct resource r;
		ret = of_address_to_resource(node, 0, &r);
		of_node_put(node);
		if (ret)
			return ret;
		size = r.end - r.start;
		DRM_INFO("using VRAM carveout: %lx@%pa\n", size, &r.start);

		/* if we have no IOMMU, then we need to use carveout allocator.
		 * Grab the entire CMA chunk carved out in early startup in
		 * mach-msm:
		 */
	} else if (!msm_use_mmu(dev)) {
		DRM_INFO("using %s VRAM carveout\n", vram);
		size = memparse(vram, NULL);
	}

	if (size) {
		unsigned long attrs = 0;
		void *p;

		priv->vram.size = size;

		drm_mm_init(&priv->vram.mm, 0, (size >> PAGE_SHIFT) - 1);
		spin_lock_init(&priv->vram.lock);

		attrs |= DMA_ATTR_NO_KERNEL_MAPPING;
		attrs |= DMA_ATTR_WRITE_COMBINE;

		/* note that for no-kernel-mapping, the vaddr returned
		 * is bogus, but non-null if allocation succeeded:
		 */
		p = dma_alloc_attrs(dev->dev, size,
				&priv->vram.paddr, GFP_KERNEL, attrs);
		if (!p) {
			DRM_DEV_ERROR(dev->dev, "failed to allocate VRAM\n");
			priv->vram.paddr = 0;
			return -ENOMEM;
		}

		DRM_DEV_INFO(dev->dev, "VRAM: %08x->%08x\n",
				(uint32_t)priv->vram.paddr,
				(uint32_t)(priv->vram.paddr + size));
	}

	return ret;
}

static int msm_drm_init(struct device *dev, struct drm_driver *drv)
{
	struct platform_device *pdev = to_platform_device(dev);
	struct drm_device *ddev;
	struct msm_drm_private *priv;
	struct msm_kms *kms;
	struct msm_mdss *mdss;
	int ret, i;
	struct sched_param param;

	ddev = drm_dev_alloc(drv, dev);
	if (IS_ERR(ddev)) {
		DRM_DEV_ERROR(dev, "failed to allocate drm_device\n");
		return PTR_ERR(ddev);
	}

	platform_set_drvdata(pdev, ddev);

	priv = kzalloc(sizeof(*priv), GFP_KERNEL);
	if (!priv) {
		ret = -ENOMEM;
		goto err_put_drm_dev;
	}

	ddev->dev_private = priv;
	priv->dev = ddev;

	switch (get_mdp_ver(pdev)) {
	case KMS_MDP5:
		ret = mdp5_mdss_init(ddev);
		break;
	case KMS_DPU:
		ret = dpu_mdss_init(ddev);
		break;
	default:
		ret = 0;
		break;
	}
	if (ret)
		goto err_free_priv;

	mdss = priv->mdss;

	priv->wq = alloc_ordered_workqueue("msm", 0);

	INIT_LIST_HEAD(&priv->inactive_list);
	INIT_LIST_HEAD(&priv->vblank_ctrl.event_list);
	kthread_init_work(&priv->vblank_ctrl.work, vblank_ctrl_worker);
	spin_lock_init(&priv->vblank_ctrl.lock);

	drm_mode_config_init(ddev);

	/* Bind all our sub-components: */
	ret = component_bind_all(dev, ddev);
	if (ret)
		goto err_destroy_mdss;

	ret = msm_init_vram(ddev);
	if (ret)
		goto err_msm_uninit;

	msm_gem_shrinker_init(ddev);

	switch (get_mdp_ver(pdev)) {
	case KMS_MDP4:
		kms = mdp4_kms_init(ddev);
		priv->kms = kms;
		break;
	case KMS_MDP5:
		kms = mdp5_kms_init(ddev);
		break;
	case KMS_DPU:
		kms = dpu_kms_init(ddev);
		priv->kms = kms;
		break;
	default:
		/* valid only for the dummy headless case, where of_node=NULL */
		WARN_ON(dev->of_node);
		kms = NULL;
		break;
	}

	if (IS_ERR(kms)) {
		DRM_DEV_ERROR(dev, "failed to load kms\n");
		ret = PTR_ERR(kms);
		priv->kms = NULL;
		goto err_msm_uninit;
	}

	/* Enable normalization of plane zpos */
	ddev->mode_config.normalize_zpos = true;

	if (kms) {
		ret = kms->funcs->hw_init(kms);
		if (ret) {
			DRM_DEV_ERROR(dev, "kms hw init failed: %d\n", ret);
			goto err_msm_uninit;
		}
	}

	ddev->mode_config.funcs = &mode_config_funcs;
	ddev->mode_config.helper_private = &mode_config_helper_funcs;

	/**
	 * this priority was found during empiric testing to have appropriate
	 * realtime scheduling to process display updates and interact with
	 * other real time and normal priority task
	 */
	param.sched_priority = 16;
	for (i = 0; i < priv->num_crtcs; i++) {

		/* initialize display thread */
		priv->disp_thread[i].crtc_id = priv->crtcs[i]->base.id;
		kthread_init_worker(&priv->disp_thread[i].worker);
		priv->disp_thread[i].dev = ddev;
		priv->disp_thread[i].thread =
			kthread_run(kthread_worker_fn,
				&priv->disp_thread[i].worker,
				"crtc_commit:%d", priv->disp_thread[i].crtc_id);
		if (IS_ERR(priv->disp_thread[i].thread)) {
			DRM_DEV_ERROR(dev, "failed to create crtc_commit kthread\n");
			priv->disp_thread[i].thread = NULL;
			goto err_msm_uninit;
		}

		ret = sched_setscheduler(priv->disp_thread[i].thread,
					 SCHED_FIFO, &param);
		if (ret)
			dev_warn(dev, "disp_thread set priority failed: %d\n",
				 ret);

		/* initialize event thread */
		priv->event_thread[i].crtc_id = priv->crtcs[i]->base.id;
		kthread_init_worker(&priv->event_thread[i].worker);
		priv->event_thread[i].dev = ddev;
		priv->event_thread[i].thread =
			kthread_run(kthread_worker_fn,
				&priv->event_thread[i].worker,
				"crtc_event:%d", priv->event_thread[i].crtc_id);
<<<<<<< HEAD
		if (IS_ERR(priv->event_thread[i].thread)) {
			dev_err(dev, "failed to create crtc_event kthread\n");
			priv->event_thread[i].thread = NULL;
			goto err_msm_uninit;
		}
=======
>>>>>>> 2a3c83f5

		/**
		 * event thread should also run at same priority as disp_thread
		 * because it is handling frame_done events. A lower priority
		 * event thread and higher priority disp_thread can causes
		 * frame_pending counters beyond 2. This can lead to commit
		 * failure at crtc commit level.
		 */
		ret = sched_setscheduler(priv->event_thread[i].thread,
					 SCHED_FIFO, &param);
		if (ret)
			dev_warn(dev, "event_thread set priority failed:%d\n",
				 ret);
	}

	ret = drm_vblank_init(ddev, priv->num_crtcs);
	if (ret < 0) {
		DRM_DEV_ERROR(dev, "failed to initialize vblank\n");
		goto err_msm_uninit;
	}

	if (kms) {
		pm_runtime_get_sync(dev);
		ret = drm_irq_install(ddev, kms->irq);
		pm_runtime_put_sync(dev);
		if (ret < 0) {
			DRM_DEV_ERROR(dev, "failed to install IRQ handler\n");
			goto err_msm_uninit;
		}
	}

	ret = drm_dev_register(ddev, 0);
	if (ret)
		goto err_msm_uninit;

	drm_mode_config_reset(ddev);

#ifdef CONFIG_DRM_FBDEV_EMULATION
	if (kms && fbdev)
		priv->fbdev = msm_fbdev_init(ddev);
#endif

	ret = msm_debugfs_late_init(ddev);
	if (ret)
		goto err_msm_uninit;

	drm_kms_helper_poll_init(ddev);

	return 0;

err_msm_uninit:
	msm_drm_uninit(dev);
	return ret;
err_destroy_mdss:
	if (mdss && mdss->funcs)
		mdss->funcs->destroy(ddev);
err_free_priv:
	kfree(priv);
err_put_drm_dev:
	drm_dev_put(ddev);
	return ret;
}

/*
 * DRM operations:
 */

static void load_gpu(struct drm_device *dev)
{
	static DEFINE_MUTEX(init_lock);
	struct msm_drm_private *priv = dev->dev_private;

	mutex_lock(&init_lock);

	if (!priv->gpu)
		priv->gpu = adreno_load_gpu(dev);

	mutex_unlock(&init_lock);
}

static int context_init(struct drm_device *dev, struct drm_file *file)
{
	struct msm_file_private *ctx;

	ctx = kzalloc(sizeof(*ctx), GFP_KERNEL);
	if (!ctx)
		return -ENOMEM;

	msm_submitqueue_init(dev, ctx);

	file->driver_priv = ctx;

	return 0;
}

static int msm_open(struct drm_device *dev, struct drm_file *file)
{
	/* For now, load gpu on open.. to avoid the requirement of having
	 * firmware in the initrd.
	 */
	load_gpu(dev);

	return context_init(dev, file);
}

static void context_close(struct msm_file_private *ctx)
{
	msm_submitqueue_close(ctx);
	kfree(ctx);
}

static void msm_postclose(struct drm_device *dev, struct drm_file *file)
{
	struct msm_drm_private *priv = dev->dev_private;
	struct msm_file_private *ctx = file->driver_priv;

	mutex_lock(&dev->struct_mutex);
	if (ctx == priv->lastctx)
		priv->lastctx = NULL;
	mutex_unlock(&dev->struct_mutex);

	context_close(ctx);
}

static irqreturn_t msm_irq(int irq, void *arg)
{
	struct drm_device *dev = arg;
	struct msm_drm_private *priv = dev->dev_private;
	struct msm_kms *kms = priv->kms;
	BUG_ON(!kms);
	return kms->funcs->irq(kms);
}

static void msm_irq_preinstall(struct drm_device *dev)
{
	struct msm_drm_private *priv = dev->dev_private;
	struct msm_kms *kms = priv->kms;
	BUG_ON(!kms);
	kms->funcs->irq_preinstall(kms);
}

static int msm_irq_postinstall(struct drm_device *dev)
{
	struct msm_drm_private *priv = dev->dev_private;
	struct msm_kms *kms = priv->kms;
	BUG_ON(!kms);

	if (kms->funcs->irq_postinstall)
		return kms->funcs->irq_postinstall(kms);

	return 0;
}

static void msm_irq_uninstall(struct drm_device *dev)
{
	struct msm_drm_private *priv = dev->dev_private;
	struct msm_kms *kms = priv->kms;
	BUG_ON(!kms);
	kms->funcs->irq_uninstall(kms);
}

static int msm_enable_vblank(struct drm_device *dev, unsigned int pipe)
{
	struct msm_drm_private *priv = dev->dev_private;
	struct msm_kms *kms = priv->kms;
	if (!kms)
		return -ENXIO;
	DBG("dev=%p, crtc=%u", dev, pipe);
	return vblank_ctrl_queue_work(priv, pipe, true);
}

static void msm_disable_vblank(struct drm_device *dev, unsigned int pipe)
{
	struct msm_drm_private *priv = dev->dev_private;
	struct msm_kms *kms = priv->kms;
	if (!kms)
		return;
	DBG("dev=%p, crtc=%u", dev, pipe);
	vblank_ctrl_queue_work(priv, pipe, false);
}

/*
 * DRM ioctls:
 */

static int msm_ioctl_get_param(struct drm_device *dev, void *data,
		struct drm_file *file)
{
	struct msm_drm_private *priv = dev->dev_private;
	struct drm_msm_param *args = data;
	struct msm_gpu *gpu;

	/* for now, we just have 3d pipe.. eventually this would need to
	 * be more clever to dispatch to appropriate gpu module:
	 */
	if (args->pipe != MSM_PIPE_3D0)
		return -EINVAL;

	gpu = priv->gpu;

	if (!gpu)
		return -ENXIO;

	return gpu->funcs->get_param(gpu, args->param, &args->value);
}

static int msm_ioctl_gem_new(struct drm_device *dev, void *data,
		struct drm_file *file)
{
	struct drm_msm_gem_new *args = data;

	if (args->flags & ~MSM_BO_FLAGS) {
		DRM_ERROR("invalid flags: %08x\n", args->flags);
		return -EINVAL;
	}

	return msm_gem_new_handle(dev, file, args->size,
			args->flags, &args->handle, NULL);
}

static inline ktime_t to_ktime(struct drm_msm_timespec timeout)
{
	return ktime_set(timeout.tv_sec, timeout.tv_nsec);
}

static int msm_ioctl_gem_cpu_prep(struct drm_device *dev, void *data,
		struct drm_file *file)
{
	struct drm_msm_gem_cpu_prep *args = data;
	struct drm_gem_object *obj;
	ktime_t timeout = to_ktime(args->timeout);
	int ret;

	if (args->op & ~MSM_PREP_FLAGS) {
		DRM_ERROR("invalid op: %08x\n", args->op);
		return -EINVAL;
	}

	obj = drm_gem_object_lookup(file, args->handle);
	if (!obj)
		return -ENOENT;

	ret = msm_gem_cpu_prep(obj, args->op, &timeout);

	drm_gem_object_put_unlocked(obj);

	return ret;
}

static int msm_ioctl_gem_cpu_fini(struct drm_device *dev, void *data,
		struct drm_file *file)
{
	struct drm_msm_gem_cpu_fini *args = data;
	struct drm_gem_object *obj;
	int ret;

	obj = drm_gem_object_lookup(file, args->handle);
	if (!obj)
		return -ENOENT;

	ret = msm_gem_cpu_fini(obj);

	drm_gem_object_put_unlocked(obj);

	return ret;
}

static int msm_ioctl_gem_info_iova(struct drm_device *dev,
		struct drm_gem_object *obj, uint64_t *iova)
{
	struct msm_drm_private *priv = dev->dev_private;

	if (!priv->gpu)
		return -EINVAL;

	/*
	 * Don't pin the memory here - just get an address so that userspace can
	 * be productive
	 */
	return msm_gem_get_iova(obj, priv->gpu->aspace, iova);
}

static int msm_ioctl_gem_info(struct drm_device *dev, void *data,
		struct drm_file *file)
{
	struct drm_msm_gem_info *args = data;
	struct drm_gem_object *obj;
	struct msm_gem_object *msm_obj;
	int i, ret = 0;

	if (args->pad)
		return -EINVAL;

	switch (args->info) {
	case MSM_INFO_GET_OFFSET:
	case MSM_INFO_GET_IOVA:
		/* value returned as immediate, not pointer, so len==0: */
		if (args->len)
			return -EINVAL;
		break;
	case MSM_INFO_SET_NAME:
	case MSM_INFO_GET_NAME:
		break;
	default:
		return -EINVAL;
	}

	obj = drm_gem_object_lookup(file, args->handle);
	if (!obj)
		return -ENOENT;

	msm_obj = to_msm_bo(obj);

	switch (args->info) {
	case MSM_INFO_GET_OFFSET:
		args->value = msm_gem_mmap_offset(obj);
		break;
	case MSM_INFO_GET_IOVA:
		ret = msm_ioctl_gem_info_iova(dev, obj, &args->value);
		break;
	case MSM_INFO_SET_NAME:
		/* length check should leave room for terminating null: */
		if (args->len >= sizeof(msm_obj->name)) {
			ret = -EINVAL;
			break;
		}
		ret = copy_from_user(msm_obj->name,
			u64_to_user_ptr(args->value), args->len);
		msm_obj->name[args->len] = '\0';
		for (i = 0; i < args->len; i++) {
			if (!isprint(msm_obj->name[i])) {
				msm_obj->name[i] = '\0';
				break;
			}
		}
		break;
	case MSM_INFO_GET_NAME:
		if (args->value && (args->len < strlen(msm_obj->name))) {
			ret = -EINVAL;
			break;
		}
		args->len = strlen(msm_obj->name);
		if (args->value) {
			ret = copy_to_user(u64_to_user_ptr(args->value),
					msm_obj->name, args->len);
		}
		break;
	}

	drm_gem_object_put_unlocked(obj);

	return ret;
}

static int msm_ioctl_wait_fence(struct drm_device *dev, void *data,
		struct drm_file *file)
{
	struct msm_drm_private *priv = dev->dev_private;
	struct drm_msm_wait_fence *args = data;
	ktime_t timeout = to_ktime(args->timeout);
	struct msm_gpu_submitqueue *queue;
	struct msm_gpu *gpu = priv->gpu;
	int ret;

	if (args->pad) {
		DRM_ERROR("invalid pad: %08x\n", args->pad);
		return -EINVAL;
	}

	if (!gpu)
		return 0;

	queue = msm_submitqueue_get(file->driver_priv, args->queueid);
	if (!queue)
		return -ENOENT;

	ret = msm_wait_fence(gpu->rb[queue->prio]->fctx, args->fence, &timeout,
		true);

	msm_submitqueue_put(queue);
	return ret;
}

static int msm_ioctl_gem_madvise(struct drm_device *dev, void *data,
		struct drm_file *file)
{
	struct drm_msm_gem_madvise *args = data;
	struct drm_gem_object *obj;
	int ret;

	switch (args->madv) {
	case MSM_MADV_DONTNEED:
	case MSM_MADV_WILLNEED:
		break;
	default:
		return -EINVAL;
	}

	ret = mutex_lock_interruptible(&dev->struct_mutex);
	if (ret)
		return ret;

	obj = drm_gem_object_lookup(file, args->handle);
	if (!obj) {
		ret = -ENOENT;
		goto unlock;
	}

	ret = msm_gem_madvise(obj, args->madv);
	if (ret >= 0) {
		args->retained = ret;
		ret = 0;
	}

	drm_gem_object_put(obj);

unlock:
	mutex_unlock(&dev->struct_mutex);
	return ret;
}


static int msm_ioctl_submitqueue_new(struct drm_device *dev, void *data,
		struct drm_file *file)
{
	struct drm_msm_submitqueue *args = data;

	if (args->flags & ~MSM_SUBMITQUEUE_FLAGS)
		return -EINVAL;

	return msm_submitqueue_create(dev, file->driver_priv, args->prio,
		args->flags, &args->id);
}


static int msm_ioctl_submitqueue_close(struct drm_device *dev, void *data,
		struct drm_file *file)
{
	u32 id = *(u32 *) data;

	return msm_submitqueue_remove(file->driver_priv, id);
}

static const struct drm_ioctl_desc msm_ioctls[] = {
	DRM_IOCTL_DEF_DRV(MSM_GET_PARAM,    msm_ioctl_get_param,    DRM_AUTH|DRM_RENDER_ALLOW),
	DRM_IOCTL_DEF_DRV(MSM_GEM_NEW,      msm_ioctl_gem_new,      DRM_AUTH|DRM_RENDER_ALLOW),
	DRM_IOCTL_DEF_DRV(MSM_GEM_INFO,     msm_ioctl_gem_info,     DRM_AUTH|DRM_RENDER_ALLOW),
	DRM_IOCTL_DEF_DRV(MSM_GEM_CPU_PREP, msm_ioctl_gem_cpu_prep, DRM_AUTH|DRM_RENDER_ALLOW),
	DRM_IOCTL_DEF_DRV(MSM_GEM_CPU_FINI, msm_ioctl_gem_cpu_fini, DRM_AUTH|DRM_RENDER_ALLOW),
	DRM_IOCTL_DEF_DRV(MSM_GEM_SUBMIT,   msm_ioctl_gem_submit,   DRM_AUTH|DRM_RENDER_ALLOW),
	DRM_IOCTL_DEF_DRV(MSM_WAIT_FENCE,   msm_ioctl_wait_fence,   DRM_AUTH|DRM_RENDER_ALLOW),
	DRM_IOCTL_DEF_DRV(MSM_GEM_MADVISE,  msm_ioctl_gem_madvise,  DRM_AUTH|DRM_RENDER_ALLOW),
	DRM_IOCTL_DEF_DRV(MSM_SUBMITQUEUE_NEW,   msm_ioctl_submitqueue_new,   DRM_AUTH|DRM_RENDER_ALLOW),
	DRM_IOCTL_DEF_DRV(MSM_SUBMITQUEUE_CLOSE, msm_ioctl_submitqueue_close, DRM_AUTH|DRM_RENDER_ALLOW),
};

static const struct vm_operations_struct vm_ops = {
	.fault = msm_gem_fault,
	.open = drm_gem_vm_open,
	.close = drm_gem_vm_close,
};

static const struct file_operations fops = {
	.owner              = THIS_MODULE,
	.open               = drm_open,
	.release            = drm_release,
	.unlocked_ioctl     = drm_ioctl,
	.compat_ioctl       = drm_compat_ioctl,
	.poll               = drm_poll,
	.read               = drm_read,
	.llseek             = no_llseek,
	.mmap               = msm_gem_mmap,
};

static struct drm_driver msm_driver = {
	.driver_features    = DRIVER_HAVE_IRQ |
				DRIVER_GEM |
				DRIVER_PRIME |
				DRIVER_RENDER |
				DRIVER_ATOMIC |
				DRIVER_MODESET,
	.open               = msm_open,
	.postclose           = msm_postclose,
	.lastclose          = drm_fb_helper_lastclose,
	.irq_handler        = msm_irq,
	.irq_preinstall     = msm_irq_preinstall,
	.irq_postinstall    = msm_irq_postinstall,
	.irq_uninstall      = msm_irq_uninstall,
	.enable_vblank      = msm_enable_vblank,
	.disable_vblank     = msm_disable_vblank,
	.gem_free_object    = msm_gem_free_object,
	.gem_vm_ops         = &vm_ops,
	.dumb_create        = msm_gem_dumb_create,
	.dumb_map_offset    = msm_gem_dumb_map_offset,
	.prime_handle_to_fd = drm_gem_prime_handle_to_fd,
	.prime_fd_to_handle = drm_gem_prime_fd_to_handle,
	.gem_prime_export   = drm_gem_prime_export,
	.gem_prime_import   = drm_gem_prime_import,
	.gem_prime_res_obj  = msm_gem_prime_res_obj,
	.gem_prime_pin      = msm_gem_prime_pin,
	.gem_prime_unpin    = msm_gem_prime_unpin,
	.gem_prime_get_sg_table = msm_gem_prime_get_sg_table,
	.gem_prime_import_sg_table = msm_gem_prime_import_sg_table,
	.gem_prime_vmap     = msm_gem_prime_vmap,
	.gem_prime_vunmap   = msm_gem_prime_vunmap,
	.gem_prime_mmap     = msm_gem_prime_mmap,
#ifdef CONFIG_DEBUG_FS
	.debugfs_init       = msm_debugfs_init,
#endif
	.ioctls             = msm_ioctls,
	.num_ioctls         = ARRAY_SIZE(msm_ioctls),
	.fops               = &fops,
	.name               = "msm",
	.desc               = "MSM Snapdragon DRM",
	.date               = "20130625",
	.major              = MSM_VERSION_MAJOR,
	.minor              = MSM_VERSION_MINOR,
	.patchlevel         = MSM_VERSION_PATCHLEVEL,
};

#ifdef CONFIG_PM_SLEEP
static int msm_pm_suspend(struct device *dev)
{
	struct drm_device *ddev = dev_get_drvdata(dev);
	struct msm_drm_private *priv = ddev->dev_private;

	if (WARN_ON(priv->pm_state))
		drm_atomic_state_put(priv->pm_state);

	priv->pm_state = drm_atomic_helper_suspend(ddev);
	if (IS_ERR(priv->pm_state)) {
		int ret = PTR_ERR(priv->pm_state);
		DRM_ERROR("Failed to suspend dpu, %d\n", ret);
		return ret;
	}

	return 0;
}

static int msm_pm_resume(struct device *dev)
{
	struct drm_device *ddev = dev_get_drvdata(dev);
	struct msm_drm_private *priv = ddev->dev_private;
	int ret;

	if (WARN_ON(!priv->pm_state))
		return -ENOENT;

	ret = drm_atomic_helper_resume(ddev, priv->pm_state);
	if (!ret)
		priv->pm_state = NULL;

	return ret;
}
#endif

#ifdef CONFIG_PM
static int msm_runtime_suspend(struct device *dev)
{
	struct drm_device *ddev = dev_get_drvdata(dev);
	struct msm_drm_private *priv = ddev->dev_private;
	struct msm_mdss *mdss = priv->mdss;

	DBG("");

	if (mdss && mdss->funcs)
		return mdss->funcs->disable(mdss);

	return 0;
}

static int msm_runtime_resume(struct device *dev)
{
	struct drm_device *ddev = dev_get_drvdata(dev);
	struct msm_drm_private *priv = ddev->dev_private;
	struct msm_mdss *mdss = priv->mdss;

	DBG("");

	if (mdss && mdss->funcs)
		return mdss->funcs->enable(mdss);

	return 0;
}
#endif

static const struct dev_pm_ops msm_pm_ops = {
	SET_SYSTEM_SLEEP_PM_OPS(msm_pm_suspend, msm_pm_resume)
	SET_RUNTIME_PM_OPS(msm_runtime_suspend, msm_runtime_resume, NULL)
};

/*
 * Componentized driver support:
 */

/*
 * NOTE: duplication of the same code as exynos or imx (or probably any other).
 * so probably some room for some helpers
 */
static int compare_of(struct device *dev, void *data)
{
	return dev->of_node == data;
}

/*
 * Identify what components need to be added by parsing what remote-endpoints
 * our MDP output ports are connected to. In the case of LVDS on MDP4, there
 * is no external component that we need to add since LVDS is within MDP4
 * itself.
 */
static int add_components_mdp(struct device *mdp_dev,
			      struct component_match **matchptr)
{
	struct device_node *np = mdp_dev->of_node;
	struct device_node *ep_node;
	struct device *master_dev;

	/*
	 * on MDP4 based platforms, the MDP platform device is the component
	 * master that adds other display interface components to itself.
	 *
	 * on MDP5 based platforms, the MDSS platform device is the component
	 * master that adds MDP5 and other display interface components to
	 * itself.
	 */
	if (of_device_is_compatible(np, "qcom,mdp4"))
		master_dev = mdp_dev;
	else
		master_dev = mdp_dev->parent;

	for_each_endpoint_of_node(np, ep_node) {
		struct device_node *intf;
		struct of_endpoint ep;
		int ret;

		ret = of_graph_parse_endpoint(ep_node, &ep);
		if (ret) {
			DRM_DEV_ERROR(mdp_dev, "unable to parse port endpoint\n");
			of_node_put(ep_node);
			return ret;
		}

		/*
		 * The LCDC/LVDS port on MDP4 is a speacial case where the
		 * remote-endpoint isn't a component that we need to add
		 */
		if (of_device_is_compatible(np, "qcom,mdp4") &&
		    ep.port == 0)
			continue;

		/*
		 * It's okay if some of the ports don't have a remote endpoint
		 * specified. It just means that the port isn't connected to
		 * any external interface.
		 */
		intf = of_graph_get_remote_port_parent(ep_node);
		if (!intf)
			continue;

		if (of_device_is_available(intf))
			drm_of_component_match_add(master_dev, matchptr,
						   compare_of, intf);

		of_node_put(intf);
	}

	return 0;
}

static int compare_name_mdp(struct device *dev, void *data)
{
	return (strstr(dev_name(dev), "mdp") != NULL);
}

static int add_display_components(struct device *dev,
				  struct component_match **matchptr)
{
	struct device *mdp_dev;
	int ret;

	/*
	 * MDP5/DPU based devices don't have a flat hierarchy. There is a top
	 * level parent: MDSS, and children: MDP5/DPU, DSI, HDMI, eDP etc.
	 * Populate the children devices, find the MDP5/DPU node, and then add
	 * the interfaces to our components list.
	 */
	if (of_device_is_compatible(dev->of_node, "qcom,mdss") ||
	    of_device_is_compatible(dev->of_node, "qcom,sdm845-mdss")) {
		ret = of_platform_populate(dev->of_node, NULL, NULL, dev);
		if (ret) {
			DRM_DEV_ERROR(dev, "failed to populate children devices\n");
			return ret;
		}

		mdp_dev = device_find_child(dev, NULL, compare_name_mdp);
		if (!mdp_dev) {
			DRM_DEV_ERROR(dev, "failed to find MDSS MDP node\n");
			of_platform_depopulate(dev);
			return -ENODEV;
		}

		put_device(mdp_dev);

		/* add the MDP component itself */
		drm_of_component_match_add(dev, matchptr, compare_of,
					   mdp_dev->of_node);
	} else {
		/* MDP4 */
		mdp_dev = dev;
	}

	ret = add_components_mdp(mdp_dev, matchptr);
	if (ret)
		of_platform_depopulate(dev);

	return ret;
}

/*
 * We don't know what's the best binding to link the gpu with the drm device.
 * Fow now, we just hunt for all the possible gpus that we support, and add them
 * as components.
 */
static const struct of_device_id msm_gpu_match[] = {
	{ .compatible = "qcom,adreno" },
	{ .compatible = "qcom,adreno-3xx" },
	{ .compatible = "amd,imageon" },
	{ .compatible = "qcom,kgsl-3d0" },
	{ },
};

static int add_gpu_components(struct device *dev,
			      struct component_match **matchptr)
{
	struct device_node *np;

	np = of_find_matching_node(NULL, msm_gpu_match);
	if (!np)
		return 0;

	drm_of_component_match_add(dev, matchptr, compare_of, np);

	of_node_put(np);

	return 0;
}

static int msm_drm_bind(struct device *dev)
{
	return msm_drm_init(dev, &msm_driver);
}

static void msm_drm_unbind(struct device *dev)
{
	msm_drm_uninit(dev);
}

static const struct component_master_ops msm_drm_ops = {
	.bind = msm_drm_bind,
	.unbind = msm_drm_unbind,
};

/*
 * Platform driver:
 */

static int msm_pdev_probe(struct platform_device *pdev)
{
	struct component_match *match = NULL;
	int ret;

	if (get_mdp_ver(pdev)) {
		ret = add_display_components(&pdev->dev, &match);
		if (ret)
			return ret;
	}

	ret = add_gpu_components(&pdev->dev, &match);
	if (ret)
		return ret;

	/* on all devices that I am aware of, iommu's which can map
	 * any address the cpu can see are used:
	 */
	ret = dma_set_mask_and_coherent(&pdev->dev, ~0);
	if (ret)
		return ret;

	return component_master_add_with_match(&pdev->dev, &msm_drm_ops, match);
}

static int msm_pdev_remove(struct platform_device *pdev)
{
	component_master_del(&pdev->dev, &msm_drm_ops);
	of_platform_depopulate(&pdev->dev);

	return 0;
}

static const struct of_device_id dt_match[] = {
	{ .compatible = "qcom,mdp4", .data = (void *)KMS_MDP4 },
	{ .compatible = "qcom,mdss", .data = (void *)KMS_MDP5 },
	{ .compatible = "qcom,sdm845-mdss", .data = (void *)KMS_DPU },
	{}
};
MODULE_DEVICE_TABLE(of, dt_match);

static struct platform_driver msm_platform_driver = {
	.probe      = msm_pdev_probe,
	.remove     = msm_pdev_remove,
	.driver     = {
		.name   = "msm",
		.of_match_table = dt_match,
		.pm     = &msm_pm_ops,
	},
};

static int __init msm_drm_register(void)
{
	if (!modeset)
		return -EINVAL;

	DBG("init");
	msm_mdp_register();
	msm_dpu_register();
	msm_dsi_register();
	msm_edp_register();
	msm_hdmi_register();
	adreno_register();
	return platform_driver_register(&msm_platform_driver);
}

static void __exit msm_drm_unregister(void)
{
	DBG("fini");
	platform_driver_unregister(&msm_platform_driver);
	msm_hdmi_unregister();
	adreno_unregister();
	msm_edp_unregister();
	msm_dsi_unregister();
	msm_mdp_unregister();
	msm_dpu_unregister();
}

module_init(msm_drm_register);
module_exit(msm_drm_unregister);

MODULE_AUTHOR("Rob Clark <robdclark@gmail.com");
MODULE_DESCRIPTION("MSM DRM Driver");
MODULE_LICENSE("GPL");<|MERGE_RESOLUTION|>--- conflicted
+++ resolved
@@ -583,14 +583,11 @@
 			kthread_run(kthread_worker_fn,
 				&priv->event_thread[i].worker,
 				"crtc_event:%d", priv->event_thread[i].crtc_id);
-<<<<<<< HEAD
 		if (IS_ERR(priv->event_thread[i].thread)) {
-			dev_err(dev, "failed to create crtc_event kthread\n");
+			DRM_DEV_ERROR(dev, "failed to create crtc_event kthread\n");
 			priv->event_thread[i].thread = NULL;
 			goto err_msm_uninit;
 		}
-=======
->>>>>>> 2a3c83f5
 
 		/**
 		 * event thread should also run at same priority as disp_thread
