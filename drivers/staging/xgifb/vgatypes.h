#ifndef _VGATYPES_
#define _VGATYPES_

#include <linux/ioctl.h>

#ifndef XGI_VB_CHIP_TYPE
enum XGI_VB_CHIP_TYPE {
	VB_CHIP_Legacy = 0,
	VB_CHIP_301,
	VB_CHIP_301B,
	VB_CHIP_301LV,
	VB_CHIP_302,
	VB_CHIP_302B,
	VB_CHIP_302LV,
	VB_CHIP_301C,
	VB_CHIP_302ELV,
	VB_CHIP_UNKNOWN, /* other video bridge or no video bridge */
	MAX_VB_CHIP
};
#endif

#ifndef XGI_LCD_TYPE
enum XGI_LCD_TYPE {
	LCD_INVALID = 0,
	LCD_320x480,       /* FSTN, DSTN */
	LCD_640x480,
	LCD_640x480_2,     /* FSTN, DSTN */
	LCD_640x480_3,     /* FSTN, DSTN */
	LCD_800x600,
	LCD_848x480,
	LCD_1024x600,
	LCD_1024x768,
	LCD_1152x768,
	LCD_1152x864,
	LCD_1280x720,
	LCD_1280x768,
	LCD_1280x800,
	LCD_1280x960,
	LCD_1280x1024,
	LCD_1400x1050,
	LCD_1600x1200,
	LCD_1680x1050,
	LCD_1920x1440,
	LCD_2048x1536,
	LCD_CUSTOM,
	LCD_UNKNOWN
};
#endif

struct XGI_DSReg {
	unsigned char jIdx;
	unsigned char jVal;
};

<<<<<<< HEAD
struct xgi_hw_device_info
{
    unsigned long  ulExternalChip;       /* NO VB or other video bridge*/
                                 /* if ujVBChipID = VB_CHIP_UNKNOWN, */

    unsigned char *pjVirtualRomBase;    /* ROM image */

    unsigned char *pjVideoMemoryAddress;/* base virtual memory address */
                                 /* of Linear VGA memory */

    unsigned long  ulVideoMemorySize;    /* size, in bytes, of the memory on the board */

    unsigned char *pjIOAddress;          /* base I/O address of VGA ports (0x3B0) */

    unsigned char  jChipType;            /* Used to Identify Graphics Chip */
                                 /* defined in the data structure type  */
                                 /* "XGI_CHIP_TYPE" */
=======
struct xgi_hw_device_info {
	unsigned long ulExternalChip; /* NO VB or other video bridge*/
				      /* if ujVBChipID = VB_CHIP_UNKNOWN, */

	unsigned char *pjVirtualRomBase; /* ROM image */

	unsigned char *pjVideoMemoryAddress;/* base virtual memory address */
					    /* of Linear VGA memory */
>>>>>>> d762f438

	unsigned long ulVideoMemorySize; /* size, in bytes, of the
					    memory on the board */

	unsigned char *pjIOAddress; /* base I/O address of VGA ports (0x3B0) */

<<<<<<< HEAD
    unsigned long  ulCRT2LCDType;        /* defined in the data structure type */

=======
	unsigned char jChipType; /* Used to Identify Graphics Chip */
				 /* defined in the data structure type  */
				 /* "XGI_CHIP_TYPE" */

	unsigned char jChipRevision; /* Used to Identify Graphics
					Chip Revision */

	unsigned char ujVBChipID; /* the ID of video bridge */
				  /* defined in the data structure type */
				  /* "XGI_VB_CHIP_TYPE" */

	unsigned long ulCRT2LCDType; /* defined in the data structure type */

>>>>>>> d762f438
	unsigned char(*pQueryVGAConfigSpace)(struct xgi_hw_device_info *,
					    unsigned long, unsigned long,
					    unsigned long *);
};

/* Additional IOCTL for communication xgifb <> X driver        */
/* If changing this, xgifb.h must also be changed (for xgifb) */
#endif
<|MERGE_RESOLUTION|>--- conflicted
+++ resolved
@@ -52,25 +52,6 @@
 	unsigned char jVal;
 };
 
-<<<<<<< HEAD
-struct xgi_hw_device_info
-{
-    unsigned long  ulExternalChip;       /* NO VB or other video bridge*/
-                                 /* if ujVBChipID = VB_CHIP_UNKNOWN, */
-
-    unsigned char *pjVirtualRomBase;    /* ROM image */
-
-    unsigned char *pjVideoMemoryAddress;/* base virtual memory address */
-                                 /* of Linear VGA memory */
-
-    unsigned long  ulVideoMemorySize;    /* size, in bytes, of the memory on the board */
-
-    unsigned char *pjIOAddress;          /* base I/O address of VGA ports (0x3B0) */
-
-    unsigned char  jChipType;            /* Used to Identify Graphics Chip */
-                                 /* defined in the data structure type  */
-                                 /* "XGI_CHIP_TYPE" */
-=======
 struct xgi_hw_device_info {
 	unsigned long ulExternalChip; /* NO VB or other video bridge*/
 				      /* if ujVBChipID = VB_CHIP_UNKNOWN, */
@@ -79,17 +60,12 @@
 
 	unsigned char *pjVideoMemoryAddress;/* base virtual memory address */
 					    /* of Linear VGA memory */
->>>>>>> d762f438
 
 	unsigned long ulVideoMemorySize; /* size, in bytes, of the
 					    memory on the board */
 
 	unsigned char *pjIOAddress; /* base I/O address of VGA ports (0x3B0) */
 
-<<<<<<< HEAD
-    unsigned long  ulCRT2LCDType;        /* defined in the data structure type */
-
-=======
 	unsigned char jChipType; /* Used to Identify Graphics Chip */
 				 /* defined in the data structure type  */
 				 /* "XGI_CHIP_TYPE" */
@@ -103,7 +79,6 @@
 
 	unsigned long ulCRT2LCDType; /* defined in the data structure type */
 
->>>>>>> d762f438
 	unsigned char(*pQueryVGAConfigSpace)(struct xgi_hw_device_info *,
 					    unsigned long, unsigned long,
 					    unsigned long *);
