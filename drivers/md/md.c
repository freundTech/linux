--- conflicted
+++ resolved
@@ -2155,26 +2155,7 @@
 	} else {
 		/* otherwise we have to go forward and ... */
 		mddev->events ++;
-<<<<<<< HEAD
 		mddev->can_decrease_events = nospares;
-=======
-		if (!mddev->in_sync || mddev->recovery_cp != MaxSector) { /* not clean */
-			/* .. if the array isn't clean, an 'even' event must also go
-			 * to spares. */
-			if ((mddev->events&1)==0) {
-				nospares = 0;
-				sync_req = 2; /* force a second update to get the
-					       * even/odd in sync */
-			}
-		} else {
-			/* otherwise an 'odd' event must go to spares */
-			if ((mddev->events&1)) {
-				nospares = 0;
-				sync_req = 2; /* force a second update to get the
-					       * even/odd in sync */
-			}
-		}
->>>>>>> 3ff195b0
 	}
 
 	if (!mddev->events) {
@@ -3047,7 +3028,7 @@
 			printk(KERN_WARNING
 			       "md: cannot register extra attributes for %s\n",
 			       mdname(mddev));
-		mddev->sysfs_action = sysfs_get_dirent(mddev->kobj.sd, "sync_action");
+		mddev->sysfs_action = sysfs_get_dirent(mddev->kobj.sd, NULL, "sync_action");
 	}		
 	if (mddev->pers->sync_request != NULL &&
 	    pers->sync_request == NULL) {
