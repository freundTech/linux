--- conflicted
+++ resolved
@@ -178,7 +178,6 @@
 	u32			t_num;
 	u32			p_num;
 	u32			v_num;
-	u32			c_num;
 	u32			ip_freq;
 };
 
@@ -312,17 +311,6 @@
 {
 	struct pvt_device *pvt = dev_get_drvdata(dev);
 	struct regmap *v_map = pvt->v_map;
-<<<<<<< HEAD
-	u8 vm_idx, ch_idx;
-	u32 n, stat;
-	int ret;
-
-	if (channel >= pvt->v_num * pvt->c_num)
-		return -EINVAL;
-
-	vm_idx = pvt->vm_idx[channel / pvt->c_num];
-	ch_idx = channel % pvt->c_num;
-=======
 	u32 n, stat, pre_scaler;
 	u8 vm_idx, ch_idx;
 	int ret;
@@ -332,7 +320,6 @@
 
 	vm_idx = pvt->vd[channel].vm_map;
 	ch_idx = pvt->vd[channel].ch_map;
->>>>>>> 9abf2313
 
 	switch (attr) {
 	case hwmon_in_input:
@@ -344,18 +331,11 @@
 			return ret;
 
 		ret = regmap_read(v_map, VM_SDIF_DATA(vm_idx, ch_idx), &n);
-<<<<<<< HEAD
-		if(ret < 0)
-			return ret;
-
-		n &= SAMPLE_DATA_MSK;
-=======
 		if (ret < 0)
 			return ret;
 
 		n &= SAMPLE_DATA_MSK;
 		pre_scaler = pvt->vd[channel].pre_scaler;
->>>>>>> 9abf2313
 		/*
 		 * Convert the N bitstream count into voltage.
 		 * To support negative voltage calculation for 64bit machines
@@ -367,12 +347,8 @@
 		 * BIT(x) may not be used instead of (1 << x) because it's
 		 * unsigned.
 		 */
-<<<<<<< HEAD
-		*val = (PVT_N_CONST * (long)n - PVT_R_CONST) / (1 << PVT_CONV_BITS);
-=======
 		*val = pre_scaler * (PVT_N_CONST * (long)n - PVT_R_CONST) /
 			(1 << PVT_CONV_BITS);
->>>>>>> 9abf2313
 
 		return 0;
 	default:
@@ -546,19 +522,6 @@
 			return ret;
 
 		val = (BIT(pvt->vm_channels.max) - 1) | VM_CH_INIT |
-		      IP_POLL << SDIF_ADDR_SFT | SDIF_WRN_W | SDIF_PROG;
-		ret = regmap_write(v_map, SDIF_W, val);
-		if (ret < 0)
-			return ret;
-
-		ret = regmap_read_poll_timeout(v_map, SDIF_STAT,
-					       val, !(val & SDIF_BUSY),
-					       PVT_POLL_DELAY_US,
-					       PVT_POLL_TIMEOUT_US);
-		if (ret)
-			return ret;
-
-		val = (BIT(pvt->c_num) - 1) | VM_CH_INIT |
 		      IP_POLL << SDIF_ADDR_SFT | SDIF_WRN_W | SDIF_PROG;
 		ret = regmap_write(v_map, SDIF_W, val);
 		if (ret < 0)
@@ -845,7 +808,6 @@
 	pvt->t_num = ts_num;
 	pvt->p_num = pd_num;
 	pvt->v_num = vm_num;
-	pvt->c_num = ch_num;
 	val = 0;
 	if (ts_num)
 		val++;
@@ -888,11 +850,7 @@
 	}
 
 	if (vm_num) {
-<<<<<<< HEAD
-		u32 total_ch;
-=======
 		u8 vm_idx[VM_NUM_MAX];
->>>>>>> 9abf2313
 
 		ret = pvt_get_regmap(pdev, "vm", pvt);
 		if (ret)
@@ -906,28 +864,16 @@
 			 * assume incremental channel numbers.
 			 */
 			for (i = 0; i < vm_num; i++)
-<<<<<<< HEAD
-				pvt->vm_idx[i] = i;
-		} else {
-			for (i = 0; i < vm_num; i++)
-				if (pvt->vm_idx[i] >= vm_num ||
-				    pvt->vm_idx[i] == 0xff) {
-=======
 				vm_idx[i] = i;
 		} else {
 			for (i = 0; i < vm_num; i++)
 				if (vm_idx[i] >= vm_num || vm_idx[i] == 0xff) {
->>>>>>> 9abf2313
 					pvt->v_num = i;
 					vm_num = i;
 					break;
 				}
 		}
 
-<<<<<<< HEAD
-		total_ch = ch_num * vm_num;
-		in_config = devm_kcalloc(dev, total_ch + 1,
-=======
 		ret = pvt_get_active_channel(dev, pvt, vm_num, ch_num, vm_idx);
 		if (ret)
 			return ret;
@@ -937,18 +883,12 @@
 			return ret;
 
 		in_config = devm_kcalloc(dev, pvt->vm_channels.total + 1,
->>>>>>> 9abf2313
 					 sizeof(*in_config), GFP_KERNEL);
 		if (!in_config)
 			return -ENOMEM;
 
-<<<<<<< HEAD
-		memset32(in_config, HWMON_I_INPUT, total_ch);
-		in_config[total_ch] = 0;
-=======
 		memset32(in_config, HWMON_I_INPUT, pvt->vm_channels.total);
 		in_config[pvt->vm_channels.total] = 0;
->>>>>>> 9abf2313
 		pvt_in.config = in_config;
 
 		pvt_info[index++] = &pvt_in;
