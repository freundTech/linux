/* bnx2x_main.c: Broadcom Everest network driver.
 *
 * Copyright (c) 2007-2013 Broadcom Corporation
 *
 * This program is free software; you can redistribute it and/or modify
 * it under the terms of the GNU General Public License as published by
 * the Free Software Foundation.
 *
 * Maintained by: Eilon Greenstein <eilong@broadcom.com>
 * Written by: Eliezer Tamir
 * Based on code from Michael Chan's bnx2 driver
 * UDP CSUM errata workaround by Arik Gendelman
 * Slowpath and fastpath rework by Vladislav Zolotarov
 * Statistics and Link management by Yitchak Gertner
 *
 */

#define pr_fmt(fmt) KBUILD_MODNAME ": " fmt

#include <linux/module.h>
#include <linux/moduleparam.h>
#include <linux/kernel.h>
#include <linux/device.h>  /* for dev_info() */
#include <linux/timer.h>
#include <linux/errno.h>
#include <linux/ioport.h>
#include <linux/slab.h>
#include <linux/interrupt.h>
#include <linux/pci.h>
#include <linux/aer.h>
#include <linux/init.h>
#include <linux/netdevice.h>
#include <linux/etherdevice.h>
#include <linux/skbuff.h>
#include <linux/dma-mapping.h>
#include <linux/bitops.h>
#include <linux/irq.h>
#include <linux/delay.h>
#include <asm/byteorder.h>
#include <linux/time.h>
#include <linux/ethtool.h>
#include <linux/mii.h>
#include <linux/if_vlan.h>
#include <net/ip.h>
#include <net/ipv6.h>
#include <net/tcp.h>
#include <net/checksum.h>
#include <net/ip6_checksum.h>
#include <linux/workqueue.h>
#include <linux/crc32.h>
#include <linux/crc32c.h>
#include <linux/prefetch.h>
#include <linux/zlib.h>
#include <linux/io.h>
#include <linux/semaphore.h>
#include <linux/stringify.h>
#include <linux/vmalloc.h>

#include "bnx2x.h"
#include "bnx2x_init.h"
#include "bnx2x_init_ops.h"
#include "bnx2x_cmn.h"
#include "bnx2x_vfpf.h"
#include "bnx2x_dcb.h"
#include "bnx2x_sp.h"

#include <linux/firmware.h>
#include "bnx2x_fw_file_hdr.h"
/* FW files */
#define FW_FILE_VERSION					\
	__stringify(BCM_5710_FW_MAJOR_VERSION) "."	\
	__stringify(BCM_5710_FW_MINOR_VERSION) "."	\
	__stringify(BCM_5710_FW_REVISION_VERSION) "."	\
	__stringify(BCM_5710_FW_ENGINEERING_VERSION)
#define FW_FILE_NAME_E1		"bnx2x/bnx2x-e1-" FW_FILE_VERSION ".fw"
#define FW_FILE_NAME_E1H	"bnx2x/bnx2x-e1h-" FW_FILE_VERSION ".fw"
#define FW_FILE_NAME_E2		"bnx2x/bnx2x-e2-" FW_FILE_VERSION ".fw"

/* Time in jiffies before concluding the transmitter is hung */
#define TX_TIMEOUT		(5*HZ)

static char version[] =
	"Broadcom NetXtreme II 5771x/578xx 10/20-Gigabit Ethernet Driver "
	DRV_MODULE_NAME " " DRV_MODULE_VERSION " (" DRV_MODULE_RELDATE ")\n";

MODULE_AUTHOR("Eliezer Tamir");
MODULE_DESCRIPTION("Broadcom NetXtreme II "
		   "BCM57710/57711/57711E/"
		   "57712/57712_MF/57800/57800_MF/57810/57810_MF/"
		   "57840/57840_MF Driver");
MODULE_LICENSE("GPL");
MODULE_VERSION(DRV_MODULE_VERSION);
MODULE_FIRMWARE(FW_FILE_NAME_E1);
MODULE_FIRMWARE(FW_FILE_NAME_E1H);
MODULE_FIRMWARE(FW_FILE_NAME_E2);

int bnx2x_num_queues;
module_param_named(num_queues, bnx2x_num_queues, int, 0);
MODULE_PARM_DESC(num_queues,
		 " Set number of queues (default is as a number of CPUs)");

static int disable_tpa;
module_param(disable_tpa, int, 0);
MODULE_PARM_DESC(disable_tpa, " Disable the TPA (LRO) feature");

static int int_mode;
module_param(int_mode, int, 0);
MODULE_PARM_DESC(int_mode, " Force interrupt mode other than MSI-X "
				"(1 INT#x; 2 MSI)");

static int dropless_fc;
module_param(dropless_fc, int, 0);
MODULE_PARM_DESC(dropless_fc, " Pause on exhausted host ring");

static int mrrs = -1;
module_param(mrrs, int, 0);
MODULE_PARM_DESC(mrrs, " Force Max Read Req Size (0..3) (for debug)");

static int debug;
module_param(debug, int, 0);
MODULE_PARM_DESC(debug, " Default debug msglevel");

struct workqueue_struct *bnx2x_wq;

struct bnx2x_mac_vals {
	u32 xmac_addr;
	u32 xmac_val;
	u32 emac_addr;
	u32 emac_val;
	u32 umac_addr;
	u32 umac_val;
	u32 bmac_addr;
	u32 bmac_val[2];
};

enum bnx2x_board_type {
	BCM57710 = 0,
	BCM57711,
	BCM57711E,
	BCM57712,
	BCM57712_MF,
	BCM57712_VF,
	BCM57800,
	BCM57800_MF,
	BCM57800_VF,
	BCM57810,
	BCM57810_MF,
	BCM57810_VF,
	BCM57840_4_10,
	BCM57840_2_20,
	BCM57840_MF,
	BCM57840_VF,
	BCM57811,
	BCM57811_MF,
	BCM57840_O,
	BCM57840_MFO,
	BCM57811_VF
};

/* indexed by board_type, above */
static struct {
	char *name;
} board_info[] = {
	[BCM57710]	= { "Broadcom NetXtreme II BCM57710 10 Gigabit PCIe [Everest]" },
	[BCM57711]	= { "Broadcom NetXtreme II BCM57711 10 Gigabit PCIe" },
	[BCM57711E]	= { "Broadcom NetXtreme II BCM57711E 10 Gigabit PCIe" },
	[BCM57712]	= { "Broadcom NetXtreme II BCM57712 10 Gigabit Ethernet" },
	[BCM57712_MF]	= { "Broadcom NetXtreme II BCM57712 10 Gigabit Ethernet Multi Function" },
	[BCM57712_VF]	= { "Broadcom NetXtreme II BCM57712 10 Gigabit Ethernet Virtual Function" },
	[BCM57800]	= { "Broadcom NetXtreme II BCM57800 10 Gigabit Ethernet" },
	[BCM57800_MF]	= { "Broadcom NetXtreme II BCM57800 10 Gigabit Ethernet Multi Function" },
	[BCM57800_VF]	= { "Broadcom NetXtreme II BCM57800 10 Gigabit Ethernet Virtual Function" },
	[BCM57810]	= { "Broadcom NetXtreme II BCM57810 10 Gigabit Ethernet" },
	[BCM57810_MF]	= { "Broadcom NetXtreme II BCM57810 10 Gigabit Ethernet Multi Function" },
	[BCM57810_VF]	= { "Broadcom NetXtreme II BCM57810 10 Gigabit Ethernet Virtual Function" },
	[BCM57840_4_10]	= { "Broadcom NetXtreme II BCM57840 10 Gigabit Ethernet" },
	[BCM57840_2_20]	= { "Broadcom NetXtreme II BCM57840 20 Gigabit Ethernet" },
	[BCM57840_MF]	= { "Broadcom NetXtreme II BCM57840 10/20 Gigabit Ethernet Multi Function" },
	[BCM57840_VF]	= { "Broadcom NetXtreme II BCM57840 10/20 Gigabit Ethernet Virtual Function" },
	[BCM57811]	= { "Broadcom NetXtreme II BCM57811 10 Gigabit Ethernet" },
	[BCM57811_MF]	= { "Broadcom NetXtreme II BCM57811 10 Gigabit Ethernet Multi Function" },
	[BCM57840_O]	= { "Broadcom NetXtreme II BCM57840 10/20 Gigabit Ethernet" },
	[BCM57840_MFO]	= { "Broadcom NetXtreme II BCM57840 10/20 Gigabit Ethernet Multi Function" },
	[BCM57811_VF]	= { "Broadcom NetXtreme II BCM57840 10/20 Gigabit Ethernet Virtual Function" }
};

#ifndef PCI_DEVICE_ID_NX2_57710
#define PCI_DEVICE_ID_NX2_57710		CHIP_NUM_57710
#endif
#ifndef PCI_DEVICE_ID_NX2_57711
#define PCI_DEVICE_ID_NX2_57711		CHIP_NUM_57711
#endif
#ifndef PCI_DEVICE_ID_NX2_57711E
#define PCI_DEVICE_ID_NX2_57711E	CHIP_NUM_57711E
#endif
#ifndef PCI_DEVICE_ID_NX2_57712
#define PCI_DEVICE_ID_NX2_57712		CHIP_NUM_57712
#endif
#ifndef PCI_DEVICE_ID_NX2_57712_MF
#define PCI_DEVICE_ID_NX2_57712_MF	CHIP_NUM_57712_MF
#endif
#ifndef PCI_DEVICE_ID_NX2_57712_VF
#define PCI_DEVICE_ID_NX2_57712_VF	CHIP_NUM_57712_VF
#endif
#ifndef PCI_DEVICE_ID_NX2_57800
#define PCI_DEVICE_ID_NX2_57800		CHIP_NUM_57800
#endif
#ifndef PCI_DEVICE_ID_NX2_57800_MF
#define PCI_DEVICE_ID_NX2_57800_MF	CHIP_NUM_57800_MF
#endif
#ifndef PCI_DEVICE_ID_NX2_57800_VF
#define PCI_DEVICE_ID_NX2_57800_VF	CHIP_NUM_57800_VF
#endif
#ifndef PCI_DEVICE_ID_NX2_57810
#define PCI_DEVICE_ID_NX2_57810		CHIP_NUM_57810
#endif
#ifndef PCI_DEVICE_ID_NX2_57810_MF
#define PCI_DEVICE_ID_NX2_57810_MF	CHIP_NUM_57810_MF
#endif
#ifndef PCI_DEVICE_ID_NX2_57840_O
#define PCI_DEVICE_ID_NX2_57840_O	CHIP_NUM_57840_OBSOLETE
#endif
#ifndef PCI_DEVICE_ID_NX2_57810_VF
#define PCI_DEVICE_ID_NX2_57810_VF	CHIP_NUM_57810_VF
#endif
#ifndef PCI_DEVICE_ID_NX2_57840_4_10
#define PCI_DEVICE_ID_NX2_57840_4_10	CHIP_NUM_57840_4_10
#endif
#ifndef PCI_DEVICE_ID_NX2_57840_2_20
#define PCI_DEVICE_ID_NX2_57840_2_20	CHIP_NUM_57840_2_20
#endif
#ifndef PCI_DEVICE_ID_NX2_57840_MFO
#define PCI_DEVICE_ID_NX2_57840_MFO	CHIP_NUM_57840_MF_OBSOLETE
#endif
#ifndef PCI_DEVICE_ID_NX2_57840_MF
#define PCI_DEVICE_ID_NX2_57840_MF	CHIP_NUM_57840_MF
#endif
#ifndef PCI_DEVICE_ID_NX2_57840_VF
#define PCI_DEVICE_ID_NX2_57840_VF	CHIP_NUM_57840_VF
#endif
#ifndef PCI_DEVICE_ID_NX2_57811
#define PCI_DEVICE_ID_NX2_57811		CHIP_NUM_57811
#endif
#ifndef PCI_DEVICE_ID_NX2_57811_MF
#define PCI_DEVICE_ID_NX2_57811_MF	CHIP_NUM_57811_MF
#endif
#ifndef PCI_DEVICE_ID_NX2_57811_VF
#define PCI_DEVICE_ID_NX2_57811_VF	CHIP_NUM_57811_VF
#endif

static DEFINE_PCI_DEVICE_TABLE(bnx2x_pci_tbl) = {
	{ PCI_VDEVICE(BROADCOM, PCI_DEVICE_ID_NX2_57710), BCM57710 },
	{ PCI_VDEVICE(BROADCOM, PCI_DEVICE_ID_NX2_57711), BCM57711 },
	{ PCI_VDEVICE(BROADCOM, PCI_DEVICE_ID_NX2_57711E), BCM57711E },
	{ PCI_VDEVICE(BROADCOM, PCI_DEVICE_ID_NX2_57712), BCM57712 },
	{ PCI_VDEVICE(BROADCOM, PCI_DEVICE_ID_NX2_57712_MF), BCM57712_MF },
	{ PCI_VDEVICE(BROADCOM, PCI_DEVICE_ID_NX2_57712_VF), BCM57712_VF },
	{ PCI_VDEVICE(BROADCOM, PCI_DEVICE_ID_NX2_57800), BCM57800 },
	{ PCI_VDEVICE(BROADCOM, PCI_DEVICE_ID_NX2_57800_MF), BCM57800_MF },
	{ PCI_VDEVICE(BROADCOM, PCI_DEVICE_ID_NX2_57800_VF), BCM57800_VF },
	{ PCI_VDEVICE(BROADCOM, PCI_DEVICE_ID_NX2_57810), BCM57810 },
	{ PCI_VDEVICE(BROADCOM, PCI_DEVICE_ID_NX2_57810_MF), BCM57810_MF },
	{ PCI_VDEVICE(BROADCOM, PCI_DEVICE_ID_NX2_57840_O), BCM57840_O },
	{ PCI_VDEVICE(BROADCOM, PCI_DEVICE_ID_NX2_57840_4_10), BCM57840_4_10 },
	{ PCI_VDEVICE(BROADCOM, PCI_DEVICE_ID_NX2_57840_2_20), BCM57840_2_20 },
	{ PCI_VDEVICE(BROADCOM, PCI_DEVICE_ID_NX2_57810_VF), BCM57810_VF },
	{ PCI_VDEVICE(BROADCOM, PCI_DEVICE_ID_NX2_57840_MFO), BCM57840_MFO },
	{ PCI_VDEVICE(BROADCOM, PCI_DEVICE_ID_NX2_57840_MF), BCM57840_MF },
	{ PCI_VDEVICE(BROADCOM, PCI_DEVICE_ID_NX2_57840_VF), BCM57840_VF },
	{ PCI_VDEVICE(BROADCOM, PCI_DEVICE_ID_NX2_57811), BCM57811 },
	{ PCI_VDEVICE(BROADCOM, PCI_DEVICE_ID_NX2_57811_MF), BCM57811_MF },
	{ PCI_VDEVICE(BROADCOM, PCI_DEVICE_ID_NX2_57811_VF), BCM57811_VF },
	{ 0 }
};

MODULE_DEVICE_TABLE(pci, bnx2x_pci_tbl);

/* Global resources for unloading a previously loaded device */
#define BNX2X_PREV_WAIT_NEEDED 1
static DEFINE_SEMAPHORE(bnx2x_prev_sem);
static LIST_HEAD(bnx2x_prev_list);

/* Forward declaration */
static struct cnic_eth_dev *bnx2x_cnic_probe(struct net_device *dev);
static u32 bnx2x_rx_ustorm_prods_offset(struct bnx2x_fastpath *fp);
static int bnx2x_set_storm_rx_mode(struct bnx2x *bp);

/****************************************************************************
* General service functions
****************************************************************************/

static void __storm_memset_dma_mapping(struct bnx2x *bp,
				       u32 addr, dma_addr_t mapping)
{
	REG_WR(bp,  addr, U64_LO(mapping));
	REG_WR(bp,  addr + 4, U64_HI(mapping));
}

static void storm_memset_spq_addr(struct bnx2x *bp,
				  dma_addr_t mapping, u16 abs_fid)
{
	u32 addr = XSEM_REG_FAST_MEMORY +
			XSTORM_SPQ_PAGE_BASE_OFFSET(abs_fid);

	__storm_memset_dma_mapping(bp, addr, mapping);
}

static void storm_memset_vf_to_pf(struct bnx2x *bp, u16 abs_fid,
				  u16 pf_id)
{
	REG_WR8(bp, BAR_XSTRORM_INTMEM + XSTORM_VF_TO_PF_OFFSET(abs_fid),
		pf_id);
	REG_WR8(bp, BAR_CSTRORM_INTMEM + CSTORM_VF_TO_PF_OFFSET(abs_fid),
		pf_id);
	REG_WR8(bp, BAR_TSTRORM_INTMEM + TSTORM_VF_TO_PF_OFFSET(abs_fid),
		pf_id);
	REG_WR8(bp, BAR_USTRORM_INTMEM + USTORM_VF_TO_PF_OFFSET(abs_fid),
		pf_id);
}

static void storm_memset_func_en(struct bnx2x *bp, u16 abs_fid,
				 u8 enable)
{
	REG_WR8(bp, BAR_XSTRORM_INTMEM + XSTORM_FUNC_EN_OFFSET(abs_fid),
		enable);
	REG_WR8(bp, BAR_CSTRORM_INTMEM + CSTORM_FUNC_EN_OFFSET(abs_fid),
		enable);
	REG_WR8(bp, BAR_TSTRORM_INTMEM + TSTORM_FUNC_EN_OFFSET(abs_fid),
		enable);
	REG_WR8(bp, BAR_USTRORM_INTMEM + USTORM_FUNC_EN_OFFSET(abs_fid),
		enable);
}

static void storm_memset_eq_data(struct bnx2x *bp,
				 struct event_ring_data *eq_data,
				u16 pfid)
{
	size_t size = sizeof(struct event_ring_data);

	u32 addr = BAR_CSTRORM_INTMEM + CSTORM_EVENT_RING_DATA_OFFSET(pfid);

	__storm_memset_struct(bp, addr, size, (u32 *)eq_data);
}

static void storm_memset_eq_prod(struct bnx2x *bp, u16 eq_prod,
				 u16 pfid)
{
	u32 addr = BAR_CSTRORM_INTMEM + CSTORM_EVENT_RING_PROD_OFFSET(pfid);
	REG_WR16(bp, addr, eq_prod);
}

/* used only at init
 * locking is done by mcp
 */
static void bnx2x_reg_wr_ind(struct bnx2x *bp, u32 addr, u32 val)
{
	pci_write_config_dword(bp->pdev, PCICFG_GRC_ADDRESS, addr);
	pci_write_config_dword(bp->pdev, PCICFG_GRC_DATA, val);
	pci_write_config_dword(bp->pdev, PCICFG_GRC_ADDRESS,
			       PCICFG_VENDOR_ID_OFFSET);
}

static u32 bnx2x_reg_rd_ind(struct bnx2x *bp, u32 addr)
{
	u32 val;

	pci_write_config_dword(bp->pdev, PCICFG_GRC_ADDRESS, addr);
	pci_read_config_dword(bp->pdev, PCICFG_GRC_DATA, &val);
	pci_write_config_dword(bp->pdev, PCICFG_GRC_ADDRESS,
			       PCICFG_VENDOR_ID_OFFSET);

	return val;
}

#define DMAE_DP_SRC_GRC		"grc src_addr [%08x]"
#define DMAE_DP_SRC_PCI		"pci src_addr [%x:%08x]"
#define DMAE_DP_DST_GRC		"grc dst_addr [%08x]"
#define DMAE_DP_DST_PCI		"pci dst_addr [%x:%08x]"
#define DMAE_DP_DST_NONE	"dst_addr [none]"

static void bnx2x_dp_dmae(struct bnx2x *bp,
			  struct dmae_command *dmae, int msglvl)
{
	u32 src_type = dmae->opcode & DMAE_COMMAND_SRC;
	int i;

	switch (dmae->opcode & DMAE_COMMAND_DST) {
	case DMAE_CMD_DST_PCI:
		if (src_type == DMAE_CMD_SRC_PCI)
			DP(msglvl, "DMAE: opcode 0x%08x\n"
			   "src [%x:%08x], len [%d*4], dst [%x:%08x]\n"
			   "comp_addr [%x:%08x], comp_val 0x%08x\n",
			   dmae->opcode, dmae->src_addr_hi, dmae->src_addr_lo,
			   dmae->len, dmae->dst_addr_hi, dmae->dst_addr_lo,
			   dmae->comp_addr_hi, dmae->comp_addr_lo,
			   dmae->comp_val);
		else
			DP(msglvl, "DMAE: opcode 0x%08x\n"
			   "src [%08x], len [%d*4], dst [%x:%08x]\n"
			   "comp_addr [%x:%08x], comp_val 0x%08x\n",
			   dmae->opcode, dmae->src_addr_lo >> 2,
			   dmae->len, dmae->dst_addr_hi, dmae->dst_addr_lo,
			   dmae->comp_addr_hi, dmae->comp_addr_lo,
			   dmae->comp_val);
		break;
	case DMAE_CMD_DST_GRC:
		if (src_type == DMAE_CMD_SRC_PCI)
			DP(msglvl, "DMAE: opcode 0x%08x\n"
			   "src [%x:%08x], len [%d*4], dst_addr [%08x]\n"
			   "comp_addr [%x:%08x], comp_val 0x%08x\n",
			   dmae->opcode, dmae->src_addr_hi, dmae->src_addr_lo,
			   dmae->len, dmae->dst_addr_lo >> 2,
			   dmae->comp_addr_hi, dmae->comp_addr_lo,
			   dmae->comp_val);
		else
			DP(msglvl, "DMAE: opcode 0x%08x\n"
			   "src [%08x], len [%d*4], dst [%08x]\n"
			   "comp_addr [%x:%08x], comp_val 0x%08x\n",
			   dmae->opcode, dmae->src_addr_lo >> 2,
			   dmae->len, dmae->dst_addr_lo >> 2,
			   dmae->comp_addr_hi, dmae->comp_addr_lo,
			   dmae->comp_val);
		break;
	default:
		if (src_type == DMAE_CMD_SRC_PCI)
			DP(msglvl, "DMAE: opcode 0x%08x\n"
			   "src_addr [%x:%08x]  len [%d * 4]  dst_addr [none]\n"
			   "comp_addr [%x:%08x]  comp_val 0x%08x\n",
			   dmae->opcode, dmae->src_addr_hi, dmae->src_addr_lo,
			   dmae->len, dmae->comp_addr_hi, dmae->comp_addr_lo,
			   dmae->comp_val);
		else
			DP(msglvl, "DMAE: opcode 0x%08x\n"
			   "src_addr [%08x]  len [%d * 4]  dst_addr [none]\n"
			   "comp_addr [%x:%08x]  comp_val 0x%08x\n",
			   dmae->opcode, dmae->src_addr_lo >> 2,
			   dmae->len, dmae->comp_addr_hi, dmae->comp_addr_lo,
			   dmae->comp_val);
		break;
	}

	for (i = 0; i < (sizeof(struct dmae_command)/4); i++)
		DP(msglvl, "DMAE RAW [%02d]: 0x%08x\n",
		   i, *(((u32 *)dmae) + i));
}

/* copy command into DMAE command memory and set DMAE command go */
void bnx2x_post_dmae(struct bnx2x *bp, struct dmae_command *dmae, int idx)
{
	u32 cmd_offset;
	int i;

	cmd_offset = (DMAE_REG_CMD_MEM + sizeof(struct dmae_command) * idx);
	for (i = 0; i < (sizeof(struct dmae_command)/4); i++) {
		REG_WR(bp, cmd_offset + i*4, *(((u32 *)dmae) + i));
	}
	REG_WR(bp, dmae_reg_go_c[idx], 1);
}

u32 bnx2x_dmae_opcode_add_comp(u32 opcode, u8 comp_type)
{
	return opcode | ((comp_type << DMAE_COMMAND_C_DST_SHIFT) |
			   DMAE_CMD_C_ENABLE);
}

u32 bnx2x_dmae_opcode_clr_src_reset(u32 opcode)
{
	return opcode & ~DMAE_CMD_SRC_RESET;
}

u32 bnx2x_dmae_opcode(struct bnx2x *bp, u8 src_type, u8 dst_type,
			     bool with_comp, u8 comp_type)
{
	u32 opcode = 0;

	opcode |= ((src_type << DMAE_COMMAND_SRC_SHIFT) |
		   (dst_type << DMAE_COMMAND_DST_SHIFT));

	opcode |= (DMAE_CMD_SRC_RESET | DMAE_CMD_DST_RESET);

	opcode |= (BP_PORT(bp) ? DMAE_CMD_PORT_1 : DMAE_CMD_PORT_0);
	opcode |= ((BP_VN(bp) << DMAE_CMD_E1HVN_SHIFT) |
		   (BP_VN(bp) << DMAE_COMMAND_DST_VN_SHIFT));
	opcode |= (DMAE_COM_SET_ERR << DMAE_COMMAND_ERR_POLICY_SHIFT);

#ifdef __BIG_ENDIAN
	opcode |= DMAE_CMD_ENDIANITY_B_DW_SWAP;
#else
	opcode |= DMAE_CMD_ENDIANITY_DW_SWAP;
#endif
	if (with_comp)
		opcode = bnx2x_dmae_opcode_add_comp(opcode, comp_type);
	return opcode;
}

void bnx2x_prep_dmae_with_comp(struct bnx2x *bp,
				      struct dmae_command *dmae,
				      u8 src_type, u8 dst_type)
{
	memset(dmae, 0, sizeof(struct dmae_command));

	/* set the opcode */
	dmae->opcode = bnx2x_dmae_opcode(bp, src_type, dst_type,
					 true, DMAE_COMP_PCI);

	/* fill in the completion parameters */
	dmae->comp_addr_lo = U64_LO(bnx2x_sp_mapping(bp, wb_comp));
	dmae->comp_addr_hi = U64_HI(bnx2x_sp_mapping(bp, wb_comp));
	dmae->comp_val = DMAE_COMP_VAL;
}

/* issue a dmae command over the init-channel and wait for completion */
int bnx2x_issue_dmae_with_comp(struct bnx2x *bp, struct dmae_command *dmae,
			       u32 *comp)
{
	int cnt = CHIP_REV_IS_SLOW(bp) ? (400000) : 4000;
	int rc = 0;

	bnx2x_dp_dmae(bp, dmae, BNX2X_MSG_DMAE);

	/* Lock the dmae channel. Disable BHs to prevent a dead-lock
	 * as long as this code is called both from syscall context and
	 * from ndo_set_rx_mode() flow that may be called from BH.
	 */
	spin_lock_bh(&bp->dmae_lock);

	/* reset completion */
	*comp = 0;

	/* post the command on the channel used for initializations */
	bnx2x_post_dmae(bp, dmae, INIT_DMAE_C(bp));

	/* wait for completion */
	udelay(5);
	while ((*comp & ~DMAE_PCI_ERR_FLAG) != DMAE_COMP_VAL) {

		if (!cnt ||
		    (bp->recovery_state != BNX2X_RECOVERY_DONE &&
		     bp->recovery_state != BNX2X_RECOVERY_NIC_LOADING)) {
			BNX2X_ERR("DMAE timeout!\n");
			rc = DMAE_TIMEOUT;
			goto unlock;
		}
		cnt--;
		udelay(50);
	}
	if (*comp & DMAE_PCI_ERR_FLAG) {
		BNX2X_ERR("DMAE PCI error!\n");
		rc = DMAE_PCI_ERROR;
	}

unlock:
	spin_unlock_bh(&bp->dmae_lock);
	return rc;
}

void bnx2x_write_dmae(struct bnx2x *bp, dma_addr_t dma_addr, u32 dst_addr,
		      u32 len32)
{
	int rc;
	struct dmae_command dmae;

	if (!bp->dmae_ready) {
		u32 *data = bnx2x_sp(bp, wb_data[0]);

		if (CHIP_IS_E1(bp))
			bnx2x_init_ind_wr(bp, dst_addr, data, len32);
		else
			bnx2x_init_str_wr(bp, dst_addr, data, len32);
		return;
	}

	/* set opcode and fixed command fields */
	bnx2x_prep_dmae_with_comp(bp, &dmae, DMAE_SRC_PCI, DMAE_DST_GRC);

	/* fill in addresses and len */
	dmae.src_addr_lo = U64_LO(dma_addr);
	dmae.src_addr_hi = U64_HI(dma_addr);
	dmae.dst_addr_lo = dst_addr >> 2;
	dmae.dst_addr_hi = 0;
	dmae.len = len32;

	/* issue the command and wait for completion */
	rc = bnx2x_issue_dmae_with_comp(bp, &dmae, bnx2x_sp(bp, wb_comp));
	if (rc) {
		BNX2X_ERR("DMAE returned failure %d\n", rc);
#ifdef BNX2X_STOP_ON_ERROR
		bnx2x_panic();
#endif
	}
}

void bnx2x_read_dmae(struct bnx2x *bp, u32 src_addr, u32 len32)
{
	int rc;
	struct dmae_command dmae;

	if (!bp->dmae_ready) {
		u32 *data = bnx2x_sp(bp, wb_data[0]);
		int i;

		if (CHIP_IS_E1(bp))
			for (i = 0; i < len32; i++)
				data[i] = bnx2x_reg_rd_ind(bp, src_addr + i*4);
		else
			for (i = 0; i < len32; i++)
				data[i] = REG_RD(bp, src_addr + i*4);

		return;
	}

	/* set opcode and fixed command fields */
	bnx2x_prep_dmae_with_comp(bp, &dmae, DMAE_SRC_GRC, DMAE_DST_PCI);

	/* fill in addresses and len */
	dmae.src_addr_lo = src_addr >> 2;
	dmae.src_addr_hi = 0;
	dmae.dst_addr_lo = U64_LO(bnx2x_sp_mapping(bp, wb_data));
	dmae.dst_addr_hi = U64_HI(bnx2x_sp_mapping(bp, wb_data));
	dmae.len = len32;

	/* issue the command and wait for completion */
	rc = bnx2x_issue_dmae_with_comp(bp, &dmae, bnx2x_sp(bp, wb_comp));
	if (rc) {
		BNX2X_ERR("DMAE returned failure %d\n", rc);
#ifdef BNX2X_STOP_ON_ERROR
		bnx2x_panic();
#endif
	}
}

static void bnx2x_write_dmae_phys_len(struct bnx2x *bp, dma_addr_t phys_addr,
				      u32 addr, u32 len)
{
	int dmae_wr_max = DMAE_LEN32_WR_MAX(bp);
	int offset = 0;

	while (len > dmae_wr_max) {
		bnx2x_write_dmae(bp, phys_addr + offset,
				 addr + offset, dmae_wr_max);
		offset += dmae_wr_max * 4;
		len -= dmae_wr_max;
	}

	bnx2x_write_dmae(bp, phys_addr + offset, addr + offset, len);
}

static int bnx2x_mc_assert(struct bnx2x *bp)
{
	char last_idx;
	int i, rc = 0;
	u32 row0, row1, row2, row3;

	/* XSTORM */
	last_idx = REG_RD8(bp, BAR_XSTRORM_INTMEM +
			   XSTORM_ASSERT_LIST_INDEX_OFFSET);
	if (last_idx)
		BNX2X_ERR("XSTORM_ASSERT_LIST_INDEX 0x%x\n", last_idx);

	/* print the asserts */
	for (i = 0; i < STROM_ASSERT_ARRAY_SIZE; i++) {

		row0 = REG_RD(bp, BAR_XSTRORM_INTMEM +
			      XSTORM_ASSERT_LIST_OFFSET(i));
		row1 = REG_RD(bp, BAR_XSTRORM_INTMEM +
			      XSTORM_ASSERT_LIST_OFFSET(i) + 4);
		row2 = REG_RD(bp, BAR_XSTRORM_INTMEM +
			      XSTORM_ASSERT_LIST_OFFSET(i) + 8);
		row3 = REG_RD(bp, BAR_XSTRORM_INTMEM +
			      XSTORM_ASSERT_LIST_OFFSET(i) + 12);

		if (row0 != COMMON_ASM_INVALID_ASSERT_OPCODE) {
			BNX2X_ERR("XSTORM_ASSERT_INDEX 0x%x = 0x%08x 0x%08x 0x%08x 0x%08x\n",
				  i, row3, row2, row1, row0);
			rc++;
		} else {
			break;
		}
	}

	/* TSTORM */
	last_idx = REG_RD8(bp, BAR_TSTRORM_INTMEM +
			   TSTORM_ASSERT_LIST_INDEX_OFFSET);
	if (last_idx)
		BNX2X_ERR("TSTORM_ASSERT_LIST_INDEX 0x%x\n", last_idx);

	/* print the asserts */
	for (i = 0; i < STROM_ASSERT_ARRAY_SIZE; i++) {

		row0 = REG_RD(bp, BAR_TSTRORM_INTMEM +
			      TSTORM_ASSERT_LIST_OFFSET(i));
		row1 = REG_RD(bp, BAR_TSTRORM_INTMEM +
			      TSTORM_ASSERT_LIST_OFFSET(i) + 4);
		row2 = REG_RD(bp, BAR_TSTRORM_INTMEM +
			      TSTORM_ASSERT_LIST_OFFSET(i) + 8);
		row3 = REG_RD(bp, BAR_TSTRORM_INTMEM +
			      TSTORM_ASSERT_LIST_OFFSET(i) + 12);

		if (row0 != COMMON_ASM_INVALID_ASSERT_OPCODE) {
			BNX2X_ERR("TSTORM_ASSERT_INDEX 0x%x = 0x%08x 0x%08x 0x%08x 0x%08x\n",
				  i, row3, row2, row1, row0);
			rc++;
		} else {
			break;
		}
	}

	/* CSTORM */
	last_idx = REG_RD8(bp, BAR_CSTRORM_INTMEM +
			   CSTORM_ASSERT_LIST_INDEX_OFFSET);
	if (last_idx)
		BNX2X_ERR("CSTORM_ASSERT_LIST_INDEX 0x%x\n", last_idx);

	/* print the asserts */
	for (i = 0; i < STROM_ASSERT_ARRAY_SIZE; i++) {

		row0 = REG_RD(bp, BAR_CSTRORM_INTMEM +
			      CSTORM_ASSERT_LIST_OFFSET(i));
		row1 = REG_RD(bp, BAR_CSTRORM_INTMEM +
			      CSTORM_ASSERT_LIST_OFFSET(i) + 4);
		row2 = REG_RD(bp, BAR_CSTRORM_INTMEM +
			      CSTORM_ASSERT_LIST_OFFSET(i) + 8);
		row3 = REG_RD(bp, BAR_CSTRORM_INTMEM +
			      CSTORM_ASSERT_LIST_OFFSET(i) + 12);

		if (row0 != COMMON_ASM_INVALID_ASSERT_OPCODE) {
			BNX2X_ERR("CSTORM_ASSERT_INDEX 0x%x = 0x%08x 0x%08x 0x%08x 0x%08x\n",
				  i, row3, row2, row1, row0);
			rc++;
		} else {
			break;
		}
	}

	/* USTORM */
	last_idx = REG_RD8(bp, BAR_USTRORM_INTMEM +
			   USTORM_ASSERT_LIST_INDEX_OFFSET);
	if (last_idx)
		BNX2X_ERR("USTORM_ASSERT_LIST_INDEX 0x%x\n", last_idx);

	/* print the asserts */
	for (i = 0; i < STROM_ASSERT_ARRAY_SIZE; i++) {

		row0 = REG_RD(bp, BAR_USTRORM_INTMEM +
			      USTORM_ASSERT_LIST_OFFSET(i));
		row1 = REG_RD(bp, BAR_USTRORM_INTMEM +
			      USTORM_ASSERT_LIST_OFFSET(i) + 4);
		row2 = REG_RD(bp, BAR_USTRORM_INTMEM +
			      USTORM_ASSERT_LIST_OFFSET(i) + 8);
		row3 = REG_RD(bp, BAR_USTRORM_INTMEM +
			      USTORM_ASSERT_LIST_OFFSET(i) + 12);

		if (row0 != COMMON_ASM_INVALID_ASSERT_OPCODE) {
			BNX2X_ERR("USTORM_ASSERT_INDEX 0x%x = 0x%08x 0x%08x 0x%08x 0x%08x\n",
				  i, row3, row2, row1, row0);
			rc++;
		} else {
			break;
		}
	}

	return rc;
}

#define MCPR_TRACE_BUFFER_SIZE	(0x800)
#define SCRATCH_BUFFER_SIZE(bp)	\
	(CHIP_IS_E1(bp) ? 0x10000 : (CHIP_IS_E1H(bp) ? 0x20000 : 0x28000))

void bnx2x_fw_dump_lvl(struct bnx2x *bp, const char *lvl)
{
	u32 addr, val;
	u32 mark, offset;
	__be32 data[9];
	int word;
	u32 trace_shmem_base;
	if (BP_NOMCP(bp)) {
		BNX2X_ERR("NO MCP - can not dump\n");
		return;
	}
	netdev_printk(lvl, bp->dev, "bc %d.%d.%d\n",
		(bp->common.bc_ver & 0xff0000) >> 16,
		(bp->common.bc_ver & 0xff00) >> 8,
		(bp->common.bc_ver & 0xff));

	val = REG_RD(bp, MCP_REG_MCPR_CPU_PROGRAM_COUNTER);
	if (val == REG_RD(bp, MCP_REG_MCPR_CPU_PROGRAM_COUNTER))
		BNX2X_ERR("%s" "MCP PC at 0x%x\n", lvl, val);

	if (BP_PATH(bp) == 0)
		trace_shmem_base = bp->common.shmem_base;
	else
		trace_shmem_base = SHMEM2_RD(bp, other_shmem_base_addr);

	/* sanity */
	if (trace_shmem_base < MCPR_SCRATCH_BASE(bp) + MCPR_TRACE_BUFFER_SIZE ||
	    trace_shmem_base >= MCPR_SCRATCH_BASE(bp) +
				SCRATCH_BUFFER_SIZE(bp)) {
		BNX2X_ERR("Unable to dump trace buffer (mark %x)\n",
			  trace_shmem_base);
		return;
	}

	addr = trace_shmem_base - MCPR_TRACE_BUFFER_SIZE;

	/* validate TRCB signature */
	mark = REG_RD(bp, addr);
	if (mark != MFW_TRACE_SIGNATURE) {
		BNX2X_ERR("Trace buffer signature is missing.");
		return ;
	}

	/* read cyclic buffer pointer */
	addr += 4;
	mark = REG_RD(bp, addr);
	mark = MCPR_SCRATCH_BASE(bp) + ((mark + 0x3) & ~0x3) - 0x08000000;
	if (mark >= trace_shmem_base || mark < addr + 4) {
		BNX2X_ERR("Mark doesn't fall inside Trace Buffer\n");
		return;
	}
	printk("%s" "begin fw dump (mark 0x%x)\n", lvl, mark);

	printk("%s", lvl);

	/* dump buffer after the mark */
	for (offset = mark; offset < trace_shmem_base; offset += 0x8*4) {
		for (word = 0; word < 8; word++)
			data[word] = htonl(REG_RD(bp, offset + 4*word));
		data[8] = 0x0;
		pr_cont("%s", (char *)data);
	}

	/* dump buffer before the mark */
	for (offset = addr + 4; offset <= mark; offset += 0x8*4) {
		for (word = 0; word < 8; word++)
			data[word] = htonl(REG_RD(bp, offset + 4*word));
		data[8] = 0x0;
		pr_cont("%s", (char *)data);
	}
	printk("%s" "end of fw dump\n", lvl);
}

static void bnx2x_fw_dump(struct bnx2x *bp)
{
	bnx2x_fw_dump_lvl(bp, KERN_ERR);
}

static void bnx2x_hc_int_disable(struct bnx2x *bp)
{
	int port = BP_PORT(bp);
	u32 addr = port ? HC_REG_CONFIG_1 : HC_REG_CONFIG_0;
	u32 val = REG_RD(bp, addr);

	/* in E1 we must use only PCI configuration space to disable
	 * MSI/MSIX capability
	 * It's forbidden to disable IGU_PF_CONF_MSI_MSIX_EN in HC block
	 */
	if (CHIP_IS_E1(bp)) {
		/* Since IGU_PF_CONF_MSI_MSIX_EN still always on
		 * Use mask register to prevent from HC sending interrupts
		 * after we exit the function
		 */
		REG_WR(bp, HC_REG_INT_MASK + port*4, 0);

		val &= ~(HC_CONFIG_0_REG_SINGLE_ISR_EN_0 |
			 HC_CONFIG_0_REG_INT_LINE_EN_0 |
			 HC_CONFIG_0_REG_ATTN_BIT_EN_0);
	} else
		val &= ~(HC_CONFIG_0_REG_SINGLE_ISR_EN_0 |
			 HC_CONFIG_0_REG_MSI_MSIX_INT_EN_0 |
			 HC_CONFIG_0_REG_INT_LINE_EN_0 |
			 HC_CONFIG_0_REG_ATTN_BIT_EN_0);

	DP(NETIF_MSG_IFDOWN,
	   "write %x to HC %d (addr 0x%x)\n",
	   val, port, addr);

	/* flush all outstanding writes */
	mmiowb();

	REG_WR(bp, addr, val);
	if (REG_RD(bp, addr) != val)
		BNX2X_ERR("BUG! Proper val not read from IGU!\n");
}

static void bnx2x_igu_int_disable(struct bnx2x *bp)
{
	u32 val = REG_RD(bp, IGU_REG_PF_CONFIGURATION);

	val &= ~(IGU_PF_CONF_MSI_MSIX_EN |
		 IGU_PF_CONF_INT_LINE_EN |
		 IGU_PF_CONF_ATTN_BIT_EN);

	DP(NETIF_MSG_IFDOWN, "write %x to IGU\n", val);

	/* flush all outstanding writes */
	mmiowb();

	REG_WR(bp, IGU_REG_PF_CONFIGURATION, val);
	if (REG_RD(bp, IGU_REG_PF_CONFIGURATION) != val)
		BNX2X_ERR("BUG! Proper val not read from IGU!\n");
}

static void bnx2x_int_disable(struct bnx2x *bp)
{
	if (bp->common.int_block == INT_BLOCK_HC)
		bnx2x_hc_int_disable(bp);
	else
		bnx2x_igu_int_disable(bp);
}

void bnx2x_panic_dump(struct bnx2x *bp, bool disable_int)
{
	int i;
	u16 j;
	struct hc_sp_status_block_data sp_sb_data;
	int func = BP_FUNC(bp);
#ifdef BNX2X_STOP_ON_ERROR
	u16 start = 0, end = 0;
	u8 cos;
#endif
	if (disable_int)
		bnx2x_int_disable(bp);

	bp->stats_state = STATS_STATE_DISABLED;
	bp->eth_stats.unrecoverable_error++;
	DP(BNX2X_MSG_STATS, "stats_state - DISABLED\n");

	BNX2X_ERR("begin crash dump -----------------\n");

	/* Indices */
	/* Common */
	BNX2X_ERR("def_idx(0x%x)  def_att_idx(0x%x)  attn_state(0x%x)  spq_prod_idx(0x%x) next_stats_cnt(0x%x)\n",
		  bp->def_idx, bp->def_att_idx, bp->attn_state,
		  bp->spq_prod_idx, bp->stats_counter);
	BNX2X_ERR("DSB: attn bits(0x%x)  ack(0x%x)  id(0x%x)  idx(0x%x)\n",
		  bp->def_status_blk->atten_status_block.attn_bits,
		  bp->def_status_blk->atten_status_block.attn_bits_ack,
		  bp->def_status_blk->atten_status_block.status_block_id,
		  bp->def_status_blk->atten_status_block.attn_bits_index);
	BNX2X_ERR("     def (");
	for (i = 0; i < HC_SP_SB_MAX_INDICES; i++)
		pr_cont("0x%x%s",
			bp->def_status_blk->sp_sb.index_values[i],
			(i == HC_SP_SB_MAX_INDICES - 1) ? ")  " : " ");

	for (i = 0; i < sizeof(struct hc_sp_status_block_data)/sizeof(u32); i++)
		*((u32 *)&sp_sb_data + i) = REG_RD(bp, BAR_CSTRORM_INTMEM +
			CSTORM_SP_STATUS_BLOCK_DATA_OFFSET(func) +
			i*sizeof(u32));

	pr_cont("igu_sb_id(0x%x)  igu_seg_id(0x%x) pf_id(0x%x)  vnic_id(0x%x)  vf_id(0x%x)  vf_valid (0x%x) state(0x%x)\n",
	       sp_sb_data.igu_sb_id,
	       sp_sb_data.igu_seg_id,
	       sp_sb_data.p_func.pf_id,
	       sp_sb_data.p_func.vnic_id,
	       sp_sb_data.p_func.vf_id,
	       sp_sb_data.p_func.vf_valid,
	       sp_sb_data.state);

	for_each_eth_queue(bp, i) {
		struct bnx2x_fastpath *fp = &bp->fp[i];
		int loop;
		struct hc_status_block_data_e2 sb_data_e2;
		struct hc_status_block_data_e1x sb_data_e1x;
		struct hc_status_block_sm  *hc_sm_p =
			CHIP_IS_E1x(bp) ?
			sb_data_e1x.common.state_machine :
			sb_data_e2.common.state_machine;
		struct hc_index_data *hc_index_p =
			CHIP_IS_E1x(bp) ?
			sb_data_e1x.index_data :
			sb_data_e2.index_data;
		u8 data_size, cos;
		u32 *sb_data_p;
		struct bnx2x_fp_txdata txdata;

		/* Rx */
		BNX2X_ERR("fp%d: rx_bd_prod(0x%x)  rx_bd_cons(0x%x)  rx_comp_prod(0x%x)  rx_comp_cons(0x%x)  *rx_cons_sb(0x%x)\n",
			  i, fp->rx_bd_prod, fp->rx_bd_cons,
			  fp->rx_comp_prod,
			  fp->rx_comp_cons, le16_to_cpu(*fp->rx_cons_sb));
		BNX2X_ERR("     rx_sge_prod(0x%x)  last_max_sge(0x%x)  fp_hc_idx(0x%x)\n",
			  fp->rx_sge_prod, fp->last_max_sge,
			  le16_to_cpu(fp->fp_hc_idx));

		/* Tx */
		for_each_cos_in_tx_queue(fp, cos)
		{
			txdata = *fp->txdata_ptr[cos];
			BNX2X_ERR("fp%d: tx_pkt_prod(0x%x)  tx_pkt_cons(0x%x)  tx_bd_prod(0x%x)  tx_bd_cons(0x%x)  *tx_cons_sb(0x%x)\n",
				  i, txdata.tx_pkt_prod,
				  txdata.tx_pkt_cons, txdata.tx_bd_prod,
				  txdata.tx_bd_cons,
				  le16_to_cpu(*txdata.tx_cons_sb));
		}

		loop = CHIP_IS_E1x(bp) ?
			HC_SB_MAX_INDICES_E1X : HC_SB_MAX_INDICES_E2;

		/* host sb data */

		if (IS_FCOE_FP(fp))
			continue;

		BNX2X_ERR("     run indexes (");
		for (j = 0; j < HC_SB_MAX_SM; j++)
			pr_cont("0x%x%s",
			       fp->sb_running_index[j],
			       (j == HC_SB_MAX_SM - 1) ? ")" : " ");

		BNX2X_ERR("     indexes (");
		for (j = 0; j < loop; j++)
			pr_cont("0x%x%s",
			       fp->sb_index_values[j],
			       (j == loop - 1) ? ")" : " ");
		/* fw sb data */
		data_size = CHIP_IS_E1x(bp) ?
			sizeof(struct hc_status_block_data_e1x) :
			sizeof(struct hc_status_block_data_e2);
		data_size /= sizeof(u32);
		sb_data_p = CHIP_IS_E1x(bp) ?
			(u32 *)&sb_data_e1x :
			(u32 *)&sb_data_e2;
		/* copy sb data in here */
		for (j = 0; j < data_size; j++)
			*(sb_data_p + j) = REG_RD(bp, BAR_CSTRORM_INTMEM +
				CSTORM_STATUS_BLOCK_DATA_OFFSET(fp->fw_sb_id) +
				j * sizeof(u32));

		if (!CHIP_IS_E1x(bp)) {
			pr_cont("pf_id(0x%x)  vf_id(0x%x)  vf_valid(0x%x) vnic_id(0x%x)  same_igu_sb_1b(0x%x) state(0x%x)\n",
				sb_data_e2.common.p_func.pf_id,
				sb_data_e2.common.p_func.vf_id,
				sb_data_e2.common.p_func.vf_valid,
				sb_data_e2.common.p_func.vnic_id,
				sb_data_e2.common.same_igu_sb_1b,
				sb_data_e2.common.state);
		} else {
			pr_cont("pf_id(0x%x)  vf_id(0x%x)  vf_valid(0x%x) vnic_id(0x%x)  same_igu_sb_1b(0x%x) state(0x%x)\n",
				sb_data_e1x.common.p_func.pf_id,
				sb_data_e1x.common.p_func.vf_id,
				sb_data_e1x.common.p_func.vf_valid,
				sb_data_e1x.common.p_func.vnic_id,
				sb_data_e1x.common.same_igu_sb_1b,
				sb_data_e1x.common.state);
		}

		/* SB_SMs data */
		for (j = 0; j < HC_SB_MAX_SM; j++) {
			pr_cont("SM[%d] __flags (0x%x) igu_sb_id (0x%x)  igu_seg_id(0x%x) time_to_expire (0x%x) timer_value(0x%x)\n",
				j, hc_sm_p[j].__flags,
				hc_sm_p[j].igu_sb_id,
				hc_sm_p[j].igu_seg_id,
				hc_sm_p[j].time_to_expire,
				hc_sm_p[j].timer_value);
		}

		/* Indices data */
		for (j = 0; j < loop; j++) {
			pr_cont("INDEX[%d] flags (0x%x) timeout (0x%x)\n", j,
			       hc_index_p[j].flags,
			       hc_index_p[j].timeout);
		}
	}

#ifdef BNX2X_STOP_ON_ERROR

	/* event queue */
	BNX2X_ERR("eq cons %x prod %x\n", bp->eq_cons, bp->eq_prod);
	for (i = 0; i < NUM_EQ_DESC; i++) {
		u32 *data = (u32 *)&bp->eq_ring[i].message.data;

		BNX2X_ERR("event queue [%d]: header: opcode %d, error %d\n",
			  i, bp->eq_ring[i].message.opcode,
			  bp->eq_ring[i].message.error);
		BNX2X_ERR("data: %x %x %x\n", data[0], data[1], data[2]);
	}

	/* Rings */
	/* Rx */
	for_each_valid_rx_queue(bp, i) {
		struct bnx2x_fastpath *fp = &bp->fp[i];

		start = RX_BD(le16_to_cpu(*fp->rx_cons_sb) - 10);
		end = RX_BD(le16_to_cpu(*fp->rx_cons_sb) + 503);
		for (j = start; j != end; j = RX_BD(j + 1)) {
			u32 *rx_bd = (u32 *)&fp->rx_desc_ring[j];
			struct sw_rx_bd *sw_bd = &fp->rx_buf_ring[j];

			BNX2X_ERR("fp%d: rx_bd[%x]=[%x:%x]  sw_bd=[%p]\n",
				  i, j, rx_bd[1], rx_bd[0], sw_bd->data);
		}

		start = RX_SGE(fp->rx_sge_prod);
		end = RX_SGE(fp->last_max_sge);
		for (j = start; j != end; j = RX_SGE(j + 1)) {
			u32 *rx_sge = (u32 *)&fp->rx_sge_ring[j];
			struct sw_rx_page *sw_page = &fp->rx_page_ring[j];

			BNX2X_ERR("fp%d: rx_sge[%x]=[%x:%x]  sw_page=[%p]\n",
				  i, j, rx_sge[1], rx_sge[0], sw_page->page);
		}

		start = RCQ_BD(fp->rx_comp_cons - 10);
		end = RCQ_BD(fp->rx_comp_cons + 503);
		for (j = start; j != end; j = RCQ_BD(j + 1)) {
			u32 *cqe = (u32 *)&fp->rx_comp_ring[j];

			BNX2X_ERR("fp%d: cqe[%x]=[%x:%x:%x:%x]\n",
				  i, j, cqe[0], cqe[1], cqe[2], cqe[3]);
		}
	}

	/* Tx */
	for_each_valid_tx_queue(bp, i) {
		struct bnx2x_fastpath *fp = &bp->fp[i];
		for_each_cos_in_tx_queue(fp, cos) {
			struct bnx2x_fp_txdata *txdata = fp->txdata_ptr[cos];

			start = TX_BD(le16_to_cpu(*txdata->tx_cons_sb) - 10);
			end = TX_BD(le16_to_cpu(*txdata->tx_cons_sb) + 245);
			for (j = start; j != end; j = TX_BD(j + 1)) {
				struct sw_tx_bd *sw_bd =
					&txdata->tx_buf_ring[j];

				BNX2X_ERR("fp%d: txdata %d, packet[%x]=[%p,%x]\n",
					  i, cos, j, sw_bd->skb,
					  sw_bd->first_bd);
			}

			start = TX_BD(txdata->tx_bd_cons - 10);
			end = TX_BD(txdata->tx_bd_cons + 254);
			for (j = start; j != end; j = TX_BD(j + 1)) {
				u32 *tx_bd = (u32 *)&txdata->tx_desc_ring[j];

				BNX2X_ERR("fp%d: txdata %d, tx_bd[%x]=[%x:%x:%x:%x]\n",
					  i, cos, j, tx_bd[0], tx_bd[1],
					  tx_bd[2], tx_bd[3]);
			}
		}
	}
#endif
	bnx2x_fw_dump(bp);
	bnx2x_mc_assert(bp);
	BNX2X_ERR("end crash dump -----------------\n");
}

/*
 * FLR Support for E2
 *
 * bnx2x_pf_flr_clnup() is called during nic_load in the per function HW
 * initialization.
 */
#define FLR_WAIT_USEC		10000	/* 10 milliseconds */
#define FLR_WAIT_INTERVAL	50	/* usec */
#define	FLR_POLL_CNT		(FLR_WAIT_USEC/FLR_WAIT_INTERVAL) /* 200 */

struct pbf_pN_buf_regs {
	int pN;
	u32 init_crd;
	u32 crd;
	u32 crd_freed;
};

struct pbf_pN_cmd_regs {
	int pN;
	u32 lines_occup;
	u32 lines_freed;
};

static void bnx2x_pbf_pN_buf_flushed(struct bnx2x *bp,
				     struct pbf_pN_buf_regs *regs,
				     u32 poll_count)
{
	u32 init_crd, crd, crd_start, crd_freed, crd_freed_start;
	u32 cur_cnt = poll_count;

	crd_freed = crd_freed_start = REG_RD(bp, regs->crd_freed);
	crd = crd_start = REG_RD(bp, regs->crd);
	init_crd = REG_RD(bp, regs->init_crd);

	DP(BNX2X_MSG_SP, "INIT CREDIT[%d] : %x\n", regs->pN, init_crd);
	DP(BNX2X_MSG_SP, "CREDIT[%d]      : s:%x\n", regs->pN, crd);
	DP(BNX2X_MSG_SP, "CREDIT_FREED[%d]: s:%x\n", regs->pN, crd_freed);

	while ((crd != init_crd) && ((u32)SUB_S32(crd_freed, crd_freed_start) <
	       (init_crd - crd_start))) {
		if (cur_cnt--) {
			udelay(FLR_WAIT_INTERVAL);
			crd = REG_RD(bp, regs->crd);
			crd_freed = REG_RD(bp, regs->crd_freed);
		} else {
			DP(BNX2X_MSG_SP, "PBF tx buffer[%d] timed out\n",
			   regs->pN);
			DP(BNX2X_MSG_SP, "CREDIT[%d]      : c:%x\n",
			   regs->pN, crd);
			DP(BNX2X_MSG_SP, "CREDIT_FREED[%d]: c:%x\n",
			   regs->pN, crd_freed);
			break;
		}
	}
	DP(BNX2X_MSG_SP, "Waited %d*%d usec for PBF tx buffer[%d]\n",
	   poll_count-cur_cnt, FLR_WAIT_INTERVAL, regs->pN);
}

static void bnx2x_pbf_pN_cmd_flushed(struct bnx2x *bp,
				     struct pbf_pN_cmd_regs *regs,
				     u32 poll_count)
{
	u32 occup, to_free, freed, freed_start;
	u32 cur_cnt = poll_count;

	occup = to_free = REG_RD(bp, regs->lines_occup);
	freed = freed_start = REG_RD(bp, regs->lines_freed);

	DP(BNX2X_MSG_SP, "OCCUPANCY[%d]   : s:%x\n", regs->pN, occup);
	DP(BNX2X_MSG_SP, "LINES_FREED[%d] : s:%x\n", regs->pN, freed);

	while (occup && ((u32)SUB_S32(freed, freed_start) < to_free)) {
		if (cur_cnt--) {
			udelay(FLR_WAIT_INTERVAL);
			occup = REG_RD(bp, regs->lines_occup);
			freed = REG_RD(bp, regs->lines_freed);
		} else {
			DP(BNX2X_MSG_SP, "PBF cmd queue[%d] timed out\n",
			   regs->pN);
			DP(BNX2X_MSG_SP, "OCCUPANCY[%d]   : s:%x\n",
			   regs->pN, occup);
			DP(BNX2X_MSG_SP, "LINES_FREED[%d] : s:%x\n",
			   regs->pN, freed);
			break;
		}
	}
	DP(BNX2X_MSG_SP, "Waited %d*%d usec for PBF cmd queue[%d]\n",
	   poll_count-cur_cnt, FLR_WAIT_INTERVAL, regs->pN);
}

static u32 bnx2x_flr_clnup_reg_poll(struct bnx2x *bp, u32 reg,
				    u32 expected, u32 poll_count)
{
	u32 cur_cnt = poll_count;
	u32 val;

	while ((val = REG_RD(bp, reg)) != expected && cur_cnt--)
		udelay(FLR_WAIT_INTERVAL);

	return val;
}

int bnx2x_flr_clnup_poll_hw_counter(struct bnx2x *bp, u32 reg,
				    char *msg, u32 poll_cnt)
{
	u32 val = bnx2x_flr_clnup_reg_poll(bp, reg, 0, poll_cnt);
	if (val != 0) {
		BNX2X_ERR("%s usage count=%d\n", msg, val);
		return 1;
	}
	return 0;
}

/* Common routines with VF FLR cleanup */
u32 bnx2x_flr_clnup_poll_count(struct bnx2x *bp)
{
	/* adjust polling timeout */
	if (CHIP_REV_IS_EMUL(bp))
		return FLR_POLL_CNT * 2000;

	if (CHIP_REV_IS_FPGA(bp))
		return FLR_POLL_CNT * 120;

	return FLR_POLL_CNT;
}

void bnx2x_tx_hw_flushed(struct bnx2x *bp, u32 poll_count)
{
	struct pbf_pN_cmd_regs cmd_regs[] = {
		{0, (CHIP_IS_E3B0(bp)) ?
			PBF_REG_TQ_OCCUPANCY_Q0 :
			PBF_REG_P0_TQ_OCCUPANCY,
		    (CHIP_IS_E3B0(bp)) ?
			PBF_REG_TQ_LINES_FREED_CNT_Q0 :
			PBF_REG_P0_TQ_LINES_FREED_CNT},
		{1, (CHIP_IS_E3B0(bp)) ?
			PBF_REG_TQ_OCCUPANCY_Q1 :
			PBF_REG_P1_TQ_OCCUPANCY,
		    (CHIP_IS_E3B0(bp)) ?
			PBF_REG_TQ_LINES_FREED_CNT_Q1 :
			PBF_REG_P1_TQ_LINES_FREED_CNT},
		{4, (CHIP_IS_E3B0(bp)) ?
			PBF_REG_TQ_OCCUPANCY_LB_Q :
			PBF_REG_P4_TQ_OCCUPANCY,
		    (CHIP_IS_E3B0(bp)) ?
			PBF_REG_TQ_LINES_FREED_CNT_LB_Q :
			PBF_REG_P4_TQ_LINES_FREED_CNT}
	};

	struct pbf_pN_buf_regs buf_regs[] = {
		{0, (CHIP_IS_E3B0(bp)) ?
			PBF_REG_INIT_CRD_Q0 :
			PBF_REG_P0_INIT_CRD ,
		    (CHIP_IS_E3B0(bp)) ?
			PBF_REG_CREDIT_Q0 :
			PBF_REG_P0_CREDIT,
		    (CHIP_IS_E3B0(bp)) ?
			PBF_REG_INTERNAL_CRD_FREED_CNT_Q0 :
			PBF_REG_P0_INTERNAL_CRD_FREED_CNT},
		{1, (CHIP_IS_E3B0(bp)) ?
			PBF_REG_INIT_CRD_Q1 :
			PBF_REG_P1_INIT_CRD,
		    (CHIP_IS_E3B0(bp)) ?
			PBF_REG_CREDIT_Q1 :
			PBF_REG_P1_CREDIT,
		    (CHIP_IS_E3B0(bp)) ?
			PBF_REG_INTERNAL_CRD_FREED_CNT_Q1 :
			PBF_REG_P1_INTERNAL_CRD_FREED_CNT},
		{4, (CHIP_IS_E3B0(bp)) ?
			PBF_REG_INIT_CRD_LB_Q :
			PBF_REG_P4_INIT_CRD,
		    (CHIP_IS_E3B0(bp)) ?
			PBF_REG_CREDIT_LB_Q :
			PBF_REG_P4_CREDIT,
		    (CHIP_IS_E3B0(bp)) ?
			PBF_REG_INTERNAL_CRD_FREED_CNT_LB_Q :
			PBF_REG_P4_INTERNAL_CRD_FREED_CNT},
	};

	int i;

	/* Verify the command queues are flushed P0, P1, P4 */
	for (i = 0; i < ARRAY_SIZE(cmd_regs); i++)
		bnx2x_pbf_pN_cmd_flushed(bp, &cmd_regs[i], poll_count);

	/* Verify the transmission buffers are flushed P0, P1, P4 */
	for (i = 0; i < ARRAY_SIZE(buf_regs); i++)
		bnx2x_pbf_pN_buf_flushed(bp, &buf_regs[i], poll_count);
}

#define OP_GEN_PARAM(param) \
	(((param) << SDM_OP_GEN_COMP_PARAM_SHIFT) & SDM_OP_GEN_COMP_PARAM)

#define OP_GEN_TYPE(type) \
	(((type) << SDM_OP_GEN_COMP_TYPE_SHIFT) & SDM_OP_GEN_COMP_TYPE)

#define OP_GEN_AGG_VECT(index) \
	(((index) << SDM_OP_GEN_AGG_VECT_IDX_SHIFT) & SDM_OP_GEN_AGG_VECT_IDX)

int bnx2x_send_final_clnup(struct bnx2x *bp, u8 clnup_func, u32 poll_cnt)
{
	u32 op_gen_command = 0;
	u32 comp_addr = BAR_CSTRORM_INTMEM +
			CSTORM_FINAL_CLEANUP_COMPLETE_OFFSET(clnup_func);
	int ret = 0;

	if (REG_RD(bp, comp_addr)) {
		BNX2X_ERR("Cleanup complete was not 0 before sending\n");
		return 1;
	}

	op_gen_command |= OP_GEN_PARAM(XSTORM_AGG_INT_FINAL_CLEANUP_INDEX);
	op_gen_command |= OP_GEN_TYPE(XSTORM_AGG_INT_FINAL_CLEANUP_COMP_TYPE);
	op_gen_command |= OP_GEN_AGG_VECT(clnup_func);
	op_gen_command |= 1 << SDM_OP_GEN_AGG_VECT_IDX_VALID_SHIFT;

	DP(BNX2X_MSG_SP, "sending FW Final cleanup\n");
	REG_WR(bp, XSDM_REG_OPERATION_GEN, op_gen_command);

	if (bnx2x_flr_clnup_reg_poll(bp, comp_addr, 1, poll_cnt) != 1) {
		BNX2X_ERR("FW final cleanup did not succeed\n");
		DP(BNX2X_MSG_SP, "At timeout completion address contained %x\n",
		   (REG_RD(bp, comp_addr)));
		bnx2x_panic();
		return 1;
	}
	/* Zero completion for next FLR */
	REG_WR(bp, comp_addr, 0);

	return ret;
}

u8 bnx2x_is_pcie_pending(struct pci_dev *dev)
{
	u16 status;

	pcie_capability_read_word(dev, PCI_EXP_DEVSTA, &status);
	return status & PCI_EXP_DEVSTA_TRPND;
}

/* PF FLR specific routines
*/
static int bnx2x_poll_hw_usage_counters(struct bnx2x *bp, u32 poll_cnt)
{
	/* wait for CFC PF usage-counter to zero (includes all the VFs) */
	if (bnx2x_flr_clnup_poll_hw_counter(bp,
			CFC_REG_NUM_LCIDS_INSIDE_PF,
			"CFC PF usage counter timed out",
			poll_cnt))
		return 1;

	/* Wait for DQ PF usage-counter to zero (until DQ cleanup) */
	if (bnx2x_flr_clnup_poll_hw_counter(bp,
			DORQ_REG_PF_USAGE_CNT,
			"DQ PF usage counter timed out",
			poll_cnt))
		return 1;

	/* Wait for QM PF usage-counter to zero (until DQ cleanup) */
	if (bnx2x_flr_clnup_poll_hw_counter(bp,
			QM_REG_PF_USG_CNT_0 + 4*BP_FUNC(bp),
			"QM PF usage counter timed out",
			poll_cnt))
		return 1;

	/* Wait for Timer PF usage-counters to zero (until DQ cleanup) */
	if (bnx2x_flr_clnup_poll_hw_counter(bp,
			TM_REG_LIN0_VNIC_UC + 4*BP_PORT(bp),
			"Timers VNIC usage counter timed out",
			poll_cnt))
		return 1;
	if (bnx2x_flr_clnup_poll_hw_counter(bp,
			TM_REG_LIN0_NUM_SCANS + 4*BP_PORT(bp),
			"Timers NUM_SCANS usage counter timed out",
			poll_cnt))
		return 1;

	/* Wait DMAE PF usage counter to zero */
	if (bnx2x_flr_clnup_poll_hw_counter(bp,
			dmae_reg_go_c[INIT_DMAE_C(bp)],
			"DMAE command register timed out",
			poll_cnt))
		return 1;

	return 0;
}

static void bnx2x_hw_enable_status(struct bnx2x *bp)
{
	u32 val;

	val = REG_RD(bp, CFC_REG_WEAK_ENABLE_PF);
	DP(BNX2X_MSG_SP, "CFC_REG_WEAK_ENABLE_PF is 0x%x\n", val);

	val = REG_RD(bp, PBF_REG_DISABLE_PF);
	DP(BNX2X_MSG_SP, "PBF_REG_DISABLE_PF is 0x%x\n", val);

	val = REG_RD(bp, IGU_REG_PCI_PF_MSI_EN);
	DP(BNX2X_MSG_SP, "IGU_REG_PCI_PF_MSI_EN is 0x%x\n", val);

	val = REG_RD(bp, IGU_REG_PCI_PF_MSIX_EN);
	DP(BNX2X_MSG_SP, "IGU_REG_PCI_PF_MSIX_EN is 0x%x\n", val);

	val = REG_RD(bp, IGU_REG_PCI_PF_MSIX_FUNC_MASK);
	DP(BNX2X_MSG_SP, "IGU_REG_PCI_PF_MSIX_FUNC_MASK is 0x%x\n", val);

	val = REG_RD(bp, PGLUE_B_REG_SHADOW_BME_PF_7_0_CLR);
	DP(BNX2X_MSG_SP, "PGLUE_B_REG_SHADOW_BME_PF_7_0_CLR is 0x%x\n", val);

	val = REG_RD(bp, PGLUE_B_REG_FLR_REQUEST_PF_7_0_CLR);
	DP(BNX2X_MSG_SP, "PGLUE_B_REG_FLR_REQUEST_PF_7_0_CLR is 0x%x\n", val);

	val = REG_RD(bp, PGLUE_B_REG_INTERNAL_PFID_ENABLE_MASTER);
	DP(BNX2X_MSG_SP, "PGLUE_B_REG_INTERNAL_PFID_ENABLE_MASTER is 0x%x\n",
	   val);
}

static int bnx2x_pf_flr_clnup(struct bnx2x *bp)
{
	u32 poll_cnt = bnx2x_flr_clnup_poll_count(bp);

	DP(BNX2X_MSG_SP, "Cleanup after FLR PF[%d]\n", BP_ABS_FUNC(bp));

	/* Re-enable PF target read access */
	REG_WR(bp, PGLUE_B_REG_INTERNAL_PFID_ENABLE_TARGET_READ, 1);

	/* Poll HW usage counters */
	DP(BNX2X_MSG_SP, "Polling usage counters\n");
	if (bnx2x_poll_hw_usage_counters(bp, poll_cnt))
		return -EBUSY;

	/* Zero the igu 'trailing edge' and 'leading edge' */

	/* Send the FW cleanup command */
	if (bnx2x_send_final_clnup(bp, (u8)BP_FUNC(bp), poll_cnt))
		return -EBUSY;

	/* ATC cleanup */

	/* Verify TX hw is flushed */
	bnx2x_tx_hw_flushed(bp, poll_cnt);

	/* Wait 100ms (not adjusted according to platform) */
	msleep(100);

	/* Verify no pending pci transactions */
	if (bnx2x_is_pcie_pending(bp->pdev))
		BNX2X_ERR("PCIE Transactions still pending\n");

	/* Debug */
	bnx2x_hw_enable_status(bp);

	/*
	 * Master enable - Due to WB DMAE writes performed before this
	 * register is re-initialized as part of the regular function init
	 */
	REG_WR(bp, PGLUE_B_REG_INTERNAL_PFID_ENABLE_MASTER, 1);

	return 0;
}

static void bnx2x_hc_int_enable(struct bnx2x *bp)
{
	int port = BP_PORT(bp);
	u32 addr = port ? HC_REG_CONFIG_1 : HC_REG_CONFIG_0;
	u32 val = REG_RD(bp, addr);
	bool msix = (bp->flags & USING_MSIX_FLAG) ? true : false;
	bool single_msix = (bp->flags & USING_SINGLE_MSIX_FLAG) ? true : false;
	bool msi = (bp->flags & USING_MSI_FLAG) ? true : false;

	if (msix) {
		val &= ~(HC_CONFIG_0_REG_SINGLE_ISR_EN_0 |
			 HC_CONFIG_0_REG_INT_LINE_EN_0);
		val |= (HC_CONFIG_0_REG_MSI_MSIX_INT_EN_0 |
			HC_CONFIG_0_REG_ATTN_BIT_EN_0);
		if (single_msix)
			val |= HC_CONFIG_0_REG_SINGLE_ISR_EN_0;
	} else if (msi) {
		val &= ~HC_CONFIG_0_REG_INT_LINE_EN_0;
		val |= (HC_CONFIG_0_REG_SINGLE_ISR_EN_0 |
			HC_CONFIG_0_REG_MSI_MSIX_INT_EN_0 |
			HC_CONFIG_0_REG_ATTN_BIT_EN_0);
	} else {
		val |= (HC_CONFIG_0_REG_SINGLE_ISR_EN_0 |
			HC_CONFIG_0_REG_MSI_MSIX_INT_EN_0 |
			HC_CONFIG_0_REG_INT_LINE_EN_0 |
			HC_CONFIG_0_REG_ATTN_BIT_EN_0);

		if (!CHIP_IS_E1(bp)) {
			DP(NETIF_MSG_IFUP,
			   "write %x to HC %d (addr 0x%x)\n", val, port, addr);

			REG_WR(bp, addr, val);

			val &= ~HC_CONFIG_0_REG_MSI_MSIX_INT_EN_0;
		}
	}

	if (CHIP_IS_E1(bp))
		REG_WR(bp, HC_REG_INT_MASK + port*4, 0x1FFFF);

	DP(NETIF_MSG_IFUP,
	   "write %x to HC %d (addr 0x%x) mode %s\n", val, port, addr,
	   (msix ? "MSI-X" : (msi ? "MSI" : "INTx")));

	REG_WR(bp, addr, val);
	/*
	 * Ensure that HC_CONFIG is written before leading/trailing edge config
	 */
	mmiowb();
	barrier();

	if (!CHIP_IS_E1(bp)) {
		/* init leading/trailing edge */
		if (IS_MF(bp)) {
			val = (0xee0f | (1 << (BP_VN(bp) + 4)));
			if (bp->port.pmf)
				/* enable nig and gpio3 attention */
				val |= 0x1100;
		} else
			val = 0xffff;

		REG_WR(bp, HC_REG_TRAILING_EDGE_0 + port*8, val);
		REG_WR(bp, HC_REG_LEADING_EDGE_0 + port*8, val);
	}

	/* Make sure that interrupts are indeed enabled from here on */
	mmiowb();
}

static void bnx2x_igu_int_enable(struct bnx2x *bp)
{
	u32 val;
	bool msix = (bp->flags & USING_MSIX_FLAG) ? true : false;
	bool single_msix = (bp->flags & USING_SINGLE_MSIX_FLAG) ? true : false;
	bool msi = (bp->flags & USING_MSI_FLAG) ? true : false;

	val = REG_RD(bp, IGU_REG_PF_CONFIGURATION);

	if (msix) {
		val &= ~(IGU_PF_CONF_INT_LINE_EN |
			 IGU_PF_CONF_SINGLE_ISR_EN);
		val |= (IGU_PF_CONF_MSI_MSIX_EN |
			IGU_PF_CONF_ATTN_BIT_EN);

		if (single_msix)
			val |= IGU_PF_CONF_SINGLE_ISR_EN;
	} else if (msi) {
		val &= ~IGU_PF_CONF_INT_LINE_EN;
		val |= (IGU_PF_CONF_MSI_MSIX_EN |
			IGU_PF_CONF_ATTN_BIT_EN |
			IGU_PF_CONF_SINGLE_ISR_EN);
	} else {
		val &= ~IGU_PF_CONF_MSI_MSIX_EN;
		val |= (IGU_PF_CONF_INT_LINE_EN |
			IGU_PF_CONF_ATTN_BIT_EN |
			IGU_PF_CONF_SINGLE_ISR_EN);
	}

	/* Clean previous status - need to configure igu prior to ack*/
	if ((!msix) || single_msix) {
		REG_WR(bp, IGU_REG_PF_CONFIGURATION, val);
		bnx2x_ack_int(bp);
	}

	val |= IGU_PF_CONF_FUNC_EN;

	DP(NETIF_MSG_IFUP, "write 0x%x to IGU  mode %s\n",
	   val, (msix ? "MSI-X" : (msi ? "MSI" : "INTx")));

	REG_WR(bp, IGU_REG_PF_CONFIGURATION, val);

	if (val & IGU_PF_CONF_INT_LINE_EN)
		pci_intx(bp->pdev, true);

	barrier();

	/* init leading/trailing edge */
	if (IS_MF(bp)) {
		val = (0xee0f | (1 << (BP_VN(bp) + 4)));
		if (bp->port.pmf)
			/* enable nig and gpio3 attention */
			val |= 0x1100;
	} else
		val = 0xffff;

	REG_WR(bp, IGU_REG_TRAILING_EDGE_LATCH, val);
	REG_WR(bp, IGU_REG_LEADING_EDGE_LATCH, val);

	/* Make sure that interrupts are indeed enabled from here on */
	mmiowb();
}

void bnx2x_int_enable(struct bnx2x *bp)
{
	if (bp->common.int_block == INT_BLOCK_HC)
		bnx2x_hc_int_enable(bp);
	else
		bnx2x_igu_int_enable(bp);
}

void bnx2x_int_disable_sync(struct bnx2x *bp, int disable_hw)
{
	int msix = (bp->flags & USING_MSIX_FLAG) ? 1 : 0;
	int i, offset;

	if (disable_hw)
		/* prevent the HW from sending interrupts */
		bnx2x_int_disable(bp);

	/* make sure all ISRs are done */
	if (msix) {
		synchronize_irq(bp->msix_table[0].vector);
		offset = 1;
		if (CNIC_SUPPORT(bp))
			offset++;
		for_each_eth_queue(bp, i)
			synchronize_irq(bp->msix_table[offset++].vector);
	} else
		synchronize_irq(bp->pdev->irq);

	/* make sure sp_task is not running */
	cancel_delayed_work(&bp->sp_task);
	cancel_delayed_work(&bp->period_task);
	flush_workqueue(bnx2x_wq);
}

/* fast path */

/*
 * General service functions
 */

/* Return true if succeeded to acquire the lock */
static bool bnx2x_trylock_hw_lock(struct bnx2x *bp, u32 resource)
{
	u32 lock_status;
	u32 resource_bit = (1 << resource);
	int func = BP_FUNC(bp);
	u32 hw_lock_control_reg;

	DP(NETIF_MSG_HW | NETIF_MSG_IFUP,
	   "Trying to take a lock on resource %d\n", resource);

	/* Validating that the resource is within range */
	if (resource > HW_LOCK_MAX_RESOURCE_VALUE) {
		DP(NETIF_MSG_HW | NETIF_MSG_IFUP,
		   "resource(0x%x) > HW_LOCK_MAX_RESOURCE_VALUE(0x%x)\n",
		   resource, HW_LOCK_MAX_RESOURCE_VALUE);
		return false;
	}

	if (func <= 5)
		hw_lock_control_reg = (MISC_REG_DRIVER_CONTROL_1 + func*8);
	else
		hw_lock_control_reg =
				(MISC_REG_DRIVER_CONTROL_7 + (func - 6)*8);

	/* Try to acquire the lock */
	REG_WR(bp, hw_lock_control_reg + 4, resource_bit);
	lock_status = REG_RD(bp, hw_lock_control_reg);
	if (lock_status & resource_bit)
		return true;

	DP(NETIF_MSG_HW | NETIF_MSG_IFUP,
	   "Failed to get a lock on resource %d\n", resource);
	return false;
}

/**
 * bnx2x_get_leader_lock_resource - get the recovery leader resource id
 *
 * @bp:	driver handle
 *
 * Returns the recovery leader resource id according to the engine this function
 * belongs to. Currently only only 2 engines is supported.
 */
static int bnx2x_get_leader_lock_resource(struct bnx2x *bp)
{
	if (BP_PATH(bp))
		return HW_LOCK_RESOURCE_RECOVERY_LEADER_1;
	else
		return HW_LOCK_RESOURCE_RECOVERY_LEADER_0;
}

/**
 * bnx2x_trylock_leader_lock- try to acquire a leader lock.
 *
 * @bp: driver handle
 *
 * Tries to acquire a leader lock for current engine.
 */
static bool bnx2x_trylock_leader_lock(struct bnx2x *bp)
{
	return bnx2x_trylock_hw_lock(bp, bnx2x_get_leader_lock_resource(bp));
}

static void bnx2x_cnic_cfc_comp(struct bnx2x *bp, int cid, u8 err);

/* schedule the sp task and mark that interrupt occurred (runs from ISR) */
static int bnx2x_schedule_sp_task(struct bnx2x *bp)
{
	/* Set the interrupt occurred bit for the sp-task to recognize it
	 * must ack the interrupt and transition according to the IGU
	 * state machine.
	 */
	atomic_set(&bp->interrupt_occurred, 1);

	/* The sp_task must execute only after this bit
	 * is set, otherwise we will get out of sync and miss all
	 * further interrupts. Hence, the barrier.
	 */
	smp_wmb();

	/* schedule sp_task to workqueue */
	return queue_delayed_work(bnx2x_wq, &bp->sp_task, 0);
}

void bnx2x_sp_event(struct bnx2x_fastpath *fp, union eth_rx_cqe *rr_cqe)
{
	struct bnx2x *bp = fp->bp;
	int cid = SW_CID(rr_cqe->ramrod_cqe.conn_and_cmd_data);
	int command = CQE_CMD(rr_cqe->ramrod_cqe.conn_and_cmd_data);
	enum bnx2x_queue_cmd drv_cmd = BNX2X_Q_CMD_MAX;
	struct bnx2x_queue_sp_obj *q_obj = &bnx2x_sp_obj(bp, fp).q_obj;

	DP(BNX2X_MSG_SP,
	   "fp %d  cid %d  got ramrod #%d  state is %x  type is %d\n",
	   fp->index, cid, command, bp->state,
	   rr_cqe->ramrod_cqe.ramrod_type);

	/* If cid is within VF range, replace the slowpath object with the
	 * one corresponding to this VF
	 */
	if (cid >= BNX2X_FIRST_VF_CID  &&
	    cid < BNX2X_FIRST_VF_CID + BNX2X_VF_CIDS)
		bnx2x_iov_set_queue_sp_obj(bp, cid, &q_obj);

	switch (command) {
	case (RAMROD_CMD_ID_ETH_CLIENT_UPDATE):
		DP(BNX2X_MSG_SP, "got UPDATE ramrod. CID %d\n", cid);
		drv_cmd = BNX2X_Q_CMD_UPDATE;
		break;

	case (RAMROD_CMD_ID_ETH_CLIENT_SETUP):
		DP(BNX2X_MSG_SP, "got MULTI[%d] setup ramrod\n", cid);
		drv_cmd = BNX2X_Q_CMD_SETUP;
		break;

	case (RAMROD_CMD_ID_ETH_TX_QUEUE_SETUP):
		DP(BNX2X_MSG_SP, "got MULTI[%d] tx-only setup ramrod\n", cid);
		drv_cmd = BNX2X_Q_CMD_SETUP_TX_ONLY;
		break;

	case (RAMROD_CMD_ID_ETH_HALT):
		DP(BNX2X_MSG_SP, "got MULTI[%d] halt ramrod\n", cid);
		drv_cmd = BNX2X_Q_CMD_HALT;
		break;

	case (RAMROD_CMD_ID_ETH_TERMINATE):
		DP(BNX2X_MSG_SP, "got MULTI[%d] terminate ramrod\n", cid);
		drv_cmd = BNX2X_Q_CMD_TERMINATE;
		break;

	case (RAMROD_CMD_ID_ETH_EMPTY):
		DP(BNX2X_MSG_SP, "got MULTI[%d] empty ramrod\n", cid);
		drv_cmd = BNX2X_Q_CMD_EMPTY;
		break;

	default:
		BNX2X_ERR("unexpected MC reply (%d) on fp[%d]\n",
			  command, fp->index);
		return;
	}

	if ((drv_cmd != BNX2X_Q_CMD_MAX) &&
	    q_obj->complete_cmd(bp, q_obj, drv_cmd))
		/* q_obj->complete_cmd() failure means that this was
		 * an unexpected completion.
		 *
		 * In this case we don't want to increase the bp->spq_left
		 * because apparently we haven't sent this command the first
		 * place.
		 */
#ifdef BNX2X_STOP_ON_ERROR
		bnx2x_panic();
#else
		return;
#endif
	/* SRIOV: reschedule any 'in_progress' operations */
	bnx2x_iov_sp_event(bp, cid, true);

	smp_mb__before_atomic_inc();
	atomic_inc(&bp->cq_spq_left);
	/* push the change in bp->spq_left and towards the memory */
	smp_mb__after_atomic_inc();

	DP(BNX2X_MSG_SP, "bp->cq_spq_left %x\n", atomic_read(&bp->cq_spq_left));

	if ((drv_cmd == BNX2X_Q_CMD_UPDATE) && (IS_FCOE_FP(fp)) &&
	    (!!test_bit(BNX2X_AFEX_FCOE_Q_UPDATE_PENDING, &bp->sp_state))) {
		/* if Q update ramrod is completed for last Q in AFEX vif set
		 * flow, then ACK MCP at the end
		 *
		 * mark pending ACK to MCP bit.
		 * prevent case that both bits are cleared.
		 * At the end of load/unload driver checks that
		 * sp_state is cleared, and this order prevents
		 * races
		 */
		smp_mb__before_clear_bit();
		set_bit(BNX2X_AFEX_PENDING_VIFSET_MCP_ACK, &bp->sp_state);
		wmb();
		clear_bit(BNX2X_AFEX_FCOE_Q_UPDATE_PENDING, &bp->sp_state);
		smp_mb__after_clear_bit();

		/* schedule the sp task as mcp ack is required */
		bnx2x_schedule_sp_task(bp);
	}

	return;
}

irqreturn_t bnx2x_interrupt(int irq, void *dev_instance)
{
	struct bnx2x *bp = netdev_priv(dev_instance);
	u16 status = bnx2x_ack_int(bp);
	u16 mask;
	int i;
	u8 cos;

	/* Return here if interrupt is shared and it's not for us */
	if (unlikely(status == 0)) {
		DP(NETIF_MSG_INTR, "not our interrupt!\n");
		return IRQ_NONE;
	}
	DP(NETIF_MSG_INTR, "got an interrupt  status 0x%x\n", status);

#ifdef BNX2X_STOP_ON_ERROR
	if (unlikely(bp->panic))
		return IRQ_HANDLED;
#endif

	for_each_eth_queue(bp, i) {
		struct bnx2x_fastpath *fp = &bp->fp[i];

		mask = 0x2 << (fp->index + CNIC_SUPPORT(bp));
		if (status & mask) {
			/* Handle Rx or Tx according to SB id */
			for_each_cos_in_tx_queue(fp, cos)
				prefetch(fp->txdata_ptr[cos]->tx_cons_sb);
			prefetch(&fp->sb_running_index[SM_RX_ID]);
			napi_schedule(&bnx2x_fp(bp, fp->index, napi));
			status &= ~mask;
		}
	}

	if (CNIC_SUPPORT(bp)) {
		mask = 0x2;
		if (status & (mask | 0x1)) {
			struct cnic_ops *c_ops = NULL;

			rcu_read_lock();
			c_ops = rcu_dereference(bp->cnic_ops);
			if (c_ops && (bp->cnic_eth_dev.drv_state &
				      CNIC_DRV_STATE_HANDLES_IRQ))
				c_ops->cnic_handler(bp->cnic_data, NULL);
			rcu_read_unlock();

			status &= ~mask;
		}
	}

	if (unlikely(status & 0x1)) {

		/* schedule sp task to perform default status block work, ack
		 * attentions and enable interrupts.
		 */
		bnx2x_schedule_sp_task(bp);

		status &= ~0x1;
		if (!status)
			return IRQ_HANDLED;
	}

	if (unlikely(status))
		DP(NETIF_MSG_INTR, "got an unknown interrupt! (status 0x%x)\n",
		   status);

	return IRQ_HANDLED;
}

/* Link */

/*
 * General service functions
 */

int bnx2x_acquire_hw_lock(struct bnx2x *bp, u32 resource)
{
	u32 lock_status;
	u32 resource_bit = (1 << resource);
	int func = BP_FUNC(bp);
	u32 hw_lock_control_reg;
	int cnt;

	/* Validating that the resource is within range */
	if (resource > HW_LOCK_MAX_RESOURCE_VALUE) {
		BNX2X_ERR("resource(0x%x) > HW_LOCK_MAX_RESOURCE_VALUE(0x%x)\n",
		   resource, HW_LOCK_MAX_RESOURCE_VALUE);
		return -EINVAL;
	}

	if (func <= 5) {
		hw_lock_control_reg = (MISC_REG_DRIVER_CONTROL_1 + func*8);
	} else {
		hw_lock_control_reg =
				(MISC_REG_DRIVER_CONTROL_7 + (func - 6)*8);
	}

	/* Validating that the resource is not already taken */
	lock_status = REG_RD(bp, hw_lock_control_reg);
	if (lock_status & resource_bit) {
		BNX2X_ERR("lock_status 0x%x  resource_bit 0x%x\n",
		   lock_status, resource_bit);
		return -EEXIST;
	}

	/* Try for 5 second every 5ms */
	for (cnt = 0; cnt < 1000; cnt++) {
		/* Try to acquire the lock */
		REG_WR(bp, hw_lock_control_reg + 4, resource_bit);
		lock_status = REG_RD(bp, hw_lock_control_reg);
		if (lock_status & resource_bit)
			return 0;

		usleep_range(5000, 10000);
	}
	BNX2X_ERR("Timeout\n");
	return -EAGAIN;
}

int bnx2x_release_leader_lock(struct bnx2x *bp)
{
	return bnx2x_release_hw_lock(bp, bnx2x_get_leader_lock_resource(bp));
}

int bnx2x_release_hw_lock(struct bnx2x *bp, u32 resource)
{
	u32 lock_status;
	u32 resource_bit = (1 << resource);
	int func = BP_FUNC(bp);
	u32 hw_lock_control_reg;

	/* Validating that the resource is within range */
	if (resource > HW_LOCK_MAX_RESOURCE_VALUE) {
		BNX2X_ERR("resource(0x%x) > HW_LOCK_MAX_RESOURCE_VALUE(0x%x)\n",
		   resource, HW_LOCK_MAX_RESOURCE_VALUE);
		return -EINVAL;
	}

	if (func <= 5) {
		hw_lock_control_reg = (MISC_REG_DRIVER_CONTROL_1 + func*8);
	} else {
		hw_lock_control_reg =
				(MISC_REG_DRIVER_CONTROL_7 + (func - 6)*8);
	}

	/* Validating that the resource is currently taken */
	lock_status = REG_RD(bp, hw_lock_control_reg);
	if (!(lock_status & resource_bit)) {
		BNX2X_ERR("lock_status 0x%x resource_bit 0x%x. Unlock was called but lock wasn't taken!\n",
			  lock_status, resource_bit);
		return -EFAULT;
	}

	REG_WR(bp, hw_lock_control_reg, resource_bit);
	return 0;
}

int bnx2x_get_gpio(struct bnx2x *bp, int gpio_num, u8 port)
{
	/* The GPIO should be swapped if swap register is set and active */
	int gpio_port = (REG_RD(bp, NIG_REG_PORT_SWAP) &&
			 REG_RD(bp, NIG_REG_STRAP_OVERRIDE)) ^ port;
	int gpio_shift = gpio_num +
			(gpio_port ? MISC_REGISTERS_GPIO_PORT_SHIFT : 0);
	u32 gpio_mask = (1 << gpio_shift);
	u32 gpio_reg;
	int value;

	if (gpio_num > MISC_REGISTERS_GPIO_3) {
		BNX2X_ERR("Invalid GPIO %d\n", gpio_num);
		return -EINVAL;
	}

	/* read GPIO value */
	gpio_reg = REG_RD(bp, MISC_REG_GPIO);

	/* get the requested pin value */
	if ((gpio_reg & gpio_mask) == gpio_mask)
		value = 1;
	else
		value = 0;

	DP(NETIF_MSG_LINK, "pin %d  value 0x%x\n", gpio_num, value);

	return value;
}

int bnx2x_set_gpio(struct bnx2x *bp, int gpio_num, u32 mode, u8 port)
{
	/* The GPIO should be swapped if swap register is set and active */
	int gpio_port = (REG_RD(bp, NIG_REG_PORT_SWAP) &&
			 REG_RD(bp, NIG_REG_STRAP_OVERRIDE)) ^ port;
	int gpio_shift = gpio_num +
			(gpio_port ? MISC_REGISTERS_GPIO_PORT_SHIFT : 0);
	u32 gpio_mask = (1 << gpio_shift);
	u32 gpio_reg;

	if (gpio_num > MISC_REGISTERS_GPIO_3) {
		BNX2X_ERR("Invalid GPIO %d\n", gpio_num);
		return -EINVAL;
	}

	bnx2x_acquire_hw_lock(bp, HW_LOCK_RESOURCE_GPIO);
	/* read GPIO and mask except the float bits */
	gpio_reg = (REG_RD(bp, MISC_REG_GPIO) & MISC_REGISTERS_GPIO_FLOAT);

	switch (mode) {
	case MISC_REGISTERS_GPIO_OUTPUT_LOW:
		DP(NETIF_MSG_LINK,
		   "Set GPIO %d (shift %d) -> output low\n",
		   gpio_num, gpio_shift);
		/* clear FLOAT and set CLR */
		gpio_reg &= ~(gpio_mask << MISC_REGISTERS_GPIO_FLOAT_POS);
		gpio_reg |=  (gpio_mask << MISC_REGISTERS_GPIO_CLR_POS);
		break;

	case MISC_REGISTERS_GPIO_OUTPUT_HIGH:
		DP(NETIF_MSG_LINK,
		   "Set GPIO %d (shift %d) -> output high\n",
		   gpio_num, gpio_shift);
		/* clear FLOAT and set SET */
		gpio_reg &= ~(gpio_mask << MISC_REGISTERS_GPIO_FLOAT_POS);
		gpio_reg |=  (gpio_mask << MISC_REGISTERS_GPIO_SET_POS);
		break;

	case MISC_REGISTERS_GPIO_INPUT_HI_Z:
		DP(NETIF_MSG_LINK,
		   "Set GPIO %d (shift %d) -> input\n",
		   gpio_num, gpio_shift);
		/* set FLOAT */
		gpio_reg |= (gpio_mask << MISC_REGISTERS_GPIO_FLOAT_POS);
		break;

	default:
		break;
	}

	REG_WR(bp, MISC_REG_GPIO, gpio_reg);
	bnx2x_release_hw_lock(bp, HW_LOCK_RESOURCE_GPIO);

	return 0;
}

int bnx2x_set_mult_gpio(struct bnx2x *bp, u8 pins, u32 mode)
{
	u32 gpio_reg = 0;
	int rc = 0;

	/* Any port swapping should be handled by caller. */

	bnx2x_acquire_hw_lock(bp, HW_LOCK_RESOURCE_GPIO);
	/* read GPIO and mask except the float bits */
	gpio_reg = REG_RD(bp, MISC_REG_GPIO);
	gpio_reg &= ~(pins << MISC_REGISTERS_GPIO_FLOAT_POS);
	gpio_reg &= ~(pins << MISC_REGISTERS_GPIO_CLR_POS);
	gpio_reg &= ~(pins << MISC_REGISTERS_GPIO_SET_POS);

	switch (mode) {
	case MISC_REGISTERS_GPIO_OUTPUT_LOW:
		DP(NETIF_MSG_LINK, "Set GPIO 0x%x -> output low\n", pins);
		/* set CLR */
		gpio_reg |= (pins << MISC_REGISTERS_GPIO_CLR_POS);
		break;

	case MISC_REGISTERS_GPIO_OUTPUT_HIGH:
		DP(NETIF_MSG_LINK, "Set GPIO 0x%x -> output high\n", pins);
		/* set SET */
		gpio_reg |= (pins << MISC_REGISTERS_GPIO_SET_POS);
		break;

	case MISC_REGISTERS_GPIO_INPUT_HI_Z:
		DP(NETIF_MSG_LINK, "Set GPIO 0x%x -> input\n", pins);
		/* set FLOAT */
		gpio_reg |= (pins << MISC_REGISTERS_GPIO_FLOAT_POS);
		break;

	default:
		BNX2X_ERR("Invalid GPIO mode assignment %d\n", mode);
		rc = -EINVAL;
		break;
	}

	if (rc == 0)
		REG_WR(bp, MISC_REG_GPIO, gpio_reg);

	bnx2x_release_hw_lock(bp, HW_LOCK_RESOURCE_GPIO);

	return rc;
}

int bnx2x_set_gpio_int(struct bnx2x *bp, int gpio_num, u32 mode, u8 port)
{
	/* The GPIO should be swapped if swap register is set and active */
	int gpio_port = (REG_RD(bp, NIG_REG_PORT_SWAP) &&
			 REG_RD(bp, NIG_REG_STRAP_OVERRIDE)) ^ port;
	int gpio_shift = gpio_num +
			(gpio_port ? MISC_REGISTERS_GPIO_PORT_SHIFT : 0);
	u32 gpio_mask = (1 << gpio_shift);
	u32 gpio_reg;

	if (gpio_num > MISC_REGISTERS_GPIO_3) {
		BNX2X_ERR("Invalid GPIO %d\n", gpio_num);
		return -EINVAL;
	}

	bnx2x_acquire_hw_lock(bp, HW_LOCK_RESOURCE_GPIO);
	/* read GPIO int */
	gpio_reg = REG_RD(bp, MISC_REG_GPIO_INT);

	switch (mode) {
	case MISC_REGISTERS_GPIO_INT_OUTPUT_CLR:
		DP(NETIF_MSG_LINK,
		   "Clear GPIO INT %d (shift %d) -> output low\n",
		   gpio_num, gpio_shift);
		/* clear SET and set CLR */
		gpio_reg &= ~(gpio_mask << MISC_REGISTERS_GPIO_INT_SET_POS);
		gpio_reg |=  (gpio_mask << MISC_REGISTERS_GPIO_INT_CLR_POS);
		break;

	case MISC_REGISTERS_GPIO_INT_OUTPUT_SET:
		DP(NETIF_MSG_LINK,
		   "Set GPIO INT %d (shift %d) -> output high\n",
		   gpio_num, gpio_shift);
		/* clear CLR and set SET */
		gpio_reg &= ~(gpio_mask << MISC_REGISTERS_GPIO_INT_CLR_POS);
		gpio_reg |=  (gpio_mask << MISC_REGISTERS_GPIO_INT_SET_POS);
		break;

	default:
		break;
	}

	REG_WR(bp, MISC_REG_GPIO_INT, gpio_reg);
	bnx2x_release_hw_lock(bp, HW_LOCK_RESOURCE_GPIO);

	return 0;
}

static int bnx2x_set_spio(struct bnx2x *bp, int spio, u32 mode)
{
	u32 spio_reg;

	/* Only 2 SPIOs are configurable */
	if ((spio != MISC_SPIO_SPIO4) && (spio != MISC_SPIO_SPIO5)) {
		BNX2X_ERR("Invalid SPIO 0x%x\n", spio);
		return -EINVAL;
	}

	bnx2x_acquire_hw_lock(bp, HW_LOCK_RESOURCE_SPIO);
	/* read SPIO and mask except the float bits */
	spio_reg = (REG_RD(bp, MISC_REG_SPIO) & MISC_SPIO_FLOAT);

	switch (mode) {
	case MISC_SPIO_OUTPUT_LOW:
		DP(NETIF_MSG_HW, "Set SPIO 0x%x -> output low\n", spio);
		/* clear FLOAT and set CLR */
		spio_reg &= ~(spio << MISC_SPIO_FLOAT_POS);
		spio_reg |=  (spio << MISC_SPIO_CLR_POS);
		break;

	case MISC_SPIO_OUTPUT_HIGH:
		DP(NETIF_MSG_HW, "Set SPIO 0x%x -> output high\n", spio);
		/* clear FLOAT and set SET */
		spio_reg &= ~(spio << MISC_SPIO_FLOAT_POS);
		spio_reg |=  (spio << MISC_SPIO_SET_POS);
		break;

	case MISC_SPIO_INPUT_HI_Z:
		DP(NETIF_MSG_HW, "Set SPIO 0x%x -> input\n", spio);
		/* set FLOAT */
		spio_reg |= (spio << MISC_SPIO_FLOAT_POS);
		break;

	default:
		break;
	}

	REG_WR(bp, MISC_REG_SPIO, spio_reg);
	bnx2x_release_hw_lock(bp, HW_LOCK_RESOURCE_SPIO);

	return 0;
}

void bnx2x_calc_fc_adv(struct bnx2x *bp)
{
	u8 cfg_idx = bnx2x_get_link_cfg_idx(bp);
	switch (bp->link_vars.ieee_fc &
		MDIO_COMBO_IEEE0_AUTO_NEG_ADV_PAUSE_MASK) {
	case MDIO_COMBO_IEEE0_AUTO_NEG_ADV_PAUSE_NONE:
		bp->port.advertising[cfg_idx] &= ~(ADVERTISED_Asym_Pause |
						   ADVERTISED_Pause);
		break;

	case MDIO_COMBO_IEEE0_AUTO_NEG_ADV_PAUSE_BOTH:
		bp->port.advertising[cfg_idx] |= (ADVERTISED_Asym_Pause |
						  ADVERTISED_Pause);
		break;

	case MDIO_COMBO_IEEE0_AUTO_NEG_ADV_PAUSE_ASYMMETRIC:
		bp->port.advertising[cfg_idx] |= ADVERTISED_Asym_Pause;
		break;

	default:
		bp->port.advertising[cfg_idx] &= ~(ADVERTISED_Asym_Pause |
						   ADVERTISED_Pause);
		break;
	}
}

static void bnx2x_set_requested_fc(struct bnx2x *bp)
{
	/* Initialize link parameters structure variables
	 * It is recommended to turn off RX FC for jumbo frames
	 *  for better performance
	 */
	if (CHIP_IS_E1x(bp) && (bp->dev->mtu > 5000))
		bp->link_params.req_fc_auto_adv = BNX2X_FLOW_CTRL_TX;
	else
		bp->link_params.req_fc_auto_adv = BNX2X_FLOW_CTRL_BOTH;
}

static void bnx2x_init_dropless_fc(struct bnx2x *bp)
{
	u32 pause_enabled = 0;

	if (!CHIP_IS_E1(bp) && bp->dropless_fc && bp->link_vars.link_up) {
		if (bp->link_vars.flow_ctrl & BNX2X_FLOW_CTRL_TX)
			pause_enabled = 1;

		REG_WR(bp, BAR_USTRORM_INTMEM +
			   USTORM_ETH_PAUSE_ENABLED_OFFSET(BP_PORT(bp)),
		       pause_enabled);
	}

	DP(NETIF_MSG_IFUP | NETIF_MSG_LINK, "dropless_fc is %s\n",
	   pause_enabled ? "enabled" : "disabled");
}

int bnx2x_initial_phy_init(struct bnx2x *bp, int load_mode)
{
	int rc, cfx_idx = bnx2x_get_link_cfg_idx(bp);
	u16 req_line_speed = bp->link_params.req_line_speed[cfx_idx];

	if (!BP_NOMCP(bp)) {
		bnx2x_set_requested_fc(bp);
		bnx2x_acquire_phy_lock(bp);

		if (load_mode == LOAD_DIAG) {
			struct link_params *lp = &bp->link_params;
			lp->loopback_mode = LOOPBACK_XGXS;
			/* do PHY loopback at 10G speed, if possible */
			if (lp->req_line_speed[cfx_idx] < SPEED_10000) {
				if (lp->speed_cap_mask[cfx_idx] &
				    PORT_HW_CFG_SPEED_CAPABILITY_D0_10G)
					lp->req_line_speed[cfx_idx] =
					SPEED_10000;
				else
					lp->req_line_speed[cfx_idx] =
					SPEED_1000;
			}
		}

		if (load_mode == LOAD_LOOPBACK_EXT) {
			struct link_params *lp = &bp->link_params;
			lp->loopback_mode = LOOPBACK_EXT;
		}

		rc = bnx2x_phy_init(&bp->link_params, &bp->link_vars);

		bnx2x_release_phy_lock(bp);

		bnx2x_init_dropless_fc(bp);

		bnx2x_calc_fc_adv(bp);

		if (bp->link_vars.link_up) {
			bnx2x_stats_handle(bp, STATS_EVENT_LINK_UP);
			bnx2x_link_report(bp);
		}
		queue_delayed_work(bnx2x_wq, &bp->period_task, 0);
		bp->link_params.req_line_speed[cfx_idx] = req_line_speed;
		return rc;
	}
	BNX2X_ERR("Bootcode is missing - can not initialize link\n");
	return -EINVAL;
}

void bnx2x_link_set(struct bnx2x *bp)
{
	if (!BP_NOMCP(bp)) {
		bnx2x_acquire_phy_lock(bp);
		bnx2x_phy_init(&bp->link_params, &bp->link_vars);
		bnx2x_release_phy_lock(bp);

		bnx2x_init_dropless_fc(bp);

		bnx2x_calc_fc_adv(bp);
	} else
		BNX2X_ERR("Bootcode is missing - can not set link\n");
}

static void bnx2x__link_reset(struct bnx2x *bp)
{
	if (!BP_NOMCP(bp)) {
		bnx2x_acquire_phy_lock(bp);
		bnx2x_lfa_reset(&bp->link_params, &bp->link_vars);
		bnx2x_release_phy_lock(bp);
	} else
		BNX2X_ERR("Bootcode is missing - can not reset link\n");
}

void bnx2x_force_link_reset(struct bnx2x *bp)
{
	bnx2x_acquire_phy_lock(bp);
	bnx2x_link_reset(&bp->link_params, &bp->link_vars, 1);
	bnx2x_release_phy_lock(bp);
}

u8 bnx2x_link_test(struct bnx2x *bp, u8 is_serdes)
{
	u8 rc = 0;

	if (!BP_NOMCP(bp)) {
		bnx2x_acquire_phy_lock(bp);
		rc = bnx2x_test_link(&bp->link_params, &bp->link_vars,
				     is_serdes);
		bnx2x_release_phy_lock(bp);
	} else
		BNX2X_ERR("Bootcode is missing - can not test link\n");

	return rc;
}

/* Calculates the sum of vn_min_rates.
   It's needed for further normalizing of the min_rates.
   Returns:
     sum of vn_min_rates.
       or
     0 - if all the min_rates are 0.
     In the later case fairness algorithm should be deactivated.
     If not all min_rates are zero then those that are zeroes will be set to 1.
 */
static void bnx2x_calc_vn_min(struct bnx2x *bp,
				      struct cmng_init_input *input)
{
	int all_zero = 1;
	int vn;

	for (vn = VN_0; vn < BP_MAX_VN_NUM(bp); vn++) {
		u32 vn_cfg = bp->mf_config[vn];
		u32 vn_min_rate = ((vn_cfg & FUNC_MF_CFG_MIN_BW_MASK) >>
				   FUNC_MF_CFG_MIN_BW_SHIFT) * 100;

		/* Skip hidden vns */
		if (vn_cfg & FUNC_MF_CFG_FUNC_HIDE)
			vn_min_rate = 0;
		/* If min rate is zero - set it to 1 */
		else if (!vn_min_rate)
			vn_min_rate = DEF_MIN_RATE;
		else
			all_zero = 0;

		input->vnic_min_rate[vn] = vn_min_rate;
	}

	/* if ETS or all min rates are zeros - disable fairness */
	if (BNX2X_IS_ETS_ENABLED(bp)) {
		input->flags.cmng_enables &=
					~CMNG_FLAGS_PER_PORT_FAIRNESS_VN;
		DP(NETIF_MSG_IFUP, "Fairness will be disabled due to ETS\n");
	} else if (all_zero) {
		input->flags.cmng_enables &=
					~CMNG_FLAGS_PER_PORT_FAIRNESS_VN;
		DP(NETIF_MSG_IFUP,
		   "All MIN values are zeroes fairness will be disabled\n");
	} else
		input->flags.cmng_enables |=
					CMNG_FLAGS_PER_PORT_FAIRNESS_VN;
}

static void bnx2x_calc_vn_max(struct bnx2x *bp, int vn,
				    struct cmng_init_input *input)
{
	u16 vn_max_rate;
	u32 vn_cfg = bp->mf_config[vn];

	if (vn_cfg & FUNC_MF_CFG_FUNC_HIDE)
		vn_max_rate = 0;
	else {
		u32 maxCfg = bnx2x_extract_max_cfg(bp, vn_cfg);

		if (IS_MF_SI(bp)) {
			/* maxCfg in percents of linkspeed */
			vn_max_rate = (bp->link_vars.line_speed * maxCfg) / 100;
		} else /* SD modes */
			/* maxCfg is absolute in 100Mb units */
			vn_max_rate = maxCfg * 100;
	}

	DP(NETIF_MSG_IFUP, "vn %d: vn_max_rate %d\n", vn, vn_max_rate);

	input->vnic_max_rate[vn] = vn_max_rate;
}

static int bnx2x_get_cmng_fns_mode(struct bnx2x *bp)
{
	if (CHIP_REV_IS_SLOW(bp))
		return CMNG_FNS_NONE;
	if (IS_MF(bp))
		return CMNG_FNS_MINMAX;

	return CMNG_FNS_NONE;
}

void bnx2x_read_mf_cfg(struct bnx2x *bp)
{
	int vn, n = (CHIP_MODE_IS_4_PORT(bp) ? 2 : 1);

	if (BP_NOMCP(bp))
		return; /* what should be the default value in this case */

	/* For 2 port configuration the absolute function number formula
	 * is:
	 *      abs_func = 2 * vn + BP_PORT + BP_PATH
	 *
	 *      and there are 4 functions per port
	 *
	 * For 4 port configuration it is
	 *      abs_func = 4 * vn + 2 * BP_PORT + BP_PATH
	 *
	 *      and there are 2 functions per port
	 */
	for (vn = VN_0; vn < BP_MAX_VN_NUM(bp); vn++) {
		int /*abs*/func = n * (2 * vn + BP_PORT(bp)) + BP_PATH(bp);

		if (func >= E1H_FUNC_MAX)
			break;

		bp->mf_config[vn] =
			MF_CFG_RD(bp, func_mf_config[func].config);
	}
	if (bp->mf_config[BP_VN(bp)] & FUNC_MF_CFG_FUNC_DISABLED) {
		DP(NETIF_MSG_IFUP, "mf_cfg function disabled\n");
		bp->flags |= MF_FUNC_DIS;
	} else {
		DP(NETIF_MSG_IFUP, "mf_cfg function enabled\n");
		bp->flags &= ~MF_FUNC_DIS;
	}
}

static void bnx2x_cmng_fns_init(struct bnx2x *bp, u8 read_cfg, u8 cmng_type)
{
	struct cmng_init_input input;
	memset(&input, 0, sizeof(struct cmng_init_input));

	input.port_rate = bp->link_vars.line_speed;

	if (cmng_type == CMNG_FNS_MINMAX && input.port_rate) {
		int vn;

		/* read mf conf from shmem */
		if (read_cfg)
			bnx2x_read_mf_cfg(bp);

		/* vn_weight_sum and enable fairness if not 0 */
		bnx2x_calc_vn_min(bp, &input);

		/* calculate and set min-max rate for each vn */
		if (bp->port.pmf)
			for (vn = VN_0; vn < BP_MAX_VN_NUM(bp); vn++)
				bnx2x_calc_vn_max(bp, vn, &input);

		/* always enable rate shaping and fairness */
		input.flags.cmng_enables |=
					CMNG_FLAGS_PER_PORT_RATE_SHAPING_VN;

		bnx2x_init_cmng(&input, &bp->cmng);
		return;
	}

	/* rate shaping and fairness are disabled */
	DP(NETIF_MSG_IFUP,
	   "rate shaping and fairness are disabled\n");
}

static void storm_memset_cmng(struct bnx2x *bp,
			      struct cmng_init *cmng,
			      u8 port)
{
	int vn;
	size_t size = sizeof(struct cmng_struct_per_port);

	u32 addr = BAR_XSTRORM_INTMEM +
			XSTORM_CMNG_PER_PORT_VARS_OFFSET(port);

	__storm_memset_struct(bp, addr, size, (u32 *)&cmng->port);

	for (vn = VN_0; vn < BP_MAX_VN_NUM(bp); vn++) {
		int func = func_by_vn(bp, vn);

		addr = BAR_XSTRORM_INTMEM +
		       XSTORM_RATE_SHAPING_PER_VN_VARS_OFFSET(func);
		size = sizeof(struct rate_shaping_vars_per_vn);
		__storm_memset_struct(bp, addr, size,
				      (u32 *)&cmng->vnic.vnic_max_rate[vn]);

		addr = BAR_XSTRORM_INTMEM +
		       XSTORM_FAIRNESS_PER_VN_VARS_OFFSET(func);
		size = sizeof(struct fairness_vars_per_vn);
		__storm_memset_struct(bp, addr, size,
				      (u32 *)&cmng->vnic.vnic_min_rate[vn]);
	}
}

/* init cmng mode in HW according to local configuration */
void bnx2x_set_local_cmng(struct bnx2x *bp)
{
	int cmng_fns = bnx2x_get_cmng_fns_mode(bp);

	if (cmng_fns != CMNG_FNS_NONE) {
		bnx2x_cmng_fns_init(bp, false, cmng_fns);
		storm_memset_cmng(bp, &bp->cmng, BP_PORT(bp));
	} else {
		/* rate shaping and fairness are disabled */
		DP(NETIF_MSG_IFUP,
		   "single function mode without fairness\n");
	}
}

/* This function is called upon link interrupt */
static void bnx2x_link_attn(struct bnx2x *bp)
{
	/* Make sure that we are synced with the current statistics */
	bnx2x_stats_handle(bp, STATS_EVENT_STOP);

	bnx2x_link_update(&bp->link_params, &bp->link_vars);

	bnx2x_init_dropless_fc(bp);

	if (bp->link_vars.link_up) {

		if (bp->link_vars.mac_type != MAC_TYPE_EMAC) {
			struct host_port_stats *pstats;

			pstats = bnx2x_sp(bp, port_stats);
			/* reset old mac stats */
			memset(&(pstats->mac_stx[0]), 0,
			       sizeof(struct mac_stx));
		}
		if (bp->state == BNX2X_STATE_OPEN)
			bnx2x_stats_handle(bp, STATS_EVENT_LINK_UP);
	}

	if (bp->link_vars.link_up && bp->link_vars.line_speed)
		bnx2x_set_local_cmng(bp);

	__bnx2x_link_report(bp);

	if (IS_MF(bp))
		bnx2x_link_sync_notify(bp);
}

void bnx2x__link_status_update(struct bnx2x *bp)
{
	if (bp->state != BNX2X_STATE_OPEN)
		return;

	/* read updated dcb configuration */
	if (IS_PF(bp)) {
		bnx2x_dcbx_pmf_update(bp);
		bnx2x_link_status_update(&bp->link_params, &bp->link_vars);
		if (bp->link_vars.link_up)
			bnx2x_stats_handle(bp, STATS_EVENT_LINK_UP);
		else
			bnx2x_stats_handle(bp, STATS_EVENT_STOP);
			/* indicate link status */
		bnx2x_link_report(bp);

	} else { /* VF */
		bp->port.supported[0] |= (SUPPORTED_10baseT_Half |
					  SUPPORTED_10baseT_Full |
					  SUPPORTED_100baseT_Half |
					  SUPPORTED_100baseT_Full |
					  SUPPORTED_1000baseT_Full |
					  SUPPORTED_2500baseX_Full |
					  SUPPORTED_10000baseT_Full |
					  SUPPORTED_TP |
					  SUPPORTED_FIBRE |
					  SUPPORTED_Autoneg |
					  SUPPORTED_Pause |
					  SUPPORTED_Asym_Pause);
		bp->port.advertising[0] = bp->port.supported[0];

		bp->link_params.bp = bp;
		bp->link_params.port = BP_PORT(bp);
		bp->link_params.req_duplex[0] = DUPLEX_FULL;
		bp->link_params.req_flow_ctrl[0] = BNX2X_FLOW_CTRL_NONE;
		bp->link_params.req_line_speed[0] = SPEED_10000;
		bp->link_params.speed_cap_mask[0] = 0x7f0000;
		bp->link_params.switch_cfg = SWITCH_CFG_10G;
		bp->link_vars.mac_type = MAC_TYPE_BMAC;
		bp->link_vars.line_speed = SPEED_10000;
		bp->link_vars.link_status =
			(LINK_STATUS_LINK_UP |
			 LINK_STATUS_SPEED_AND_DUPLEX_10GTFD);
		bp->link_vars.link_up = 1;
		bp->link_vars.duplex = DUPLEX_FULL;
		bp->link_vars.flow_ctrl = BNX2X_FLOW_CTRL_NONE;
		__bnx2x_link_report(bp);
		bnx2x_stats_handle(bp, STATS_EVENT_LINK_UP);
	}
}

static int bnx2x_afex_func_update(struct bnx2x *bp, u16 vifid,
				  u16 vlan_val, u8 allowed_prio)
{
	struct bnx2x_func_state_params func_params = {NULL};
	struct bnx2x_func_afex_update_params *f_update_params =
		&func_params.params.afex_update;

	func_params.f_obj = &bp->func_obj;
	func_params.cmd = BNX2X_F_CMD_AFEX_UPDATE;

	/* no need to wait for RAMROD completion, so don't
	 * set RAMROD_COMP_WAIT flag
	 */

	f_update_params->vif_id = vifid;
	f_update_params->afex_default_vlan = vlan_val;
	f_update_params->allowed_priorities = allowed_prio;

	/* if ramrod can not be sent, response to MCP immediately */
	if (bnx2x_func_state_change(bp, &func_params) < 0)
		bnx2x_fw_command(bp, DRV_MSG_CODE_AFEX_VIFSET_ACK, 0);

	return 0;
}

static int bnx2x_afex_handle_vif_list_cmd(struct bnx2x *bp, u8 cmd_type,
					  u16 vif_index, u8 func_bit_map)
{
	struct bnx2x_func_state_params func_params = {NULL};
	struct bnx2x_func_afex_viflists_params *update_params =
		&func_params.params.afex_viflists;
	int rc;
	u32 drv_msg_code;

	/* validate only LIST_SET and LIST_GET are received from switch */
	if ((cmd_type != VIF_LIST_RULE_GET) && (cmd_type != VIF_LIST_RULE_SET))
		BNX2X_ERR("BUG! afex_handle_vif_list_cmd invalid type 0x%x\n",
			  cmd_type);

	func_params.f_obj = &bp->func_obj;
	func_params.cmd = BNX2X_F_CMD_AFEX_VIFLISTS;

	/* set parameters according to cmd_type */
	update_params->afex_vif_list_command = cmd_type;
	update_params->vif_list_index = vif_index;
	update_params->func_bit_map =
		(cmd_type == VIF_LIST_RULE_GET) ? 0 : func_bit_map;
	update_params->func_to_clear = 0;
	drv_msg_code =
		(cmd_type == VIF_LIST_RULE_GET) ?
		DRV_MSG_CODE_AFEX_LISTGET_ACK :
		DRV_MSG_CODE_AFEX_LISTSET_ACK;

	/* if ramrod can not be sent, respond to MCP immediately for
	 * SET and GET requests (other are not triggered from MCP)
	 */
	rc = bnx2x_func_state_change(bp, &func_params);
	if (rc < 0)
		bnx2x_fw_command(bp, drv_msg_code, 0);

	return 0;
}

static void bnx2x_handle_afex_cmd(struct bnx2x *bp, u32 cmd)
{
	struct afex_stats afex_stats;
	u32 func = BP_ABS_FUNC(bp);
	u32 mf_config;
	u16 vlan_val;
	u32 vlan_prio;
	u16 vif_id;
	u8 allowed_prio;
	u8 vlan_mode;
	u32 addr_to_write, vifid, addrs, stats_type, i;

	if (cmd & DRV_STATUS_AFEX_LISTGET_REQ) {
		vifid = SHMEM2_RD(bp, afex_param1_to_driver[BP_FW_MB_IDX(bp)]);
		DP(BNX2X_MSG_MCP,
		   "afex: got MCP req LISTGET_REQ for vifid 0x%x\n", vifid);
		bnx2x_afex_handle_vif_list_cmd(bp, VIF_LIST_RULE_GET, vifid, 0);
	}

	if (cmd & DRV_STATUS_AFEX_LISTSET_REQ) {
		vifid = SHMEM2_RD(bp, afex_param1_to_driver[BP_FW_MB_IDX(bp)]);
		addrs = SHMEM2_RD(bp, afex_param2_to_driver[BP_FW_MB_IDX(bp)]);
		DP(BNX2X_MSG_MCP,
		   "afex: got MCP req LISTSET_REQ for vifid 0x%x addrs 0x%x\n",
		   vifid, addrs);
		bnx2x_afex_handle_vif_list_cmd(bp, VIF_LIST_RULE_SET, vifid,
					       addrs);
	}

	if (cmd & DRV_STATUS_AFEX_STATSGET_REQ) {
		addr_to_write = SHMEM2_RD(bp,
			afex_scratchpad_addr_to_write[BP_FW_MB_IDX(bp)]);
		stats_type = SHMEM2_RD(bp,
			afex_param1_to_driver[BP_FW_MB_IDX(bp)]);

		DP(BNX2X_MSG_MCP,
		   "afex: got MCP req STATSGET_REQ, write to addr 0x%x\n",
		   addr_to_write);

		bnx2x_afex_collect_stats(bp, (void *)&afex_stats, stats_type);

		/* write response to scratchpad, for MCP */
		for (i = 0; i < (sizeof(struct afex_stats)/sizeof(u32)); i++)
			REG_WR(bp, addr_to_write + i*sizeof(u32),
			       *(((u32 *)(&afex_stats))+i));

		/* send ack message to MCP */
		bnx2x_fw_command(bp, DRV_MSG_CODE_AFEX_STATSGET_ACK, 0);
	}

	if (cmd & DRV_STATUS_AFEX_VIFSET_REQ) {
		mf_config = MF_CFG_RD(bp, func_mf_config[func].config);
		bp->mf_config[BP_VN(bp)] = mf_config;
		DP(BNX2X_MSG_MCP,
		   "afex: got MCP req VIFSET_REQ, mf_config 0x%x\n",
		   mf_config);

		/* if VIF_SET is "enabled" */
		if (!(mf_config & FUNC_MF_CFG_FUNC_DISABLED)) {
			/* set rate limit directly to internal RAM */
			struct cmng_init_input cmng_input;
			struct rate_shaping_vars_per_vn m_rs_vn;
			size_t size = sizeof(struct rate_shaping_vars_per_vn);
			u32 addr = BAR_XSTRORM_INTMEM +
			    XSTORM_RATE_SHAPING_PER_VN_VARS_OFFSET(BP_FUNC(bp));

			bp->mf_config[BP_VN(bp)] = mf_config;

			bnx2x_calc_vn_max(bp, BP_VN(bp), &cmng_input);
			m_rs_vn.vn_counter.rate =
				cmng_input.vnic_max_rate[BP_VN(bp)];
			m_rs_vn.vn_counter.quota =
				(m_rs_vn.vn_counter.rate *
				 RS_PERIODIC_TIMEOUT_USEC) / 8;

			__storm_memset_struct(bp, addr, size, (u32 *)&m_rs_vn);

			/* read relevant values from mf_cfg struct in shmem */
			vif_id =
				(MF_CFG_RD(bp, func_mf_config[func].e1hov_tag) &
				 FUNC_MF_CFG_E1HOV_TAG_MASK) >>
				FUNC_MF_CFG_E1HOV_TAG_SHIFT;
			vlan_val =
				(MF_CFG_RD(bp, func_mf_config[func].e1hov_tag) &
				 FUNC_MF_CFG_AFEX_VLAN_MASK) >>
				FUNC_MF_CFG_AFEX_VLAN_SHIFT;
			vlan_prio = (mf_config &
				     FUNC_MF_CFG_TRANSMIT_PRIORITY_MASK) >>
				    FUNC_MF_CFG_TRANSMIT_PRIORITY_SHIFT;
			vlan_val |= (vlan_prio << VLAN_PRIO_SHIFT);
			vlan_mode =
				(MF_CFG_RD(bp,
					   func_mf_config[func].afex_config) &
				 FUNC_MF_CFG_AFEX_VLAN_MODE_MASK) >>
				FUNC_MF_CFG_AFEX_VLAN_MODE_SHIFT;
			allowed_prio =
				(MF_CFG_RD(bp,
					   func_mf_config[func].afex_config) &
				 FUNC_MF_CFG_AFEX_COS_FILTER_MASK) >>
				FUNC_MF_CFG_AFEX_COS_FILTER_SHIFT;

			/* send ramrod to FW, return in case of failure */
			if (bnx2x_afex_func_update(bp, vif_id, vlan_val,
						   allowed_prio))
				return;

			bp->afex_def_vlan_tag = vlan_val;
			bp->afex_vlan_mode = vlan_mode;
		} else {
			/* notify link down because BP->flags is disabled */
			bnx2x_link_report(bp);

			/* send INVALID VIF ramrod to FW */
			bnx2x_afex_func_update(bp, 0xFFFF, 0, 0);

			/* Reset the default afex VLAN */
			bp->afex_def_vlan_tag = -1;
		}
	}
}

static void bnx2x_pmf_update(struct bnx2x *bp)
{
	int port = BP_PORT(bp);
	u32 val;

	bp->port.pmf = 1;
	DP(BNX2X_MSG_MCP, "pmf %d\n", bp->port.pmf);

	/*
	 * We need the mb() to ensure the ordering between the writing to
	 * bp->port.pmf here and reading it from the bnx2x_periodic_task().
	 */
	smp_mb();

	/* queue a periodic task */
	queue_delayed_work(bnx2x_wq, &bp->period_task, 0);

	bnx2x_dcbx_pmf_update(bp);

	/* enable nig attention */
	val = (0xff0f | (1 << (BP_VN(bp) + 4)));
	if (bp->common.int_block == INT_BLOCK_HC) {
		REG_WR(bp, HC_REG_TRAILING_EDGE_0 + port*8, val);
		REG_WR(bp, HC_REG_LEADING_EDGE_0 + port*8, val);
	} else if (!CHIP_IS_E1x(bp)) {
		REG_WR(bp, IGU_REG_TRAILING_EDGE_LATCH, val);
		REG_WR(bp, IGU_REG_LEADING_EDGE_LATCH, val);
	}

	bnx2x_stats_handle(bp, STATS_EVENT_PMF);
}

/* end of Link */

/* slow path */

/*
 * General service functions
 */

/* send the MCP a request, block until there is a reply */
u32 bnx2x_fw_command(struct bnx2x *bp, u32 command, u32 param)
{
	int mb_idx = BP_FW_MB_IDX(bp);
	u32 seq;
	u32 rc = 0;
	u32 cnt = 1;
	u8 delay = CHIP_REV_IS_SLOW(bp) ? 100 : 10;

	mutex_lock(&bp->fw_mb_mutex);
	seq = ++bp->fw_seq;
	SHMEM_WR(bp, func_mb[mb_idx].drv_mb_param, param);
	SHMEM_WR(bp, func_mb[mb_idx].drv_mb_header, (command | seq));

	DP(BNX2X_MSG_MCP, "wrote command (%x) to FW MB param 0x%08x\n",
			(command | seq), param);

	do {
		/* let the FW do it's magic ... */
		msleep(delay);

		rc = SHMEM_RD(bp, func_mb[mb_idx].fw_mb_header);

		/* Give the FW up to 5 second (500*10ms) */
	} while ((seq != (rc & FW_MSG_SEQ_NUMBER_MASK)) && (cnt++ < 500));

	DP(BNX2X_MSG_MCP, "[after %d ms] read (%x) seq is (%x) from FW MB\n",
	   cnt*delay, rc, seq);

	/* is this a reply to our command? */
	if (seq == (rc & FW_MSG_SEQ_NUMBER_MASK))
		rc &= FW_MSG_CODE_MASK;
	else {
		/* FW BUG! */
		BNX2X_ERR("FW failed to respond!\n");
		bnx2x_fw_dump(bp);
		rc = 0;
	}
	mutex_unlock(&bp->fw_mb_mutex);

	return rc;
}

static void storm_memset_func_cfg(struct bnx2x *bp,
				 struct tstorm_eth_function_common_config *tcfg,
				 u16 abs_fid)
{
	size_t size = sizeof(struct tstorm_eth_function_common_config);

	u32 addr = BAR_TSTRORM_INTMEM +
			TSTORM_FUNCTION_COMMON_CONFIG_OFFSET(abs_fid);

	__storm_memset_struct(bp, addr, size, (u32 *)tcfg);
}

void bnx2x_func_init(struct bnx2x *bp, struct bnx2x_func_init_params *p)
{
	if (CHIP_IS_E1x(bp)) {
		struct tstorm_eth_function_common_config tcfg = {0};

		storm_memset_func_cfg(bp, &tcfg, p->func_id);
	}

	/* Enable the function in the FW */
	storm_memset_vf_to_pf(bp, p->func_id, p->pf_id);
	storm_memset_func_en(bp, p->func_id, 1);

	/* spq */
	if (p->func_flgs & FUNC_FLG_SPQ) {
		storm_memset_spq_addr(bp, p->spq_map, p->func_id);
		REG_WR(bp, XSEM_REG_FAST_MEMORY +
		       XSTORM_SPQ_PROD_OFFSET(p->func_id), p->spq_prod);
	}
}

/**
 * bnx2x_get_common_flags - Return common flags
 *
 * @bp		device handle
 * @fp		queue handle
 * @zero_stats	TRUE if statistics zeroing is needed
 *
 * Return the flags that are common for the Tx-only and not normal connections.
 */
static unsigned long bnx2x_get_common_flags(struct bnx2x *bp,
					    struct bnx2x_fastpath *fp,
					    bool zero_stats)
{
	unsigned long flags = 0;

	/* PF driver will always initialize the Queue to an ACTIVE state */
	__set_bit(BNX2X_Q_FLG_ACTIVE, &flags);

	/* tx only connections collect statistics (on the same index as the
	 * parent connection). The statistics are zeroed when the parent
	 * connection is initialized.
	 */

	__set_bit(BNX2X_Q_FLG_STATS, &flags);
	if (zero_stats)
		__set_bit(BNX2X_Q_FLG_ZERO_STATS, &flags);

	if (bp->flags & TX_SWITCHING)
		__set_bit(BNX2X_Q_FLG_TX_SWITCH, &flags);

	__set_bit(BNX2X_Q_FLG_PCSUM_ON_PKT, &flags);
	__set_bit(BNX2X_Q_FLG_TUN_INC_INNER_IP_ID, &flags);

#ifdef BNX2X_STOP_ON_ERROR
	__set_bit(BNX2X_Q_FLG_TX_SEC, &flags);
#endif

	return flags;
}

static unsigned long bnx2x_get_q_flags(struct bnx2x *bp,
				       struct bnx2x_fastpath *fp,
				       bool leading)
{
	unsigned long flags = 0;

	/* calculate other queue flags */
	if (IS_MF_SD(bp))
		__set_bit(BNX2X_Q_FLG_OV, &flags);

	if (IS_FCOE_FP(fp)) {
		__set_bit(BNX2X_Q_FLG_FCOE, &flags);
		/* For FCoE - force usage of default priority (for afex) */
		__set_bit(BNX2X_Q_FLG_FORCE_DEFAULT_PRI, &flags);
	}

	if (!fp->disable_tpa) {
		__set_bit(BNX2X_Q_FLG_TPA, &flags);
		__set_bit(BNX2X_Q_FLG_TPA_IPV6, &flags);
		if (fp->mode == TPA_MODE_GRO)
			__set_bit(BNX2X_Q_FLG_TPA_GRO, &flags);
	}

	if (leading) {
		__set_bit(BNX2X_Q_FLG_LEADING_RSS, &flags);
		__set_bit(BNX2X_Q_FLG_MCAST, &flags);
	}

	/* Always set HW VLAN stripping */
	__set_bit(BNX2X_Q_FLG_VLAN, &flags);

	/* configure silent vlan removal */
	if (IS_MF_AFEX(bp))
		__set_bit(BNX2X_Q_FLG_SILENT_VLAN_REM, &flags);

	return flags | bnx2x_get_common_flags(bp, fp, true);
}

static void bnx2x_pf_q_prep_general(struct bnx2x *bp,
	struct bnx2x_fastpath *fp, struct bnx2x_general_setup_params *gen_init,
	u8 cos)
{
	gen_init->stat_id = bnx2x_stats_id(fp);
	gen_init->spcl_id = fp->cl_id;

	/* Always use mini-jumbo MTU for FCoE L2 ring */
	if (IS_FCOE_FP(fp))
		gen_init->mtu = BNX2X_FCOE_MINI_JUMBO_MTU;
	else
		gen_init->mtu = bp->dev->mtu;

	gen_init->cos = cos;
}

static void bnx2x_pf_rx_q_prep(struct bnx2x *bp,
	struct bnx2x_fastpath *fp, struct rxq_pause_params *pause,
	struct bnx2x_rxq_setup_params *rxq_init)
{
	u8 max_sge = 0;
	u16 sge_sz = 0;
	u16 tpa_agg_size = 0;

	if (!fp->disable_tpa) {
		pause->sge_th_lo = SGE_TH_LO(bp);
		pause->sge_th_hi = SGE_TH_HI(bp);

		/* validate SGE ring has enough to cross high threshold */
		WARN_ON(bp->dropless_fc &&
				pause->sge_th_hi + FW_PREFETCH_CNT >
				MAX_RX_SGE_CNT * NUM_RX_SGE_PAGES);

		tpa_agg_size = TPA_AGG_SIZE;
		max_sge = SGE_PAGE_ALIGN(bp->dev->mtu) >>
			SGE_PAGE_SHIFT;
		max_sge = ((max_sge + PAGES_PER_SGE - 1) &
			  (~(PAGES_PER_SGE-1))) >> PAGES_PER_SGE_SHIFT;
		sge_sz = (u16)min_t(u32, SGE_PAGES, 0xffff);
	}

	/* pause - not for e1 */
	if (!CHIP_IS_E1(bp)) {
		pause->bd_th_lo = BD_TH_LO(bp);
		pause->bd_th_hi = BD_TH_HI(bp);

		pause->rcq_th_lo = RCQ_TH_LO(bp);
		pause->rcq_th_hi = RCQ_TH_HI(bp);
		/*
		 * validate that rings have enough entries to cross
		 * high thresholds
		 */
		WARN_ON(bp->dropless_fc &&
				pause->bd_th_hi + FW_PREFETCH_CNT >
				bp->rx_ring_size);
		WARN_ON(bp->dropless_fc &&
				pause->rcq_th_hi + FW_PREFETCH_CNT >
				NUM_RCQ_RINGS * MAX_RCQ_DESC_CNT);

		pause->pri_map = 1;
	}

	/* rxq setup */
	rxq_init->dscr_map = fp->rx_desc_mapping;
	rxq_init->sge_map = fp->rx_sge_mapping;
	rxq_init->rcq_map = fp->rx_comp_mapping;
	rxq_init->rcq_np_map = fp->rx_comp_mapping + BCM_PAGE_SIZE;

	/* This should be a maximum number of data bytes that may be
	 * placed on the BD (not including paddings).
	 */
	rxq_init->buf_sz = fp->rx_buf_size - BNX2X_FW_RX_ALIGN_START -
			   BNX2X_FW_RX_ALIGN_END - IP_HEADER_ALIGNMENT_PADDING;

	rxq_init->cl_qzone_id = fp->cl_qzone_id;
	rxq_init->tpa_agg_sz = tpa_agg_size;
	rxq_init->sge_buf_sz = sge_sz;
	rxq_init->max_sges_pkt = max_sge;
	rxq_init->rss_engine_id = BP_FUNC(bp);
	rxq_init->mcast_engine_id = BP_FUNC(bp);

	/* Maximum number or simultaneous TPA aggregation for this Queue.
	 *
	 * For PF Clients it should be the maximum available number.
	 * VF driver(s) may want to define it to a smaller value.
	 */
	rxq_init->max_tpa_queues = MAX_AGG_QS(bp);

	rxq_init->cache_line_log = BNX2X_RX_ALIGN_SHIFT;
	rxq_init->fw_sb_id = fp->fw_sb_id;

	if (IS_FCOE_FP(fp))
		rxq_init->sb_cq_index = HC_SP_INDEX_ETH_FCOE_RX_CQ_CONS;
	else
		rxq_init->sb_cq_index = HC_INDEX_ETH_RX_CQ_CONS;
	/* configure silent vlan removal
	 * if multi function mode is afex, then mask default vlan
	 */
	if (IS_MF_AFEX(bp)) {
		rxq_init->silent_removal_value = bp->afex_def_vlan_tag;
		rxq_init->silent_removal_mask = VLAN_VID_MASK;
	}
}

static void bnx2x_pf_tx_q_prep(struct bnx2x *bp,
	struct bnx2x_fastpath *fp, struct bnx2x_txq_setup_params *txq_init,
	u8 cos)
{
	txq_init->dscr_map = fp->txdata_ptr[cos]->tx_desc_mapping;
	txq_init->sb_cq_index = HC_INDEX_ETH_FIRST_TX_CQ_CONS + cos;
	txq_init->traffic_type = LLFC_TRAFFIC_TYPE_NW;
	txq_init->fw_sb_id = fp->fw_sb_id;

	/*
	 * set the tss leading client id for TX classification ==
	 * leading RSS client id
	 */
	txq_init->tss_leading_cl_id = bnx2x_fp(bp, 0, cl_id);

	if (IS_FCOE_FP(fp)) {
		txq_init->sb_cq_index = HC_SP_INDEX_ETH_FCOE_TX_CQ_CONS;
		txq_init->traffic_type = LLFC_TRAFFIC_TYPE_FCOE;
	}
}

static void bnx2x_pf_init(struct bnx2x *bp)
{
	struct bnx2x_func_init_params func_init = {0};
	struct event_ring_data eq_data = { {0} };
	u16 flags;

	if (!CHIP_IS_E1x(bp)) {
		/* reset IGU PF statistics: MSIX + ATTN */
		/* PF */
		REG_WR(bp, IGU_REG_STATISTIC_NUM_MESSAGE_SENT +
			   BNX2X_IGU_STAS_MSG_VF_CNT*4 +
			   (CHIP_MODE_IS_4_PORT(bp) ?
				BP_FUNC(bp) : BP_VN(bp))*4, 0);
		/* ATTN */
		REG_WR(bp, IGU_REG_STATISTIC_NUM_MESSAGE_SENT +
			   BNX2X_IGU_STAS_MSG_VF_CNT*4 +
			   BNX2X_IGU_STAS_MSG_PF_CNT*4 +
			   (CHIP_MODE_IS_4_PORT(bp) ?
				BP_FUNC(bp) : BP_VN(bp))*4, 0);
	}

	/* function setup flags */
	flags = (FUNC_FLG_STATS | FUNC_FLG_LEADING | FUNC_FLG_SPQ);

	/* This flag is relevant for E1x only.
	 * E2 doesn't have a TPA configuration in a function level.
	 */
	flags |= (bp->flags & TPA_ENABLE_FLAG) ? FUNC_FLG_TPA : 0;

	func_init.func_flgs = flags;
	func_init.pf_id = BP_FUNC(bp);
	func_init.func_id = BP_FUNC(bp);
	func_init.spq_map = bp->spq_mapping;
	func_init.spq_prod = bp->spq_prod_idx;

	bnx2x_func_init(bp, &func_init);

	memset(&(bp->cmng), 0, sizeof(struct cmng_struct_per_port));

	/*
	 * Congestion management values depend on the link rate
	 * There is no active link so initial link rate is set to 10 Gbps.
	 * When the link comes up The congestion management values are
	 * re-calculated according to the actual link rate.
	 */
	bp->link_vars.line_speed = SPEED_10000;
	bnx2x_cmng_fns_init(bp, true, bnx2x_get_cmng_fns_mode(bp));

	/* Only the PMF sets the HW */
	if (bp->port.pmf)
		storm_memset_cmng(bp, &bp->cmng, BP_PORT(bp));

	/* init Event Queue - PCI bus guarantees correct endianity*/
	eq_data.base_addr.hi = U64_HI(bp->eq_mapping);
	eq_data.base_addr.lo = U64_LO(bp->eq_mapping);
	eq_data.producer = bp->eq_prod;
	eq_data.index_id = HC_SP_INDEX_EQ_CONS;
	eq_data.sb_id = DEF_SB_ID;
	storm_memset_eq_data(bp, &eq_data, BP_FUNC(bp));
}

static void bnx2x_e1h_disable(struct bnx2x *bp)
{
	int port = BP_PORT(bp);

	bnx2x_tx_disable(bp);

	REG_WR(bp, NIG_REG_LLH0_FUNC_EN + port*8, 0);
}

static void bnx2x_e1h_enable(struct bnx2x *bp)
{
	int port = BP_PORT(bp);

	REG_WR(bp, NIG_REG_LLH0_FUNC_EN + port*8, 1);

	/* Tx queue should be only re-enabled */
	netif_tx_wake_all_queues(bp->dev);

	/*
	 * Should not call netif_carrier_on since it will be called if the link
	 * is up when checking for link state
	 */
}

#define DRV_INFO_ETH_STAT_NUM_MACS_REQUIRED 3

static void bnx2x_drv_info_ether_stat(struct bnx2x *bp)
{
	struct eth_stats_info *ether_stat =
		&bp->slowpath->drv_info_to_mcp.ether_stat;
	struct bnx2x_vlan_mac_obj *mac_obj =
		&bp->sp_objs->mac_obj;
	int i;

	strlcpy(ether_stat->version, DRV_MODULE_VERSION,
		ETH_STAT_INFO_VERSION_LEN);

	/* get DRV_INFO_ETH_STAT_NUM_MACS_REQUIRED macs, placing them in the
	 * mac_local field in ether_stat struct. The base address is offset by 2
	 * bytes to account for the field being 8 bytes but a mac address is
	 * only 6 bytes. Likewise, the stride for the get_n_elements function is
	 * 2 bytes to compensate from the 6 bytes of a mac to the 8 bytes
	 * allocated by the ether_stat struct, so the macs will land in their
	 * proper positions.
	 */
	for (i = 0; i < DRV_INFO_ETH_STAT_NUM_MACS_REQUIRED; i++)
		memset(ether_stat->mac_local + i, 0,
		       sizeof(ether_stat->mac_local[0]));
	mac_obj->get_n_elements(bp, &bp->sp_objs[0].mac_obj,
				DRV_INFO_ETH_STAT_NUM_MACS_REQUIRED,
				ether_stat->mac_local + MAC_PAD, MAC_PAD,
				ETH_ALEN);
	ether_stat->mtu_size = bp->dev->mtu;
	if (bp->dev->features & NETIF_F_RXCSUM)
		ether_stat->feature_flags |= FEATURE_ETH_CHKSUM_OFFLOAD_MASK;
	if (bp->dev->features & NETIF_F_TSO)
		ether_stat->feature_flags |= FEATURE_ETH_LSO_MASK;
	ether_stat->feature_flags |= bp->common.boot_mode;

	ether_stat->promiscuous_mode = (bp->dev->flags & IFF_PROMISC) ? 1 : 0;

	ether_stat->txq_size = bp->tx_ring_size;
	ether_stat->rxq_size = bp->rx_ring_size;

#ifdef CONFIG_BNX2X_SRIOV
	ether_stat->vf_cnt = IS_SRIOV(bp) ? bp->vfdb->sriov.nr_virtfn : 0;
#endif
}

static void bnx2x_drv_info_fcoe_stat(struct bnx2x *bp)
{
	struct bnx2x_dcbx_app_params *app = &bp->dcbx_port_params.app;
	struct fcoe_stats_info *fcoe_stat =
		&bp->slowpath->drv_info_to_mcp.fcoe_stat;

	if (!CNIC_LOADED(bp))
		return;

	memcpy(fcoe_stat->mac_local + MAC_PAD, bp->fip_mac, ETH_ALEN);

	fcoe_stat->qos_priority =
		app->traffic_type_priority[LLFC_TRAFFIC_TYPE_FCOE];

	/* insert FCoE stats from ramrod response */
	if (!NO_FCOE(bp)) {
		struct tstorm_per_queue_stats *fcoe_q_tstorm_stats =
			&bp->fw_stats_data->queue_stats[FCOE_IDX(bp)].
			tstorm_queue_statistics;

		struct xstorm_per_queue_stats *fcoe_q_xstorm_stats =
			&bp->fw_stats_data->queue_stats[FCOE_IDX(bp)].
			xstorm_queue_statistics;

		struct fcoe_statistics_params *fw_fcoe_stat =
			&bp->fw_stats_data->fcoe;

		ADD_64_LE(fcoe_stat->rx_bytes_hi, LE32_0,
			  fcoe_stat->rx_bytes_lo,
			  fw_fcoe_stat->rx_stat0.fcoe_rx_byte_cnt);

		ADD_64_LE(fcoe_stat->rx_bytes_hi,
			  fcoe_q_tstorm_stats->rcv_ucast_bytes.hi,
			  fcoe_stat->rx_bytes_lo,
			  fcoe_q_tstorm_stats->rcv_ucast_bytes.lo);

		ADD_64_LE(fcoe_stat->rx_bytes_hi,
			  fcoe_q_tstorm_stats->rcv_bcast_bytes.hi,
			  fcoe_stat->rx_bytes_lo,
			  fcoe_q_tstorm_stats->rcv_bcast_bytes.lo);

		ADD_64_LE(fcoe_stat->rx_bytes_hi,
			  fcoe_q_tstorm_stats->rcv_mcast_bytes.hi,
			  fcoe_stat->rx_bytes_lo,
			  fcoe_q_tstorm_stats->rcv_mcast_bytes.lo);

		ADD_64_LE(fcoe_stat->rx_frames_hi, LE32_0,
			  fcoe_stat->rx_frames_lo,
			  fw_fcoe_stat->rx_stat0.fcoe_rx_pkt_cnt);

		ADD_64_LE(fcoe_stat->rx_frames_hi, LE32_0,
			  fcoe_stat->rx_frames_lo,
			  fcoe_q_tstorm_stats->rcv_ucast_pkts);

		ADD_64_LE(fcoe_stat->rx_frames_hi, LE32_0,
			  fcoe_stat->rx_frames_lo,
			  fcoe_q_tstorm_stats->rcv_bcast_pkts);

		ADD_64_LE(fcoe_stat->rx_frames_hi, LE32_0,
			  fcoe_stat->rx_frames_lo,
			  fcoe_q_tstorm_stats->rcv_mcast_pkts);

		ADD_64_LE(fcoe_stat->tx_bytes_hi, LE32_0,
			  fcoe_stat->tx_bytes_lo,
			  fw_fcoe_stat->tx_stat.fcoe_tx_byte_cnt);

		ADD_64_LE(fcoe_stat->tx_bytes_hi,
			  fcoe_q_xstorm_stats->ucast_bytes_sent.hi,
			  fcoe_stat->tx_bytes_lo,
			  fcoe_q_xstorm_stats->ucast_bytes_sent.lo);

		ADD_64_LE(fcoe_stat->tx_bytes_hi,
			  fcoe_q_xstorm_stats->bcast_bytes_sent.hi,
			  fcoe_stat->tx_bytes_lo,
			  fcoe_q_xstorm_stats->bcast_bytes_sent.lo);

		ADD_64_LE(fcoe_stat->tx_bytes_hi,
			  fcoe_q_xstorm_stats->mcast_bytes_sent.hi,
			  fcoe_stat->tx_bytes_lo,
			  fcoe_q_xstorm_stats->mcast_bytes_sent.lo);

		ADD_64_LE(fcoe_stat->tx_frames_hi, LE32_0,
			  fcoe_stat->tx_frames_lo,
			  fw_fcoe_stat->tx_stat.fcoe_tx_pkt_cnt);

		ADD_64_LE(fcoe_stat->tx_frames_hi, LE32_0,
			  fcoe_stat->tx_frames_lo,
			  fcoe_q_xstorm_stats->ucast_pkts_sent);

		ADD_64_LE(fcoe_stat->tx_frames_hi, LE32_0,
			  fcoe_stat->tx_frames_lo,
			  fcoe_q_xstorm_stats->bcast_pkts_sent);

		ADD_64_LE(fcoe_stat->tx_frames_hi, LE32_0,
			  fcoe_stat->tx_frames_lo,
			  fcoe_q_xstorm_stats->mcast_pkts_sent);
	}

	/* ask L5 driver to add data to the struct */
	bnx2x_cnic_notify(bp, CNIC_CTL_FCOE_STATS_GET_CMD);
}

static void bnx2x_drv_info_iscsi_stat(struct bnx2x *bp)
{
	struct bnx2x_dcbx_app_params *app = &bp->dcbx_port_params.app;
	struct iscsi_stats_info *iscsi_stat =
		&bp->slowpath->drv_info_to_mcp.iscsi_stat;

	if (!CNIC_LOADED(bp))
		return;

	memcpy(iscsi_stat->mac_local + MAC_PAD, bp->cnic_eth_dev.iscsi_mac,
	       ETH_ALEN);

	iscsi_stat->qos_priority =
		app->traffic_type_priority[LLFC_TRAFFIC_TYPE_ISCSI];

	/* ask L5 driver to add data to the struct */
	bnx2x_cnic_notify(bp, CNIC_CTL_ISCSI_STATS_GET_CMD);
}

/* called due to MCP event (on pmf):
 *	reread new bandwidth configuration
 *	configure FW
 *	notify others function about the change
 */
static void bnx2x_config_mf_bw(struct bnx2x *bp)
{
	if (bp->link_vars.link_up) {
		bnx2x_cmng_fns_init(bp, true, CMNG_FNS_MINMAX);
		bnx2x_link_sync_notify(bp);
	}
	storm_memset_cmng(bp, &bp->cmng, BP_PORT(bp));
}

static void bnx2x_set_mf_bw(struct bnx2x *bp)
{
	bnx2x_config_mf_bw(bp);
	bnx2x_fw_command(bp, DRV_MSG_CODE_SET_MF_BW_ACK, 0);
}

static void bnx2x_handle_eee_event(struct bnx2x *bp)
{
	DP(BNX2X_MSG_MCP, "EEE - LLDP event\n");
	bnx2x_fw_command(bp, DRV_MSG_CODE_EEE_RESULTS_ACK, 0);
}

static void bnx2x_handle_drv_info_req(struct bnx2x *bp)
{
	enum drv_info_opcode op_code;
	u32 drv_info_ctl = SHMEM2_RD(bp, drv_info_control);

	/* if drv_info version supported by MFW doesn't match - send NACK */
	if ((drv_info_ctl & DRV_INFO_CONTROL_VER_MASK) != DRV_INFO_CUR_VER) {
		bnx2x_fw_command(bp, DRV_MSG_CODE_DRV_INFO_NACK, 0);
		return;
	}

	op_code = (drv_info_ctl & DRV_INFO_CONTROL_OP_CODE_MASK) >>
		  DRV_INFO_CONTROL_OP_CODE_SHIFT;

	memset(&bp->slowpath->drv_info_to_mcp, 0,
	       sizeof(union drv_info_to_mcp));

	switch (op_code) {
	case ETH_STATS_OPCODE:
		bnx2x_drv_info_ether_stat(bp);
		break;
	case FCOE_STATS_OPCODE:
		bnx2x_drv_info_fcoe_stat(bp);
		break;
	case ISCSI_STATS_OPCODE:
		bnx2x_drv_info_iscsi_stat(bp);
		break;
	default:
		/* if op code isn't supported - send NACK */
		bnx2x_fw_command(bp, DRV_MSG_CODE_DRV_INFO_NACK, 0);
		return;
	}

	/* if we got drv_info attn from MFW then these fields are defined in
	 * shmem2 for sure
	 */
	SHMEM2_WR(bp, drv_info_host_addr_lo,
		U64_LO(bnx2x_sp_mapping(bp, drv_info_to_mcp)));
	SHMEM2_WR(bp, drv_info_host_addr_hi,
		U64_HI(bnx2x_sp_mapping(bp, drv_info_to_mcp)));

	bnx2x_fw_command(bp, DRV_MSG_CODE_DRV_INFO_ACK, 0);
}

static void bnx2x_dcc_event(struct bnx2x *bp, u32 dcc_event)
{
	DP(BNX2X_MSG_MCP, "dcc_event 0x%x\n", dcc_event);

	if (dcc_event & DRV_STATUS_DCC_DISABLE_ENABLE_PF) {

		/*
		 * This is the only place besides the function initialization
		 * where the bp->flags can change so it is done without any
		 * locks
		 */
		if (bp->mf_config[BP_VN(bp)] & FUNC_MF_CFG_FUNC_DISABLED) {
			DP(BNX2X_MSG_MCP, "mf_cfg function disabled\n");
			bp->flags |= MF_FUNC_DIS;

			bnx2x_e1h_disable(bp);
		} else {
			DP(BNX2X_MSG_MCP, "mf_cfg function enabled\n");
			bp->flags &= ~MF_FUNC_DIS;

			bnx2x_e1h_enable(bp);
		}
		dcc_event &= ~DRV_STATUS_DCC_DISABLE_ENABLE_PF;
	}
	if (dcc_event & DRV_STATUS_DCC_BANDWIDTH_ALLOCATION) {
		bnx2x_config_mf_bw(bp);
		dcc_event &= ~DRV_STATUS_DCC_BANDWIDTH_ALLOCATION;
	}

	/* Report results to MCP */
	if (dcc_event)
		bnx2x_fw_command(bp, DRV_MSG_CODE_DCC_FAILURE, 0);
	else
		bnx2x_fw_command(bp, DRV_MSG_CODE_DCC_OK, 0);
}

/* must be called under the spq lock */
static struct eth_spe *bnx2x_sp_get_next(struct bnx2x *bp)
{
	struct eth_spe *next_spe = bp->spq_prod_bd;

	if (bp->spq_prod_bd == bp->spq_last_bd) {
		bp->spq_prod_bd = bp->spq;
		bp->spq_prod_idx = 0;
		DP(BNX2X_MSG_SP, "end of spq\n");
	} else {
		bp->spq_prod_bd++;
		bp->spq_prod_idx++;
	}
	return next_spe;
}

/* must be called under the spq lock */
static void bnx2x_sp_prod_update(struct bnx2x *bp)
{
	int func = BP_FUNC(bp);

	/*
	 * Make sure that BD data is updated before writing the producer:
	 * BD data is written to the memory, the producer is read from the
	 * memory, thus we need a full memory barrier to ensure the ordering.
	 */
	mb();

	REG_WR16(bp, BAR_XSTRORM_INTMEM + XSTORM_SPQ_PROD_OFFSET(func),
		 bp->spq_prod_idx);
	mmiowb();
}

/**
 * bnx2x_is_contextless_ramrod - check if the current command ends on EQ
 *
 * @cmd:	command to check
 * @cmd_type:	command type
 */
static bool bnx2x_is_contextless_ramrod(int cmd, int cmd_type)
{
	if ((cmd_type == NONE_CONNECTION_TYPE) ||
	    (cmd == RAMROD_CMD_ID_ETH_FORWARD_SETUP) ||
	    (cmd == RAMROD_CMD_ID_ETH_CLASSIFICATION_RULES) ||
	    (cmd == RAMROD_CMD_ID_ETH_FILTER_RULES) ||
	    (cmd == RAMROD_CMD_ID_ETH_MULTICAST_RULES) ||
	    (cmd == RAMROD_CMD_ID_ETH_SET_MAC) ||
	    (cmd == RAMROD_CMD_ID_ETH_RSS_UPDATE))
		return true;
	else
		return false;
}

/**
 * bnx2x_sp_post - place a single command on an SP ring
 *
 * @bp:		driver handle
 * @command:	command to place (e.g. SETUP, FILTER_RULES, etc.)
 * @cid:	SW CID the command is related to
 * @data_hi:	command private data address (high 32 bits)
 * @data_lo:	command private data address (low 32 bits)
 * @cmd_type:	command type (e.g. NONE, ETH)
 *
 * SP data is handled as if it's always an address pair, thus data fields are
 * not swapped to little endian in upper functions. Instead this function swaps
 * data as if it's two u32 fields.
 */
int bnx2x_sp_post(struct bnx2x *bp, int command, int cid,
		  u32 data_hi, u32 data_lo, int cmd_type)
{
	struct eth_spe *spe;
	u16 type;
	bool common = bnx2x_is_contextless_ramrod(command, cmd_type);

#ifdef BNX2X_STOP_ON_ERROR
	if (unlikely(bp->panic)) {
		BNX2X_ERR("Can't post SP when there is panic\n");
		return -EIO;
	}
#endif

	spin_lock_bh(&bp->spq_lock);

	if (common) {
		if (!atomic_read(&bp->eq_spq_left)) {
			BNX2X_ERR("BUG! EQ ring full!\n");
			spin_unlock_bh(&bp->spq_lock);
			bnx2x_panic();
			return -EBUSY;
		}
	} else if (!atomic_read(&bp->cq_spq_left)) {
			BNX2X_ERR("BUG! SPQ ring full!\n");
			spin_unlock_bh(&bp->spq_lock);
			bnx2x_panic();
			return -EBUSY;
	}

	spe = bnx2x_sp_get_next(bp);

	/* CID needs port number to be encoded int it */
	spe->hdr.conn_and_cmd_data =
			cpu_to_le32((command << SPE_HDR_CMD_ID_SHIFT) |
				    HW_CID(bp, cid));

	type = (cmd_type << SPE_HDR_CONN_TYPE_SHIFT) & SPE_HDR_CONN_TYPE;

	type |= ((BP_FUNC(bp) << SPE_HDR_FUNCTION_ID_SHIFT) &
		 SPE_HDR_FUNCTION_ID);

	spe->hdr.type = cpu_to_le16(type);

	spe->data.update_data_addr.hi = cpu_to_le32(data_hi);
	spe->data.update_data_addr.lo = cpu_to_le32(data_lo);

	/*
	 * It's ok if the actual decrement is issued towards the memory
	 * somewhere between the spin_lock and spin_unlock. Thus no
	 * more explicit memory barrier is needed.
	 */
	if (common)
		atomic_dec(&bp->eq_spq_left);
	else
		atomic_dec(&bp->cq_spq_left);

	DP(BNX2X_MSG_SP,
	   "SPQE[%x] (%x:%x)  (cmd, common?) (%d,%d)  hw_cid %x  data (%x:%x) type(0x%x) left (CQ, EQ) (%x,%x)\n",
	   bp->spq_prod_idx, (u32)U64_HI(bp->spq_mapping),
	   (u32)(U64_LO(bp->spq_mapping) +
	   (void *)bp->spq_prod_bd - (void *)bp->spq), command, common,
	   HW_CID(bp, cid), data_hi, data_lo, type,
	   atomic_read(&bp->cq_spq_left), atomic_read(&bp->eq_spq_left));

	bnx2x_sp_prod_update(bp);
	spin_unlock_bh(&bp->spq_lock);
	return 0;
}

/* acquire split MCP access lock register */
static int bnx2x_acquire_alr(struct bnx2x *bp)
{
	u32 j, val;
	int rc = 0;

	might_sleep();
	for (j = 0; j < 1000; j++) {
		REG_WR(bp, MCP_REG_MCPR_ACCESS_LOCK, MCPR_ACCESS_LOCK_LOCK);
		val = REG_RD(bp, MCP_REG_MCPR_ACCESS_LOCK);
		if (val & MCPR_ACCESS_LOCK_LOCK)
			break;

		usleep_range(5000, 10000);
	}
	if (!(val & MCPR_ACCESS_LOCK_LOCK)) {
		BNX2X_ERR("Cannot acquire MCP access lock register\n");
		rc = -EBUSY;
	}

	return rc;
}

/* release split MCP access lock register */
static void bnx2x_release_alr(struct bnx2x *bp)
{
	REG_WR(bp, MCP_REG_MCPR_ACCESS_LOCK, 0);
}

#define BNX2X_DEF_SB_ATT_IDX	0x0001
#define BNX2X_DEF_SB_IDX	0x0002

static u16 bnx2x_update_dsb_idx(struct bnx2x *bp)
{
	struct host_sp_status_block *def_sb = bp->def_status_blk;
	u16 rc = 0;

	barrier(); /* status block is written to by the chip */
	if (bp->def_att_idx != def_sb->atten_status_block.attn_bits_index) {
		bp->def_att_idx = def_sb->atten_status_block.attn_bits_index;
		rc |= BNX2X_DEF_SB_ATT_IDX;
	}

	if (bp->def_idx != def_sb->sp_sb.running_index) {
		bp->def_idx = def_sb->sp_sb.running_index;
		rc |= BNX2X_DEF_SB_IDX;
	}

	/* Do not reorder: indices reading should complete before handling */
	barrier();
	return rc;
}

/*
 * slow path service functions
 */

static void bnx2x_attn_int_asserted(struct bnx2x *bp, u32 asserted)
{
	int port = BP_PORT(bp);
	u32 aeu_addr = port ? MISC_REG_AEU_MASK_ATTN_FUNC_1 :
			      MISC_REG_AEU_MASK_ATTN_FUNC_0;
	u32 nig_int_mask_addr = port ? NIG_REG_MASK_INTERRUPT_PORT1 :
				       NIG_REG_MASK_INTERRUPT_PORT0;
	u32 aeu_mask;
	u32 nig_mask = 0;
	u32 reg_addr;

	if (bp->attn_state & asserted)
		BNX2X_ERR("IGU ERROR\n");

	bnx2x_acquire_hw_lock(bp, HW_LOCK_RESOURCE_PORT0_ATT_MASK + port);
	aeu_mask = REG_RD(bp, aeu_addr);

	DP(NETIF_MSG_HW, "aeu_mask %x  newly asserted %x\n",
	   aeu_mask, asserted);
	aeu_mask &= ~(asserted & 0x3ff);
	DP(NETIF_MSG_HW, "new mask %x\n", aeu_mask);

	REG_WR(bp, aeu_addr, aeu_mask);
	bnx2x_release_hw_lock(bp, HW_LOCK_RESOURCE_PORT0_ATT_MASK + port);

	DP(NETIF_MSG_HW, "attn_state %x\n", bp->attn_state);
	bp->attn_state |= asserted;
	DP(NETIF_MSG_HW, "new state %x\n", bp->attn_state);

	if (asserted & ATTN_HARD_WIRED_MASK) {
		if (asserted & ATTN_NIG_FOR_FUNC) {

			bnx2x_acquire_phy_lock(bp);

			/* save nig interrupt mask */
			nig_mask = REG_RD(bp, nig_int_mask_addr);

			/* If nig_mask is not set, no need to call the update
			 * function.
			 */
			if (nig_mask) {
				REG_WR(bp, nig_int_mask_addr, 0);

				bnx2x_link_attn(bp);
			}

			/* handle unicore attn? */
		}
		if (asserted & ATTN_SW_TIMER_4_FUNC)
			DP(NETIF_MSG_HW, "ATTN_SW_TIMER_4_FUNC!\n");

		if (asserted & GPIO_2_FUNC)
			DP(NETIF_MSG_HW, "GPIO_2_FUNC!\n");

		if (asserted & GPIO_3_FUNC)
			DP(NETIF_MSG_HW, "GPIO_3_FUNC!\n");

		if (asserted & GPIO_4_FUNC)
			DP(NETIF_MSG_HW, "GPIO_4_FUNC!\n");

		if (port == 0) {
			if (asserted & ATTN_GENERAL_ATTN_1) {
				DP(NETIF_MSG_HW, "ATTN_GENERAL_ATTN_1!\n");
				REG_WR(bp, MISC_REG_AEU_GENERAL_ATTN_1, 0x0);
			}
			if (asserted & ATTN_GENERAL_ATTN_2) {
				DP(NETIF_MSG_HW, "ATTN_GENERAL_ATTN_2!\n");
				REG_WR(bp, MISC_REG_AEU_GENERAL_ATTN_2, 0x0);
			}
			if (asserted & ATTN_GENERAL_ATTN_3) {
				DP(NETIF_MSG_HW, "ATTN_GENERAL_ATTN_3!\n");
				REG_WR(bp, MISC_REG_AEU_GENERAL_ATTN_3, 0x0);
			}
		} else {
			if (asserted & ATTN_GENERAL_ATTN_4) {
				DP(NETIF_MSG_HW, "ATTN_GENERAL_ATTN_4!\n");
				REG_WR(bp, MISC_REG_AEU_GENERAL_ATTN_4, 0x0);
			}
			if (asserted & ATTN_GENERAL_ATTN_5) {
				DP(NETIF_MSG_HW, "ATTN_GENERAL_ATTN_5!\n");
				REG_WR(bp, MISC_REG_AEU_GENERAL_ATTN_5, 0x0);
			}
			if (asserted & ATTN_GENERAL_ATTN_6) {
				DP(NETIF_MSG_HW, "ATTN_GENERAL_ATTN_6!\n");
				REG_WR(bp, MISC_REG_AEU_GENERAL_ATTN_6, 0x0);
			}
		}

	} /* if hardwired */

	if (bp->common.int_block == INT_BLOCK_HC)
		reg_addr = (HC_REG_COMMAND_REG + port*32 +
			    COMMAND_REG_ATTN_BITS_SET);
	else
		reg_addr = (BAR_IGU_INTMEM + IGU_CMD_ATTN_BIT_SET_UPPER*8);

	DP(NETIF_MSG_HW, "about to mask 0x%08x at %s addr 0x%x\n", asserted,
	   (bp->common.int_block == INT_BLOCK_HC) ? "HC" : "IGU", reg_addr);
	REG_WR(bp, reg_addr, asserted);

	/* now set back the mask */
	if (asserted & ATTN_NIG_FOR_FUNC) {
		/* Verify that IGU ack through BAR was written before restoring
		 * NIG mask. This loop should exit after 2-3 iterations max.
		 */
		if (bp->common.int_block != INT_BLOCK_HC) {
			u32 cnt = 0, igu_acked;
			do {
				igu_acked = REG_RD(bp,
						   IGU_REG_ATTENTION_ACK_BITS);
			} while (((igu_acked & ATTN_NIG_FOR_FUNC) == 0) &&
				 (++cnt < MAX_IGU_ATTN_ACK_TO));
			if (!igu_acked)
				DP(NETIF_MSG_HW,
				   "Failed to verify IGU ack on time\n");
			barrier();
		}
		REG_WR(bp, nig_int_mask_addr, nig_mask);
		bnx2x_release_phy_lock(bp);
	}
}

static void bnx2x_fan_failure(struct bnx2x *bp)
{
	int port = BP_PORT(bp);
	u32 ext_phy_config;
	/* mark the failure */
	ext_phy_config =
		SHMEM_RD(bp,
			 dev_info.port_hw_config[port].external_phy_config);

	ext_phy_config &= ~PORT_HW_CFG_XGXS_EXT_PHY_TYPE_MASK;
	ext_phy_config |= PORT_HW_CFG_XGXS_EXT_PHY_TYPE_FAILURE;
	SHMEM_WR(bp, dev_info.port_hw_config[port].external_phy_config,
		 ext_phy_config);

	/* log the failure */
	netdev_err(bp->dev, "Fan Failure on Network Controller has caused the driver to shutdown the card to prevent permanent damage.\n"
			    "Please contact OEM Support for assistance\n");

	/* Schedule device reset (unload)
	 * This is due to some boards consuming sufficient power when driver is
	 * up to overheat if fan fails.
	 */
	smp_mb__before_clear_bit();
	set_bit(BNX2X_SP_RTNL_FAN_FAILURE, &bp->sp_rtnl_state);
	smp_mb__after_clear_bit();
	schedule_delayed_work(&bp->sp_rtnl_task, 0);
}

static void bnx2x_attn_int_deasserted0(struct bnx2x *bp, u32 attn)
{
	int port = BP_PORT(bp);
	int reg_offset;
	u32 val;

	reg_offset = (port ? MISC_REG_AEU_ENABLE1_FUNC_1_OUT_0 :
			     MISC_REG_AEU_ENABLE1_FUNC_0_OUT_0);

	if (attn & AEU_INPUTS_ATTN_BITS_SPIO5) {

		val = REG_RD(bp, reg_offset);
		val &= ~AEU_INPUTS_ATTN_BITS_SPIO5;
		REG_WR(bp, reg_offset, val);

		BNX2X_ERR("SPIO5 hw attention\n");

		/* Fan failure attention */
		bnx2x_hw_reset_phy(&bp->link_params);
		bnx2x_fan_failure(bp);
	}

	if ((attn & bp->link_vars.aeu_int_mask) && bp->port.pmf) {
		bnx2x_acquire_phy_lock(bp);
		bnx2x_handle_module_detect_int(&bp->link_params);
		bnx2x_release_phy_lock(bp);
	}

	if (attn & HW_INTERRUT_ASSERT_SET_0) {

		val = REG_RD(bp, reg_offset);
		val &= ~(attn & HW_INTERRUT_ASSERT_SET_0);
		REG_WR(bp, reg_offset, val);

		BNX2X_ERR("FATAL HW block attention set0 0x%x\n",
			  (u32)(attn & HW_INTERRUT_ASSERT_SET_0));
		bnx2x_panic();
	}
}

static void bnx2x_attn_int_deasserted1(struct bnx2x *bp, u32 attn)
{
	u32 val;

	if (attn & AEU_INPUTS_ATTN_BITS_DOORBELLQ_HW_INTERRUPT) {

		val = REG_RD(bp, DORQ_REG_DORQ_INT_STS_CLR);
		BNX2X_ERR("DB hw attention 0x%x\n", val);
		/* DORQ discard attention */
		if (val & 0x2)
			BNX2X_ERR("FATAL error from DORQ\n");
	}

	if (attn & HW_INTERRUT_ASSERT_SET_1) {

		int port = BP_PORT(bp);
		int reg_offset;

		reg_offset = (port ? MISC_REG_AEU_ENABLE1_FUNC_1_OUT_1 :
				     MISC_REG_AEU_ENABLE1_FUNC_0_OUT_1);

		val = REG_RD(bp, reg_offset);
		val &= ~(attn & HW_INTERRUT_ASSERT_SET_1);
		REG_WR(bp, reg_offset, val);

		BNX2X_ERR("FATAL HW block attention set1 0x%x\n",
			  (u32)(attn & HW_INTERRUT_ASSERT_SET_1));
		bnx2x_panic();
	}
}

static void bnx2x_attn_int_deasserted2(struct bnx2x *bp, u32 attn)
{
	u32 val;

	if (attn & AEU_INPUTS_ATTN_BITS_CFC_HW_INTERRUPT) {

		val = REG_RD(bp, CFC_REG_CFC_INT_STS_CLR);
		BNX2X_ERR("CFC hw attention 0x%x\n", val);
		/* CFC error attention */
		if (val & 0x2)
			BNX2X_ERR("FATAL error from CFC\n");
	}

	if (attn & AEU_INPUTS_ATTN_BITS_PXP_HW_INTERRUPT) {
		val = REG_RD(bp, PXP_REG_PXP_INT_STS_CLR_0);
		BNX2X_ERR("PXP hw attention-0 0x%x\n", val);
		/* RQ_USDMDP_FIFO_OVERFLOW */
		if (val & 0x18000)
			BNX2X_ERR("FATAL error from PXP\n");

		if (!CHIP_IS_E1x(bp)) {
			val = REG_RD(bp, PXP_REG_PXP_INT_STS_CLR_1);
			BNX2X_ERR("PXP hw attention-1 0x%x\n", val);
		}
	}

	if (attn & HW_INTERRUT_ASSERT_SET_2) {

		int port = BP_PORT(bp);
		int reg_offset;

		reg_offset = (port ? MISC_REG_AEU_ENABLE1_FUNC_1_OUT_2 :
				     MISC_REG_AEU_ENABLE1_FUNC_0_OUT_2);

		val = REG_RD(bp, reg_offset);
		val &= ~(attn & HW_INTERRUT_ASSERT_SET_2);
		REG_WR(bp, reg_offset, val);

		BNX2X_ERR("FATAL HW block attention set2 0x%x\n",
			  (u32)(attn & HW_INTERRUT_ASSERT_SET_2));
		bnx2x_panic();
	}
}

static void bnx2x_attn_int_deasserted3(struct bnx2x *bp, u32 attn)
{
	u32 val;

	if (attn & EVEREST_GEN_ATTN_IN_USE_MASK) {

		if (attn & BNX2X_PMF_LINK_ASSERT) {
			int func = BP_FUNC(bp);

			REG_WR(bp, MISC_REG_AEU_GENERAL_ATTN_12 + func*4, 0);
			bnx2x_read_mf_cfg(bp);
			bp->mf_config[BP_VN(bp)] = MF_CFG_RD(bp,
					func_mf_config[BP_ABS_FUNC(bp)].config);
			val = SHMEM_RD(bp,
				       func_mb[BP_FW_MB_IDX(bp)].drv_status);
			if (val & DRV_STATUS_DCC_EVENT_MASK)
				bnx2x_dcc_event(bp,
					    (val & DRV_STATUS_DCC_EVENT_MASK));

			if (val & DRV_STATUS_SET_MF_BW)
				bnx2x_set_mf_bw(bp);

			if (val & DRV_STATUS_DRV_INFO_REQ)
				bnx2x_handle_drv_info_req(bp);

			if (val & DRV_STATUS_VF_DISABLED)
				bnx2x_vf_handle_flr_event(bp);

			if ((bp->port.pmf == 0) && (val & DRV_STATUS_PMF))
				bnx2x_pmf_update(bp);

			if (bp->port.pmf &&
			    (val & DRV_STATUS_DCBX_NEGOTIATION_RESULTS) &&
				bp->dcbx_enabled > 0)
				/* start dcbx state machine */
				bnx2x_dcbx_set_params(bp,
					BNX2X_DCBX_STATE_NEG_RECEIVED);
			if (val & DRV_STATUS_AFEX_EVENT_MASK)
				bnx2x_handle_afex_cmd(bp,
					val & DRV_STATUS_AFEX_EVENT_MASK);
			if (val & DRV_STATUS_EEE_NEGOTIATION_RESULTS)
				bnx2x_handle_eee_event(bp);
			if (bp->link_vars.periodic_flags &
			    PERIODIC_FLAGS_LINK_EVENT) {
				/*  sync with link */
				bnx2x_acquire_phy_lock(bp);
				bp->link_vars.periodic_flags &=
					~PERIODIC_FLAGS_LINK_EVENT;
				bnx2x_release_phy_lock(bp);
				if (IS_MF(bp))
					bnx2x_link_sync_notify(bp);
				bnx2x_link_report(bp);
			}
			/* Always call it here: bnx2x_link_report() will
			 * prevent the link indication duplication.
			 */
			bnx2x__link_status_update(bp);
		} else if (attn & BNX2X_MC_ASSERT_BITS) {

			BNX2X_ERR("MC assert!\n");
			bnx2x_mc_assert(bp);
			REG_WR(bp, MISC_REG_AEU_GENERAL_ATTN_10, 0);
			REG_WR(bp, MISC_REG_AEU_GENERAL_ATTN_9, 0);
			REG_WR(bp, MISC_REG_AEU_GENERAL_ATTN_8, 0);
			REG_WR(bp, MISC_REG_AEU_GENERAL_ATTN_7, 0);
			bnx2x_panic();

		} else if (attn & BNX2X_MCP_ASSERT) {

			BNX2X_ERR("MCP assert!\n");
			REG_WR(bp, MISC_REG_AEU_GENERAL_ATTN_11, 0);
			bnx2x_fw_dump(bp);

		} else
			BNX2X_ERR("Unknown HW assert! (attn 0x%x)\n", attn);
	}

	if (attn & EVEREST_LATCHED_ATTN_IN_USE_MASK) {
		BNX2X_ERR("LATCHED attention 0x%08x (masked)\n", attn);
		if (attn & BNX2X_GRC_TIMEOUT) {
			val = CHIP_IS_E1(bp) ? 0 :
					REG_RD(bp, MISC_REG_GRC_TIMEOUT_ATTN);
			BNX2X_ERR("GRC time-out 0x%08x\n", val);
		}
		if (attn & BNX2X_GRC_RSV) {
			val = CHIP_IS_E1(bp) ? 0 :
					REG_RD(bp, MISC_REG_GRC_RSV_ATTN);
			BNX2X_ERR("GRC reserved 0x%08x\n", val);
		}
		REG_WR(bp, MISC_REG_AEU_CLR_LATCH_SIGNAL, 0x7ff);
	}
}

/*
 * Bits map:
 * 0-7   - Engine0 load counter.
 * 8-15  - Engine1 load counter.
 * 16    - Engine0 RESET_IN_PROGRESS bit.
 * 17    - Engine1 RESET_IN_PROGRESS bit.
 * 18    - Engine0 ONE_IS_LOADED. Set when there is at least one active function
 *         on the engine
 * 19    - Engine1 ONE_IS_LOADED.
 * 20    - Chip reset flow bit. When set none-leader must wait for both engines
 *         leader to complete (check for both RESET_IN_PROGRESS bits and not for
 *         just the one belonging to its engine).
 *
 */
#define BNX2X_RECOVERY_GLOB_REG		MISC_REG_GENERIC_POR_1

#define BNX2X_PATH0_LOAD_CNT_MASK	0x000000ff
#define BNX2X_PATH0_LOAD_CNT_SHIFT	0
#define BNX2X_PATH1_LOAD_CNT_MASK	0x0000ff00
#define BNX2X_PATH1_LOAD_CNT_SHIFT	8
#define BNX2X_PATH0_RST_IN_PROG_BIT	0x00010000
#define BNX2X_PATH1_RST_IN_PROG_BIT	0x00020000
#define BNX2X_GLOBAL_RESET_BIT		0x00040000

/*
 * Set the GLOBAL_RESET bit.
 *
 * Should be run under rtnl lock
 */
void bnx2x_set_reset_global(struct bnx2x *bp)
{
	u32 val;
	bnx2x_acquire_hw_lock(bp, HW_LOCK_RESOURCE_RECOVERY_REG);
	val = REG_RD(bp, BNX2X_RECOVERY_GLOB_REG);
	REG_WR(bp, BNX2X_RECOVERY_GLOB_REG, val | BNX2X_GLOBAL_RESET_BIT);
	bnx2x_release_hw_lock(bp, HW_LOCK_RESOURCE_RECOVERY_REG);
}

/*
 * Clear the GLOBAL_RESET bit.
 *
 * Should be run under rtnl lock
 */
static void bnx2x_clear_reset_global(struct bnx2x *bp)
{
	u32 val;
	bnx2x_acquire_hw_lock(bp, HW_LOCK_RESOURCE_RECOVERY_REG);
	val = REG_RD(bp, BNX2X_RECOVERY_GLOB_REG);
	REG_WR(bp, BNX2X_RECOVERY_GLOB_REG, val & (~BNX2X_GLOBAL_RESET_BIT));
	bnx2x_release_hw_lock(bp, HW_LOCK_RESOURCE_RECOVERY_REG);
}

/*
 * Checks the GLOBAL_RESET bit.
 *
 * should be run under rtnl lock
 */
static bool bnx2x_reset_is_global(struct bnx2x *bp)
{
	u32 val = REG_RD(bp, BNX2X_RECOVERY_GLOB_REG);

	DP(NETIF_MSG_HW, "GEN_REG_VAL=0x%08x\n", val);
	return (val & BNX2X_GLOBAL_RESET_BIT) ? true : false;
}

/*
 * Clear RESET_IN_PROGRESS bit for the current engine.
 *
 * Should be run under rtnl lock
 */
static void bnx2x_set_reset_done(struct bnx2x *bp)
{
	u32 val;
	u32 bit = BP_PATH(bp) ?
		BNX2X_PATH1_RST_IN_PROG_BIT : BNX2X_PATH0_RST_IN_PROG_BIT;
	bnx2x_acquire_hw_lock(bp, HW_LOCK_RESOURCE_RECOVERY_REG);
	val = REG_RD(bp, BNX2X_RECOVERY_GLOB_REG);

	/* Clear the bit */
	val &= ~bit;
	REG_WR(bp, BNX2X_RECOVERY_GLOB_REG, val);

	bnx2x_release_hw_lock(bp, HW_LOCK_RESOURCE_RECOVERY_REG);
}

/*
 * Set RESET_IN_PROGRESS for the current engine.
 *
 * should be run under rtnl lock
 */
void bnx2x_set_reset_in_progress(struct bnx2x *bp)
{
	u32 val;
	u32 bit = BP_PATH(bp) ?
		BNX2X_PATH1_RST_IN_PROG_BIT : BNX2X_PATH0_RST_IN_PROG_BIT;
	bnx2x_acquire_hw_lock(bp, HW_LOCK_RESOURCE_RECOVERY_REG);
	val = REG_RD(bp, BNX2X_RECOVERY_GLOB_REG);

	/* Set the bit */
	val |= bit;
	REG_WR(bp, BNX2X_RECOVERY_GLOB_REG, val);
	bnx2x_release_hw_lock(bp, HW_LOCK_RESOURCE_RECOVERY_REG);
}

/*
 * Checks the RESET_IN_PROGRESS bit for the given engine.
 * should be run under rtnl lock
 */
bool bnx2x_reset_is_done(struct bnx2x *bp, int engine)
{
	u32 val = REG_RD(bp, BNX2X_RECOVERY_GLOB_REG);
	u32 bit = engine ?
		BNX2X_PATH1_RST_IN_PROG_BIT : BNX2X_PATH0_RST_IN_PROG_BIT;

	/* return false if bit is set */
	return (val & bit) ? false : true;
}

/*
 * set pf load for the current pf.
 *
 * should be run under rtnl lock
 */
void bnx2x_set_pf_load(struct bnx2x *bp)
{
	u32 val1, val;
	u32 mask = BP_PATH(bp) ? BNX2X_PATH1_LOAD_CNT_MASK :
			     BNX2X_PATH0_LOAD_CNT_MASK;
	u32 shift = BP_PATH(bp) ? BNX2X_PATH1_LOAD_CNT_SHIFT :
			     BNX2X_PATH0_LOAD_CNT_SHIFT;

	bnx2x_acquire_hw_lock(bp, HW_LOCK_RESOURCE_RECOVERY_REG);
	val = REG_RD(bp, BNX2X_RECOVERY_GLOB_REG);

	DP(NETIF_MSG_IFUP, "Old GEN_REG_VAL=0x%08x\n", val);

	/* get the current counter value */
	val1 = (val & mask) >> shift;

	/* set bit of that PF */
	val1 |= (1 << bp->pf_num);

	/* clear the old value */
	val &= ~mask;

	/* set the new one */
	val |= ((val1 << shift) & mask);

	REG_WR(bp, BNX2X_RECOVERY_GLOB_REG, val);
	bnx2x_release_hw_lock(bp, HW_LOCK_RESOURCE_RECOVERY_REG);
}

/**
 * bnx2x_clear_pf_load - clear pf load mark
 *
 * @bp:		driver handle
 *
 * Should be run under rtnl lock.
 * Decrements the load counter for the current engine. Returns
 * whether other functions are still loaded
 */
bool bnx2x_clear_pf_load(struct bnx2x *bp)
{
	u32 val1, val;
	u32 mask = BP_PATH(bp) ? BNX2X_PATH1_LOAD_CNT_MASK :
			     BNX2X_PATH0_LOAD_CNT_MASK;
	u32 shift = BP_PATH(bp) ? BNX2X_PATH1_LOAD_CNT_SHIFT :
			     BNX2X_PATH0_LOAD_CNT_SHIFT;

	bnx2x_acquire_hw_lock(bp, HW_LOCK_RESOURCE_RECOVERY_REG);
	val = REG_RD(bp, BNX2X_RECOVERY_GLOB_REG);
	DP(NETIF_MSG_IFDOWN, "Old GEN_REG_VAL=0x%08x\n", val);

	/* get the current counter value */
	val1 = (val & mask) >> shift;

	/* clear bit of that PF */
	val1 &= ~(1 << bp->pf_num);

	/* clear the old value */
	val &= ~mask;

	/* set the new one */
	val |= ((val1 << shift) & mask);

	REG_WR(bp, BNX2X_RECOVERY_GLOB_REG, val);
	bnx2x_release_hw_lock(bp, HW_LOCK_RESOURCE_RECOVERY_REG);
	return val1 != 0;
}

/*
 * Read the load status for the current engine.
 *
 * should be run under rtnl lock
 */
static bool bnx2x_get_load_status(struct bnx2x *bp, int engine)
{
	u32 mask = (engine ? BNX2X_PATH1_LOAD_CNT_MASK :
			     BNX2X_PATH0_LOAD_CNT_MASK);
	u32 shift = (engine ? BNX2X_PATH1_LOAD_CNT_SHIFT :
			     BNX2X_PATH0_LOAD_CNT_SHIFT);
	u32 val = REG_RD(bp, BNX2X_RECOVERY_GLOB_REG);

	DP(NETIF_MSG_HW | NETIF_MSG_IFUP, "GLOB_REG=0x%08x\n", val);

	val = (val & mask) >> shift;

	DP(NETIF_MSG_HW | NETIF_MSG_IFUP, "load mask for engine %d = 0x%x\n",
	   engine, val);

	return val != 0;
}

static void _print_parity(struct bnx2x *bp, u32 reg)
{
	pr_cont(" [0x%08x] ", REG_RD(bp, reg));
}

static void _print_next_block(int idx, const char *blk)
{
	pr_cont("%s%s", idx ? ", " : "", blk);
}

static bool bnx2x_check_blocks_with_parity0(struct bnx2x *bp, u32 sig,
					    int *par_num, bool print)
{
	u32 cur_bit;
	bool res;
	int i;

	res = false;

	for (i = 0; sig; i++) {
		cur_bit = (0x1UL << i);
		if (sig & cur_bit) {
			res |= true; /* Each bit is real error! */

			if (print) {
				switch (cur_bit) {
				case AEU_INPUTS_ATTN_BITS_BRB_PARITY_ERROR:
					_print_next_block((*par_num)++, "BRB");
					_print_parity(bp,
						      BRB1_REG_BRB1_PRTY_STS);
					break;
				case AEU_INPUTS_ATTN_BITS_PARSER_PARITY_ERROR:
					_print_next_block((*par_num)++,
							  "PARSER");
					_print_parity(bp, PRS_REG_PRS_PRTY_STS);
					break;
				case AEU_INPUTS_ATTN_BITS_TSDM_PARITY_ERROR:
					_print_next_block((*par_num)++, "TSDM");
					_print_parity(bp,
						      TSDM_REG_TSDM_PRTY_STS);
					break;
				case AEU_INPUTS_ATTN_BITS_SEARCHER_PARITY_ERROR:
					_print_next_block((*par_num)++,
							  "SEARCHER");
					_print_parity(bp, SRC_REG_SRC_PRTY_STS);
					break;
				case AEU_INPUTS_ATTN_BITS_TCM_PARITY_ERROR:
					_print_next_block((*par_num)++, "TCM");
					_print_parity(bp, TCM_REG_TCM_PRTY_STS);
					break;
				case AEU_INPUTS_ATTN_BITS_TSEMI_PARITY_ERROR:
					_print_next_block((*par_num)++,
							  "TSEMI");
					_print_parity(bp,
						      TSEM_REG_TSEM_PRTY_STS_0);
					_print_parity(bp,
						      TSEM_REG_TSEM_PRTY_STS_1);
					break;
				case AEU_INPUTS_ATTN_BITS_PBCLIENT_PARITY_ERROR:
					_print_next_block((*par_num)++, "XPB");
					_print_parity(bp, GRCBASE_XPB +
							  PB_REG_PB_PRTY_STS);
					break;
				}
			}

			/* Clear the bit */
			sig &= ~cur_bit;
		}
	}

	return res;
}

static bool bnx2x_check_blocks_with_parity1(struct bnx2x *bp, u32 sig,
					    int *par_num, bool *global,
					    bool print)
{
	u32 cur_bit;
	bool res;
	int i;

	res = false;

	for (i = 0; sig; i++) {
		cur_bit = (0x1UL << i);
		if (sig & cur_bit) {
			res |= true; /* Each bit is real error! */
			switch (cur_bit) {
			case AEU_INPUTS_ATTN_BITS_PBF_PARITY_ERROR:
				if (print) {
					_print_next_block((*par_num)++, "PBF");
					_print_parity(bp, PBF_REG_PBF_PRTY_STS);
				}
				break;
			case AEU_INPUTS_ATTN_BITS_QM_PARITY_ERROR:
				if (print) {
					_print_next_block((*par_num)++, "QM");
					_print_parity(bp, QM_REG_QM_PRTY_STS);
				}
				break;
			case AEU_INPUTS_ATTN_BITS_TIMERS_PARITY_ERROR:
				if (print) {
					_print_next_block((*par_num)++, "TM");
					_print_parity(bp, TM_REG_TM_PRTY_STS);
				}
				break;
			case AEU_INPUTS_ATTN_BITS_XSDM_PARITY_ERROR:
				if (print) {
					_print_next_block((*par_num)++, "XSDM");
					_print_parity(bp,
						      XSDM_REG_XSDM_PRTY_STS);
				}
				break;
			case AEU_INPUTS_ATTN_BITS_XCM_PARITY_ERROR:
				if (print) {
					_print_next_block((*par_num)++, "XCM");
					_print_parity(bp, XCM_REG_XCM_PRTY_STS);
				}
				break;
			case AEU_INPUTS_ATTN_BITS_XSEMI_PARITY_ERROR:
				if (print) {
					_print_next_block((*par_num)++,
							  "XSEMI");
					_print_parity(bp,
						      XSEM_REG_XSEM_PRTY_STS_0);
					_print_parity(bp,
						      XSEM_REG_XSEM_PRTY_STS_1);
				}
				break;
			case AEU_INPUTS_ATTN_BITS_DOORBELLQ_PARITY_ERROR:
				if (print) {
					_print_next_block((*par_num)++,
							  "DOORBELLQ");
					_print_parity(bp,
						      DORQ_REG_DORQ_PRTY_STS);
				}
				break;
			case AEU_INPUTS_ATTN_BITS_NIG_PARITY_ERROR:
				if (print) {
					_print_next_block((*par_num)++, "NIG");
					if (CHIP_IS_E1x(bp)) {
						_print_parity(bp,
							NIG_REG_NIG_PRTY_STS);
					} else {
						_print_parity(bp,
							NIG_REG_NIG_PRTY_STS_0);
						_print_parity(bp,
							NIG_REG_NIG_PRTY_STS_1);
					}
				}
				break;
			case AEU_INPUTS_ATTN_BITS_VAUX_PCI_CORE_PARITY_ERROR:
				if (print)
					_print_next_block((*par_num)++,
							  "VAUX PCI CORE");
				*global = true;
				break;
			case AEU_INPUTS_ATTN_BITS_DEBUG_PARITY_ERROR:
				if (print) {
					_print_next_block((*par_num)++,
							  "DEBUG");
					_print_parity(bp, DBG_REG_DBG_PRTY_STS);
				}
				break;
			case AEU_INPUTS_ATTN_BITS_USDM_PARITY_ERROR:
				if (print) {
					_print_next_block((*par_num)++, "USDM");
					_print_parity(bp,
						      USDM_REG_USDM_PRTY_STS);
				}
				break;
			case AEU_INPUTS_ATTN_BITS_UCM_PARITY_ERROR:
				if (print) {
					_print_next_block((*par_num)++, "UCM");
					_print_parity(bp, UCM_REG_UCM_PRTY_STS);
				}
				break;
			case AEU_INPUTS_ATTN_BITS_USEMI_PARITY_ERROR:
				if (print) {
					_print_next_block((*par_num)++,
							  "USEMI");
					_print_parity(bp,
						      USEM_REG_USEM_PRTY_STS_0);
					_print_parity(bp,
						      USEM_REG_USEM_PRTY_STS_1);
				}
				break;
			case AEU_INPUTS_ATTN_BITS_UPB_PARITY_ERROR:
				if (print) {
					_print_next_block((*par_num)++, "UPB");
					_print_parity(bp, GRCBASE_UPB +
							  PB_REG_PB_PRTY_STS);
				}
				break;
			case AEU_INPUTS_ATTN_BITS_CSDM_PARITY_ERROR:
				if (print) {
					_print_next_block((*par_num)++, "CSDM");
					_print_parity(bp,
						      CSDM_REG_CSDM_PRTY_STS);
				}
				break;
			case AEU_INPUTS_ATTN_BITS_CCM_PARITY_ERROR:
				if (print) {
					_print_next_block((*par_num)++, "CCM");
					_print_parity(bp, CCM_REG_CCM_PRTY_STS);
				}
				break;
			}

			/* Clear the bit */
			sig &= ~cur_bit;
		}
	}

	return res;
}

static bool bnx2x_check_blocks_with_parity2(struct bnx2x *bp, u32 sig,
					    int *par_num, bool print)
{
	u32 cur_bit;
	bool res;
	int i;

	res = false;

	for (i = 0; sig; i++) {
		cur_bit = (0x1UL << i);
		if (sig & cur_bit) {
			res |= true; /* Each bit is real error! */
			if (print) {
				switch (cur_bit) {
				case AEU_INPUTS_ATTN_BITS_CSEMI_PARITY_ERROR:
					_print_next_block((*par_num)++,
							  "CSEMI");
					_print_parity(bp,
						      CSEM_REG_CSEM_PRTY_STS_0);
					_print_parity(bp,
						      CSEM_REG_CSEM_PRTY_STS_1);
					break;
				case AEU_INPUTS_ATTN_BITS_PXP_PARITY_ERROR:
					_print_next_block((*par_num)++, "PXP");
					_print_parity(bp, PXP_REG_PXP_PRTY_STS);
					_print_parity(bp,
						      PXP2_REG_PXP2_PRTY_STS_0);
					_print_parity(bp,
						      PXP2_REG_PXP2_PRTY_STS_1);
					break;
				case AEU_IN_ATTN_BITS_PXPPCICLOCKCLIENT_PARITY_ERROR:
					_print_next_block((*par_num)++,
							  "PXPPCICLOCKCLIENT");
					break;
				case AEU_INPUTS_ATTN_BITS_CFC_PARITY_ERROR:
					_print_next_block((*par_num)++, "CFC");
					_print_parity(bp,
						      CFC_REG_CFC_PRTY_STS);
					break;
				case AEU_INPUTS_ATTN_BITS_CDU_PARITY_ERROR:
					_print_next_block((*par_num)++, "CDU");
					_print_parity(bp, CDU_REG_CDU_PRTY_STS);
					break;
				case AEU_INPUTS_ATTN_BITS_DMAE_PARITY_ERROR:
					_print_next_block((*par_num)++, "DMAE");
					_print_parity(bp,
						      DMAE_REG_DMAE_PRTY_STS);
					break;
				case AEU_INPUTS_ATTN_BITS_IGU_PARITY_ERROR:
					_print_next_block((*par_num)++, "IGU");
					if (CHIP_IS_E1x(bp))
						_print_parity(bp,
							HC_REG_HC_PRTY_STS);
					else
						_print_parity(bp,
							IGU_REG_IGU_PRTY_STS);
					break;
				case AEU_INPUTS_ATTN_BITS_MISC_PARITY_ERROR:
					_print_next_block((*par_num)++, "MISC");
					_print_parity(bp,
						      MISC_REG_MISC_PRTY_STS);
					break;
				}
			}

			/* Clear the bit */
			sig &= ~cur_bit;
		}
	}

	return res;
}

static bool bnx2x_check_blocks_with_parity3(struct bnx2x *bp, u32 sig,
					    int *par_num, bool *global,
					    bool print)
{
	bool res = false;
	u32 cur_bit;
	int i;

	for (i = 0; sig; i++) {
		cur_bit = (0x1UL << i);
		if (sig & cur_bit) {
			switch (cur_bit) {
			case AEU_INPUTS_ATTN_BITS_MCP_LATCHED_ROM_PARITY:
				if (print)
					_print_next_block((*par_num)++,
							  "MCP ROM");
				*global = true;
				res |= true;
				break;
			case AEU_INPUTS_ATTN_BITS_MCP_LATCHED_UMP_RX_PARITY:
				if (print)
					_print_next_block((*par_num)++,
							  "MCP UMP RX");
				*global = true;
				res |= true;
				break;
			case AEU_INPUTS_ATTN_BITS_MCP_LATCHED_UMP_TX_PARITY:
				if (print)
					_print_next_block((*par_num)++,
							  "MCP UMP TX");
				*global = true;
				res |= true;
				break;
			case AEU_INPUTS_ATTN_BITS_MCP_LATCHED_SCPAD_PARITY:
				if (print)
					_print_next_block((*par_num)++,
							  "MCP SCPAD");
				/* clear latched SCPAD PATIRY from MCP */
				REG_WR(bp, MISC_REG_AEU_CLR_LATCH_SIGNAL,
				       1UL << 10);
				break;
			}

			/* Clear the bit */
			sig &= ~cur_bit;
		}
	}

	return res;
}

static bool bnx2x_check_blocks_with_parity4(struct bnx2x *bp, u32 sig,
					    int *par_num, bool print)
{
	u32 cur_bit;
	bool res;
	int i;

	res = false;

	for (i = 0; sig; i++) {
		cur_bit = (0x1UL << i);
		if (sig & cur_bit) {
			res |= true; /* Each bit is real error! */
			if (print) {
				switch (cur_bit) {
				case AEU_INPUTS_ATTN_BITS_PGLUE_PARITY_ERROR:
					_print_next_block((*par_num)++,
							  "PGLUE_B");
					_print_parity(bp,
						      PGLUE_B_REG_PGLUE_B_PRTY_STS);
					break;
				case AEU_INPUTS_ATTN_BITS_ATC_PARITY_ERROR:
					_print_next_block((*par_num)++, "ATC");
					_print_parity(bp,
						      ATC_REG_ATC_PRTY_STS);
					break;
				}
			}
			/* Clear the bit */
			sig &= ~cur_bit;
		}
	}

	return res;
}

static bool bnx2x_parity_attn(struct bnx2x *bp, bool *global, bool print,
			      u32 *sig)
{
	bool res = false;

	if ((sig[0] & HW_PRTY_ASSERT_SET_0) ||
	    (sig[1] & HW_PRTY_ASSERT_SET_1) ||
	    (sig[2] & HW_PRTY_ASSERT_SET_2) ||
	    (sig[3] & HW_PRTY_ASSERT_SET_3) ||
	    (sig[4] & HW_PRTY_ASSERT_SET_4)) {
		int par_num = 0;
		DP(NETIF_MSG_HW, "Was parity error: HW block parity attention:\n"
				 "[0]:0x%08x [1]:0x%08x [2]:0x%08x [3]:0x%08x [4]:0x%08x\n",
			  sig[0] & HW_PRTY_ASSERT_SET_0,
			  sig[1] & HW_PRTY_ASSERT_SET_1,
			  sig[2] & HW_PRTY_ASSERT_SET_2,
			  sig[3] & HW_PRTY_ASSERT_SET_3,
			  sig[4] & HW_PRTY_ASSERT_SET_4);
		if (print)
			netdev_err(bp->dev,
				   "Parity errors detected in blocks: ");
		res |= bnx2x_check_blocks_with_parity0(bp,
			sig[0] & HW_PRTY_ASSERT_SET_0, &par_num, print);
		res |= bnx2x_check_blocks_with_parity1(bp,
			sig[1] & HW_PRTY_ASSERT_SET_1, &par_num, global, print);
		res |= bnx2x_check_blocks_with_parity2(bp,
			sig[2] & HW_PRTY_ASSERT_SET_2, &par_num, print);
		res |= bnx2x_check_blocks_with_parity3(bp,
			sig[3] & HW_PRTY_ASSERT_SET_3, &par_num, global, print);
		res |= bnx2x_check_blocks_with_parity4(bp,
			sig[4] & HW_PRTY_ASSERT_SET_4, &par_num, print);

		if (print)
			pr_cont("\n");
	}

	return res;
}

/**
 * bnx2x_chk_parity_attn - checks for parity attentions.
 *
 * @bp:		driver handle
 * @global:	true if there was a global attention
 * @print:	show parity attention in syslog
 */
bool bnx2x_chk_parity_attn(struct bnx2x *bp, bool *global, bool print)
{
	struct attn_route attn = { {0} };
	int port = BP_PORT(bp);

	attn.sig[0] = REG_RD(bp,
		MISC_REG_AEU_AFTER_INVERT_1_FUNC_0 +
			     port*4);
	attn.sig[1] = REG_RD(bp,
		MISC_REG_AEU_AFTER_INVERT_2_FUNC_0 +
			     port*4);
	attn.sig[2] = REG_RD(bp,
		MISC_REG_AEU_AFTER_INVERT_3_FUNC_0 +
			     port*4);
	attn.sig[3] = REG_RD(bp,
		MISC_REG_AEU_AFTER_INVERT_4_FUNC_0 +
			     port*4);
	/* Since MCP attentions can't be disabled inside the block, we need to
	 * read AEU registers to see whether they're currently disabled
	 */
	attn.sig[3] &= ((REG_RD(bp,
				!port ? MISC_REG_AEU_ENABLE4_FUNC_0_OUT_0
				      : MISC_REG_AEU_ENABLE4_FUNC_1_OUT_0) &
			 MISC_AEU_ENABLE_MCP_PRTY_BITS) |
			~MISC_AEU_ENABLE_MCP_PRTY_BITS);

	if (!CHIP_IS_E1x(bp))
		attn.sig[4] = REG_RD(bp,
			MISC_REG_AEU_AFTER_INVERT_5_FUNC_0 +
				     port*4);

	return bnx2x_parity_attn(bp, global, print, attn.sig);
}

static void bnx2x_attn_int_deasserted4(struct bnx2x *bp, u32 attn)
{
	u32 val;
	if (attn & AEU_INPUTS_ATTN_BITS_PGLUE_HW_INTERRUPT) {

		val = REG_RD(bp, PGLUE_B_REG_PGLUE_B_INT_STS_CLR);
		BNX2X_ERR("PGLUE hw attention 0x%x\n", val);
		if (val & PGLUE_B_PGLUE_B_INT_STS_REG_ADDRESS_ERROR)
			BNX2X_ERR("PGLUE_B_PGLUE_B_INT_STS_REG_ADDRESS_ERROR\n");
		if (val & PGLUE_B_PGLUE_B_INT_STS_REG_INCORRECT_RCV_BEHAVIOR)
			BNX2X_ERR("PGLUE_B_PGLUE_B_INT_STS_REG_INCORRECT_RCV_BEHAVIOR\n");
		if (val & PGLUE_B_PGLUE_B_INT_STS_REG_WAS_ERROR_ATTN)
			BNX2X_ERR("PGLUE_B_PGLUE_B_INT_STS_REG_WAS_ERROR_ATTN\n");
		if (val & PGLUE_B_PGLUE_B_INT_STS_REG_VF_LENGTH_VIOLATION_ATTN)
			BNX2X_ERR("PGLUE_B_PGLUE_B_INT_STS_REG_VF_LENGTH_VIOLATION_ATTN\n");
		if (val &
		    PGLUE_B_PGLUE_B_INT_STS_REG_VF_GRC_SPACE_VIOLATION_ATTN)
			BNX2X_ERR("PGLUE_B_PGLUE_B_INT_STS_REG_VF_GRC_SPACE_VIOLATION_ATTN\n");
		if (val &
		    PGLUE_B_PGLUE_B_INT_STS_REG_VF_MSIX_BAR_VIOLATION_ATTN)
			BNX2X_ERR("PGLUE_B_PGLUE_B_INT_STS_REG_VF_MSIX_BAR_VIOLATION_ATTN\n");
		if (val & PGLUE_B_PGLUE_B_INT_STS_REG_TCPL_ERROR_ATTN)
			BNX2X_ERR("PGLUE_B_PGLUE_B_INT_STS_REG_TCPL_ERROR_ATTN\n");
		if (val & PGLUE_B_PGLUE_B_INT_STS_REG_TCPL_IN_TWO_RCBS_ATTN)
			BNX2X_ERR("PGLUE_B_PGLUE_B_INT_STS_REG_TCPL_IN_TWO_RCBS_ATTN\n");
		if (val & PGLUE_B_PGLUE_B_INT_STS_REG_CSSNOOP_FIFO_OVERFLOW)
			BNX2X_ERR("PGLUE_B_PGLUE_B_INT_STS_REG_CSSNOOP_FIFO_OVERFLOW\n");
	}
	if (attn & AEU_INPUTS_ATTN_BITS_ATC_HW_INTERRUPT) {
		val = REG_RD(bp, ATC_REG_ATC_INT_STS_CLR);
		BNX2X_ERR("ATC hw attention 0x%x\n", val);
		if (val & ATC_ATC_INT_STS_REG_ADDRESS_ERROR)
			BNX2X_ERR("ATC_ATC_INT_STS_REG_ADDRESS_ERROR\n");
		if (val & ATC_ATC_INT_STS_REG_ATC_TCPL_TO_NOT_PEND)
			BNX2X_ERR("ATC_ATC_INT_STS_REG_ATC_TCPL_TO_NOT_PEND\n");
		if (val & ATC_ATC_INT_STS_REG_ATC_GPA_MULTIPLE_HITS)
			BNX2X_ERR("ATC_ATC_INT_STS_REG_ATC_GPA_MULTIPLE_HITS\n");
		if (val & ATC_ATC_INT_STS_REG_ATC_RCPL_TO_EMPTY_CNT)
			BNX2X_ERR("ATC_ATC_INT_STS_REG_ATC_RCPL_TO_EMPTY_CNT\n");
		if (val & ATC_ATC_INT_STS_REG_ATC_TCPL_ERROR)
			BNX2X_ERR("ATC_ATC_INT_STS_REG_ATC_TCPL_ERROR\n");
		if (val & ATC_ATC_INT_STS_REG_ATC_IREQ_LESS_THAN_STU)
			BNX2X_ERR("ATC_ATC_INT_STS_REG_ATC_IREQ_LESS_THAN_STU\n");
	}

	if (attn & (AEU_INPUTS_ATTN_BITS_PGLUE_PARITY_ERROR |
		    AEU_INPUTS_ATTN_BITS_ATC_PARITY_ERROR)) {
		BNX2X_ERR("FATAL parity attention set4 0x%x\n",
		(u32)(attn & (AEU_INPUTS_ATTN_BITS_PGLUE_PARITY_ERROR |
		    AEU_INPUTS_ATTN_BITS_ATC_PARITY_ERROR)));
	}
}

static void bnx2x_attn_int_deasserted(struct bnx2x *bp, u32 deasserted)
{
	struct attn_route attn, *group_mask;
	int port = BP_PORT(bp);
	int index;
	u32 reg_addr;
	u32 val;
	u32 aeu_mask;
	bool global = false;

	/* need to take HW lock because MCP or other port might also
	   try to handle this event */
	bnx2x_acquire_alr(bp);

	if (bnx2x_chk_parity_attn(bp, &global, true)) {
#ifndef BNX2X_STOP_ON_ERROR
		bp->recovery_state = BNX2X_RECOVERY_INIT;
		schedule_delayed_work(&bp->sp_rtnl_task, 0);
		/* Disable HW interrupts */
		bnx2x_int_disable(bp);
		/* In case of parity errors don't handle attentions so that
		 * other function would "see" parity errors.
		 */
#else
		bnx2x_panic();
#endif
		bnx2x_release_alr(bp);
		return;
	}

	attn.sig[0] = REG_RD(bp, MISC_REG_AEU_AFTER_INVERT_1_FUNC_0 + port*4);
	attn.sig[1] = REG_RD(bp, MISC_REG_AEU_AFTER_INVERT_2_FUNC_0 + port*4);
	attn.sig[2] = REG_RD(bp, MISC_REG_AEU_AFTER_INVERT_3_FUNC_0 + port*4);
	attn.sig[3] = REG_RD(bp, MISC_REG_AEU_AFTER_INVERT_4_FUNC_0 + port*4);
	if (!CHIP_IS_E1x(bp))
		attn.sig[4] =
		      REG_RD(bp, MISC_REG_AEU_AFTER_INVERT_5_FUNC_0 + port*4);
	else
		attn.sig[4] = 0;

	DP(NETIF_MSG_HW, "attn: %08x %08x %08x %08x %08x\n",
	   attn.sig[0], attn.sig[1], attn.sig[2], attn.sig[3], attn.sig[4]);

	for (index = 0; index < MAX_DYNAMIC_ATTN_GRPS; index++) {
		if (deasserted & (1 << index)) {
			group_mask = &bp->attn_group[index];

			DP(NETIF_MSG_HW, "group[%d]: %08x %08x %08x %08x %08x\n",
			   index,
			   group_mask->sig[0], group_mask->sig[1],
			   group_mask->sig[2], group_mask->sig[3],
			   group_mask->sig[4]);

			bnx2x_attn_int_deasserted4(bp,
					attn.sig[4] & group_mask->sig[4]);
			bnx2x_attn_int_deasserted3(bp,
					attn.sig[3] & group_mask->sig[3]);
			bnx2x_attn_int_deasserted1(bp,
					attn.sig[1] & group_mask->sig[1]);
			bnx2x_attn_int_deasserted2(bp,
					attn.sig[2] & group_mask->sig[2]);
			bnx2x_attn_int_deasserted0(bp,
					attn.sig[0] & group_mask->sig[0]);
		}
	}

	bnx2x_release_alr(bp);

	if (bp->common.int_block == INT_BLOCK_HC)
		reg_addr = (HC_REG_COMMAND_REG + port*32 +
			    COMMAND_REG_ATTN_BITS_CLR);
	else
		reg_addr = (BAR_IGU_INTMEM + IGU_CMD_ATTN_BIT_CLR_UPPER*8);

	val = ~deasserted;
	DP(NETIF_MSG_HW, "about to mask 0x%08x at %s addr 0x%x\n", val,
	   (bp->common.int_block == INT_BLOCK_HC) ? "HC" : "IGU", reg_addr);
	REG_WR(bp, reg_addr, val);

	if (~bp->attn_state & deasserted)
		BNX2X_ERR("IGU ERROR\n");

	reg_addr = port ? MISC_REG_AEU_MASK_ATTN_FUNC_1 :
			  MISC_REG_AEU_MASK_ATTN_FUNC_0;

	bnx2x_acquire_hw_lock(bp, HW_LOCK_RESOURCE_PORT0_ATT_MASK + port);
	aeu_mask = REG_RD(bp, reg_addr);

	DP(NETIF_MSG_HW, "aeu_mask %x  newly deasserted %x\n",
	   aeu_mask, deasserted);
	aeu_mask |= (deasserted & 0x3ff);
	DP(NETIF_MSG_HW, "new mask %x\n", aeu_mask);

	REG_WR(bp, reg_addr, aeu_mask);
	bnx2x_release_hw_lock(bp, HW_LOCK_RESOURCE_PORT0_ATT_MASK + port);

	DP(NETIF_MSG_HW, "attn_state %x\n", bp->attn_state);
	bp->attn_state &= ~deasserted;
	DP(NETIF_MSG_HW, "new state %x\n", bp->attn_state);
}

static void bnx2x_attn_int(struct bnx2x *bp)
{
	/* read local copy of bits */
	u32 attn_bits = le32_to_cpu(bp->def_status_blk->atten_status_block.
								attn_bits);
	u32 attn_ack = le32_to_cpu(bp->def_status_blk->atten_status_block.
								attn_bits_ack);
	u32 attn_state = bp->attn_state;

	/* look for changed bits */
	u32 asserted   =  attn_bits & ~attn_ack & ~attn_state;
	u32 deasserted = ~attn_bits &  attn_ack &  attn_state;

	DP(NETIF_MSG_HW,
	   "attn_bits %x  attn_ack %x  asserted %x  deasserted %x\n",
	   attn_bits, attn_ack, asserted, deasserted);

	if (~(attn_bits ^ attn_ack) & (attn_bits ^ attn_state))
		BNX2X_ERR("BAD attention state\n");

	/* handle bits that were raised */
	if (asserted)
		bnx2x_attn_int_asserted(bp, asserted);

	if (deasserted)
		bnx2x_attn_int_deasserted(bp, deasserted);
}

void bnx2x_igu_ack_sb(struct bnx2x *bp, u8 igu_sb_id, u8 segment,
		      u16 index, u8 op, u8 update)
{
	u32 igu_addr = bp->igu_base_addr;
	igu_addr += (IGU_CMD_INT_ACK_BASE + igu_sb_id)*8;
	bnx2x_igu_ack_sb_gen(bp, igu_sb_id, segment, index, op, update,
			     igu_addr);
}

static void bnx2x_update_eq_prod(struct bnx2x *bp, u16 prod)
{
	/* No memory barriers */
	storm_memset_eq_prod(bp, prod, BP_FUNC(bp));
	mmiowb(); /* keep prod updates ordered */
}

static int  bnx2x_cnic_handle_cfc_del(struct bnx2x *bp, u32 cid,
				      union event_ring_elem *elem)
{
	u8 err = elem->message.error;

	if (!bp->cnic_eth_dev.starting_cid  ||
	    (cid < bp->cnic_eth_dev.starting_cid &&
	    cid != bp->cnic_eth_dev.iscsi_l2_cid))
		return 1;

	DP(BNX2X_MSG_SP, "got delete ramrod for CNIC CID %d\n", cid);

	if (unlikely(err)) {

		BNX2X_ERR("got delete ramrod for CNIC CID %d with error!\n",
			  cid);
		bnx2x_panic_dump(bp, false);
	}
	bnx2x_cnic_cfc_comp(bp, cid, err);
	return 0;
}

static void bnx2x_handle_mcast_eqe(struct bnx2x *bp)
{
	struct bnx2x_mcast_ramrod_params rparam;
	int rc;

	memset(&rparam, 0, sizeof(rparam));

	rparam.mcast_obj = &bp->mcast_obj;

	netif_addr_lock_bh(bp->dev);

	/* Clear pending state for the last command */
	bp->mcast_obj.raw.clear_pending(&bp->mcast_obj.raw);

	/* If there are pending mcast commands - send them */
	if (bp->mcast_obj.check_pending(&bp->mcast_obj)) {
		rc = bnx2x_config_mcast(bp, &rparam, BNX2X_MCAST_CMD_CONT);
		if (rc < 0)
			BNX2X_ERR("Failed to send pending mcast commands: %d\n",
				  rc);
	}

	netif_addr_unlock_bh(bp->dev);
}

static void bnx2x_handle_classification_eqe(struct bnx2x *bp,
					    union event_ring_elem *elem)
{
	unsigned long ramrod_flags = 0;
	int rc = 0;
	u32 cid = elem->message.data.eth_event.echo & BNX2X_SWCID_MASK;
	struct bnx2x_vlan_mac_obj *vlan_mac_obj;

	/* Always push next commands out, don't wait here */
	__set_bit(RAMROD_CONT, &ramrod_flags);

	switch (le32_to_cpu((__force __le32)elem->message.data.eth_event.echo)
			    >> BNX2X_SWCID_SHIFT) {
	case BNX2X_FILTER_MAC_PENDING:
		DP(BNX2X_MSG_SP, "Got SETUP_MAC completions\n");
		if (CNIC_LOADED(bp) && (cid == BNX2X_ISCSI_ETH_CID(bp)))
			vlan_mac_obj = &bp->iscsi_l2_mac_obj;
		else
			vlan_mac_obj = &bp->sp_objs[cid].mac_obj;

		break;
	case BNX2X_FILTER_MCAST_PENDING:
		DP(BNX2X_MSG_SP, "Got SETUP_MCAST completions\n");
		/* This is only relevant for 57710 where multicast MACs are
		 * configured as unicast MACs using the same ramrod.
		 */
		bnx2x_handle_mcast_eqe(bp);
		return;
	default:
		BNX2X_ERR("Unsupported classification command: %d\n",
			  elem->message.data.eth_event.echo);
		return;
	}

	rc = vlan_mac_obj->complete(bp, vlan_mac_obj, elem, &ramrod_flags);

	if (rc < 0)
		BNX2X_ERR("Failed to schedule new commands: %d\n", rc);
	else if (rc > 0)
		DP(BNX2X_MSG_SP, "Scheduled next pending commands...\n");
}

static void bnx2x_set_iscsi_eth_rx_mode(struct bnx2x *bp, bool start);

static void bnx2x_handle_rx_mode_eqe(struct bnx2x *bp)
{
	netif_addr_lock_bh(bp->dev);

	clear_bit(BNX2X_FILTER_RX_MODE_PENDING, &bp->sp_state);

	/* Send rx_mode command again if was requested */
	if (test_and_clear_bit(BNX2X_FILTER_RX_MODE_SCHED, &bp->sp_state))
		bnx2x_set_storm_rx_mode(bp);
	else if (test_and_clear_bit(BNX2X_FILTER_ISCSI_ETH_START_SCHED,
				    &bp->sp_state))
		bnx2x_set_iscsi_eth_rx_mode(bp, true);
	else if (test_and_clear_bit(BNX2X_FILTER_ISCSI_ETH_STOP_SCHED,
				    &bp->sp_state))
		bnx2x_set_iscsi_eth_rx_mode(bp, false);

	netif_addr_unlock_bh(bp->dev);
}

static void bnx2x_after_afex_vif_lists(struct bnx2x *bp,
					      union event_ring_elem *elem)
{
	if (elem->message.data.vif_list_event.echo == VIF_LIST_RULE_GET) {
		DP(BNX2X_MSG_SP,
		   "afex: ramrod completed VIF LIST_GET, addrs 0x%x\n",
		   elem->message.data.vif_list_event.func_bit_map);
		bnx2x_fw_command(bp, DRV_MSG_CODE_AFEX_LISTGET_ACK,
			elem->message.data.vif_list_event.func_bit_map);
	} else if (elem->message.data.vif_list_event.echo ==
		   VIF_LIST_RULE_SET) {
		DP(BNX2X_MSG_SP, "afex: ramrod completed VIF LIST_SET\n");
		bnx2x_fw_command(bp, DRV_MSG_CODE_AFEX_LISTSET_ACK, 0);
	}
}

/* called with rtnl_lock */
static void bnx2x_after_function_update(struct bnx2x *bp)
{
	int q, rc;
	struct bnx2x_fastpath *fp;
	struct bnx2x_queue_state_params queue_params = {NULL};
	struct bnx2x_queue_update_params *q_update_params =
		&queue_params.params.update;

	/* Send Q update command with afex vlan removal values for all Qs */
	queue_params.cmd = BNX2X_Q_CMD_UPDATE;

	/* set silent vlan removal values according to vlan mode */
	__set_bit(BNX2X_Q_UPDATE_SILENT_VLAN_REM_CHNG,
		  &q_update_params->update_flags);
	__set_bit(BNX2X_Q_UPDATE_SILENT_VLAN_REM,
		  &q_update_params->update_flags);
	__set_bit(RAMROD_COMP_WAIT, &queue_params.ramrod_flags);

	/* in access mode mark mask and value are 0 to strip all vlans */
	if (bp->afex_vlan_mode == FUNC_MF_CFG_AFEX_VLAN_ACCESS_MODE) {
		q_update_params->silent_removal_value = 0;
		q_update_params->silent_removal_mask = 0;
	} else {
		q_update_params->silent_removal_value =
			(bp->afex_def_vlan_tag & VLAN_VID_MASK);
		q_update_params->silent_removal_mask = VLAN_VID_MASK;
	}

	for_each_eth_queue(bp, q) {
		/* Set the appropriate Queue object */
		fp = &bp->fp[q];
		queue_params.q_obj = &bnx2x_sp_obj(bp, fp).q_obj;

		/* send the ramrod */
		rc = bnx2x_queue_state_change(bp, &queue_params);
		if (rc < 0)
			BNX2X_ERR("Failed to config silent vlan rem for Q %d\n",
				  q);
	}

	if (!NO_FCOE(bp) && CNIC_ENABLED(bp)) {
		fp = &bp->fp[FCOE_IDX(bp)];
		queue_params.q_obj = &bnx2x_sp_obj(bp, fp).q_obj;

		/* clear pending completion bit */
		__clear_bit(RAMROD_COMP_WAIT, &queue_params.ramrod_flags);

		/* mark latest Q bit */
		smp_mb__before_clear_bit();
		set_bit(BNX2X_AFEX_FCOE_Q_UPDATE_PENDING, &bp->sp_state);
		smp_mb__after_clear_bit();

		/* send Q update ramrod for FCoE Q */
		rc = bnx2x_queue_state_change(bp, &queue_params);
		if (rc < 0)
			BNX2X_ERR("Failed to config silent vlan rem for Q %d\n",
				  q);
	} else {
		/* If no FCoE ring - ACK MCP now */
		bnx2x_link_report(bp);
		bnx2x_fw_command(bp, DRV_MSG_CODE_AFEX_VIFSET_ACK, 0);
	}
}

static struct bnx2x_queue_sp_obj *bnx2x_cid_to_q_obj(
	struct bnx2x *bp, u32 cid)
{
	DP(BNX2X_MSG_SP, "retrieving fp from cid %d\n", cid);

	if (CNIC_LOADED(bp) && (cid == BNX2X_FCOE_ETH_CID(bp)))
		return &bnx2x_fcoe_sp_obj(bp, q_obj);
	else
		return &bp->sp_objs[CID_TO_FP(cid, bp)].q_obj;
}

static void bnx2x_eq_int(struct bnx2x *bp)
{
	u16 hw_cons, sw_cons, sw_prod;
	union event_ring_elem *elem;
	u8 echo;
	u32 cid;
	u8 opcode;
	int rc, spqe_cnt = 0;
	struct bnx2x_queue_sp_obj *q_obj;
	struct bnx2x_func_sp_obj *f_obj = &bp->func_obj;
	struct bnx2x_raw_obj *rss_raw = &bp->rss_conf_obj.raw;

	hw_cons = le16_to_cpu(*bp->eq_cons_sb);

	/* The hw_cos range is 1-255, 257 - the sw_cons range is 0-254, 256.
	 * when we get the next-page we need to adjust so the loop
	 * condition below will be met. The next element is the size of a
	 * regular element and hence incrementing by 1
	 */
	if ((hw_cons & EQ_DESC_MAX_PAGE) == EQ_DESC_MAX_PAGE)
		hw_cons++;

	/* This function may never run in parallel with itself for a
	 * specific bp, thus there is no need in "paired" read memory
	 * barrier here.
	 */
	sw_cons = bp->eq_cons;
	sw_prod = bp->eq_prod;

	DP(BNX2X_MSG_SP, "EQ:  hw_cons %u  sw_cons %u bp->eq_spq_left %x\n",
			hw_cons, sw_cons, atomic_read(&bp->eq_spq_left));

	for (; sw_cons != hw_cons;
	      sw_prod = NEXT_EQ_IDX(sw_prod), sw_cons = NEXT_EQ_IDX(sw_cons)) {

		elem = &bp->eq_ring[EQ_DESC(sw_cons)];

		rc = bnx2x_iov_eq_sp_event(bp, elem);
		if (!rc) {
			DP(BNX2X_MSG_IOV, "bnx2x_iov_eq_sp_event returned %d\n",
			   rc);
			goto next_spqe;
		}

		/* elem CID originates from FW; actually LE */
		cid = SW_CID((__force __le32)
			     elem->message.data.cfc_del_event.cid);
		opcode = elem->message.opcode;

		/* handle eq element */
		switch (opcode) {
		case EVENT_RING_OPCODE_VF_PF_CHANNEL:
			DP(BNX2X_MSG_IOV, "vf pf channel element on eq\n");
			bnx2x_vf_mbx(bp, &elem->message.data.vf_pf_event);
			continue;

		case EVENT_RING_OPCODE_STAT_QUERY:
			DP(BNX2X_MSG_SP | BNX2X_MSG_STATS,
			   "got statistics comp event %d\n",
			   bp->stats_comp++);
			/* nothing to do with stats comp */
			goto next_spqe;

		case EVENT_RING_OPCODE_CFC_DEL:
			/* handle according to cid range */
			/*
			 * we may want to verify here that the bp state is
			 * HALTING
			 */
			DP(BNX2X_MSG_SP,
			   "got delete ramrod for MULTI[%d]\n", cid);

			if (CNIC_LOADED(bp) &&
			    !bnx2x_cnic_handle_cfc_del(bp, cid, elem))
				goto next_spqe;

			q_obj = bnx2x_cid_to_q_obj(bp, cid);

			if (q_obj->complete_cmd(bp, q_obj, BNX2X_Q_CMD_CFC_DEL))
				break;

			goto next_spqe;

		case EVENT_RING_OPCODE_STOP_TRAFFIC:
			DP(BNX2X_MSG_SP | BNX2X_MSG_DCB, "got STOP TRAFFIC\n");
			bnx2x_dcbx_set_params(bp, BNX2X_DCBX_STATE_TX_PAUSED);
			if (f_obj->complete_cmd(bp, f_obj,
						BNX2X_F_CMD_TX_STOP))
				break;
			goto next_spqe;

		case EVENT_RING_OPCODE_START_TRAFFIC:
			DP(BNX2X_MSG_SP | BNX2X_MSG_DCB, "got START TRAFFIC\n");
			bnx2x_dcbx_set_params(bp, BNX2X_DCBX_STATE_TX_RELEASED);
			if (f_obj->complete_cmd(bp, f_obj,
						BNX2X_F_CMD_TX_START))
				break;
			goto next_spqe;

		case EVENT_RING_OPCODE_FUNCTION_UPDATE:
			echo = elem->message.data.function_update_event.echo;
			if (echo == SWITCH_UPDATE) {
				DP(BNX2X_MSG_SP | NETIF_MSG_IFUP,
				   "got FUNC_SWITCH_UPDATE ramrod\n");
				if (f_obj->complete_cmd(
					bp, f_obj, BNX2X_F_CMD_SWITCH_UPDATE))
					break;

			} else {
				DP(BNX2X_MSG_SP | BNX2X_MSG_MCP,
				   "AFEX: ramrod completed FUNCTION_UPDATE\n");
				f_obj->complete_cmd(bp, f_obj,
						    BNX2X_F_CMD_AFEX_UPDATE);

				/* We will perform the Queues update from
				 * sp_rtnl task as all Queue SP operations
				 * should run under rtnl_lock.
				 */
				smp_mb__before_clear_bit();
				set_bit(BNX2X_SP_RTNL_AFEX_F_UPDATE,
					&bp->sp_rtnl_state);
				smp_mb__after_clear_bit();

				schedule_delayed_work(&bp->sp_rtnl_task, 0);
			}

			goto next_spqe;

		case EVENT_RING_OPCODE_AFEX_VIF_LISTS:
			f_obj->complete_cmd(bp, f_obj,
					    BNX2X_F_CMD_AFEX_VIFLISTS);
			bnx2x_after_afex_vif_lists(bp, elem);
			goto next_spqe;
		case EVENT_RING_OPCODE_FUNCTION_START:
			DP(BNX2X_MSG_SP | NETIF_MSG_IFUP,
			   "got FUNC_START ramrod\n");
			if (f_obj->complete_cmd(bp, f_obj, BNX2X_F_CMD_START))
				break;

			goto next_spqe;

		case EVENT_RING_OPCODE_FUNCTION_STOP:
			DP(BNX2X_MSG_SP | NETIF_MSG_IFUP,
			   "got FUNC_STOP ramrod\n");
			if (f_obj->complete_cmd(bp, f_obj, BNX2X_F_CMD_STOP))
				break;

			goto next_spqe;
		}

		switch (opcode | bp->state) {
		case (EVENT_RING_OPCODE_RSS_UPDATE_RULES |
		      BNX2X_STATE_OPEN):
		case (EVENT_RING_OPCODE_RSS_UPDATE_RULES |
		      BNX2X_STATE_OPENING_WAIT4_PORT):
			cid = elem->message.data.eth_event.echo &
				BNX2X_SWCID_MASK;
			DP(BNX2X_MSG_SP, "got RSS_UPDATE ramrod. CID %d\n",
			   cid);
			rss_raw->clear_pending(rss_raw);
			break;

		case (EVENT_RING_OPCODE_SET_MAC | BNX2X_STATE_OPEN):
		case (EVENT_RING_OPCODE_SET_MAC | BNX2X_STATE_DIAG):
		case (EVENT_RING_OPCODE_SET_MAC |
		      BNX2X_STATE_CLOSING_WAIT4_HALT):
		case (EVENT_RING_OPCODE_CLASSIFICATION_RULES |
		      BNX2X_STATE_OPEN):
		case (EVENT_RING_OPCODE_CLASSIFICATION_RULES |
		      BNX2X_STATE_DIAG):
		case (EVENT_RING_OPCODE_CLASSIFICATION_RULES |
		      BNX2X_STATE_CLOSING_WAIT4_HALT):
			DP(BNX2X_MSG_SP, "got (un)set mac ramrod\n");
			bnx2x_handle_classification_eqe(bp, elem);
			break;

		case (EVENT_RING_OPCODE_MULTICAST_RULES |
		      BNX2X_STATE_OPEN):
		case (EVENT_RING_OPCODE_MULTICAST_RULES |
		      BNX2X_STATE_DIAG):
		case (EVENT_RING_OPCODE_MULTICAST_RULES |
		      BNX2X_STATE_CLOSING_WAIT4_HALT):
			DP(BNX2X_MSG_SP, "got mcast ramrod\n");
			bnx2x_handle_mcast_eqe(bp);
			break;

		case (EVENT_RING_OPCODE_FILTERS_RULES |
		      BNX2X_STATE_OPEN):
		case (EVENT_RING_OPCODE_FILTERS_RULES |
		      BNX2X_STATE_DIAG):
		case (EVENT_RING_OPCODE_FILTERS_RULES |
		      BNX2X_STATE_CLOSING_WAIT4_HALT):
			DP(BNX2X_MSG_SP, "got rx_mode ramrod\n");
			bnx2x_handle_rx_mode_eqe(bp);
			break;
		default:
			/* unknown event log error and continue */
			BNX2X_ERR("Unknown EQ event %d, bp->state 0x%x\n",
				  elem->message.opcode, bp->state);
		}
next_spqe:
		spqe_cnt++;
	} /* for */

	smp_mb__before_atomic_inc();
	atomic_add(spqe_cnt, &bp->eq_spq_left);

	bp->eq_cons = sw_cons;
	bp->eq_prod = sw_prod;
	/* Make sure that above mem writes were issued towards the memory */
	smp_wmb();

	/* update producer */
	bnx2x_update_eq_prod(bp, bp->eq_prod);
}

static void bnx2x_sp_task(struct work_struct *work)
{
	struct bnx2x *bp = container_of(work, struct bnx2x, sp_task.work);

	DP(BNX2X_MSG_SP, "sp task invoked\n");

	/* make sure the atomic interrupt_occurred has been written */
	smp_rmb();
	if (atomic_read(&bp->interrupt_occurred)) {

		/* what work needs to be performed? */
		u16 status = bnx2x_update_dsb_idx(bp);

		DP(BNX2X_MSG_SP, "status %x\n", status);
		DP(BNX2X_MSG_SP, "setting interrupt_occurred to 0\n");
		atomic_set(&bp->interrupt_occurred, 0);

		/* HW attentions */
		if (status & BNX2X_DEF_SB_ATT_IDX) {
			bnx2x_attn_int(bp);
			status &= ~BNX2X_DEF_SB_ATT_IDX;
		}

		/* SP events: STAT_QUERY and others */
		if (status & BNX2X_DEF_SB_IDX) {
			struct bnx2x_fastpath *fp = bnx2x_fcoe_fp(bp);

		if (FCOE_INIT(bp) &&
			    (bnx2x_has_rx_work(fp) || bnx2x_has_tx_work(fp))) {
				/* Prevent local bottom-halves from running as
				 * we are going to change the local NAPI list.
				 */
				local_bh_disable();
				napi_schedule(&bnx2x_fcoe(bp, napi));
				local_bh_enable();
			}

			/* Handle EQ completions */
			bnx2x_eq_int(bp);
			bnx2x_ack_sb(bp, bp->igu_dsb_id, USTORM_ID,
				     le16_to_cpu(bp->def_idx), IGU_INT_NOP, 1);

			status &= ~BNX2X_DEF_SB_IDX;
		}

		/* if status is non zero then perhaps something went wrong */
		if (unlikely(status))
			DP(BNX2X_MSG_SP,
			   "got an unknown interrupt! (status 0x%x)\n", status);

		/* ack status block only if something was actually handled */
		bnx2x_ack_sb(bp, bp->igu_dsb_id, ATTENTION_ID,
			     le16_to_cpu(bp->def_att_idx), IGU_INT_ENABLE, 1);
	}

	/* must be called after the EQ processing (since eq leads to sriov
	 * ramrod completion flows).
	 * This flow may have been scheduled by the arrival of a ramrod
	 * completion, or by the sriov code rescheduling itself.
	 */
	bnx2x_iov_sp_task(bp);

	/* afex - poll to check if VIFSET_ACK should be sent to MFW */
	if (test_and_clear_bit(BNX2X_AFEX_PENDING_VIFSET_MCP_ACK,
			       &bp->sp_state)) {
		bnx2x_link_report(bp);
		bnx2x_fw_command(bp, DRV_MSG_CODE_AFEX_VIFSET_ACK, 0);
	}
}

irqreturn_t bnx2x_msix_sp_int(int irq, void *dev_instance)
{
	struct net_device *dev = dev_instance;
	struct bnx2x *bp = netdev_priv(dev);

	bnx2x_ack_sb(bp, bp->igu_dsb_id, USTORM_ID, 0,
		     IGU_INT_DISABLE, 0);

#ifdef BNX2X_STOP_ON_ERROR
	if (unlikely(bp->panic))
		return IRQ_HANDLED;
#endif

	if (CNIC_LOADED(bp)) {
		struct cnic_ops *c_ops;

		rcu_read_lock();
		c_ops = rcu_dereference(bp->cnic_ops);
		if (c_ops)
			c_ops->cnic_handler(bp->cnic_data, NULL);
		rcu_read_unlock();
	}

	/* schedule sp task to perform default status block work, ack
	 * attentions and enable interrupts.
	 */
	bnx2x_schedule_sp_task(bp);

	return IRQ_HANDLED;
}

/* end of slow path */

void bnx2x_drv_pulse(struct bnx2x *bp)
{
	SHMEM_WR(bp, func_mb[BP_FW_MB_IDX(bp)].drv_pulse_mb,
		 bp->fw_drv_pulse_wr_seq);
}

static void bnx2x_timer(unsigned long data)
{
	struct bnx2x *bp = (struct bnx2x *) data;

	if (!netif_running(bp->dev))
		return;

	if (IS_PF(bp) &&
	    !BP_NOMCP(bp)) {
		int mb_idx = BP_FW_MB_IDX(bp);
		u16 drv_pulse;
		u16 mcp_pulse;

		++bp->fw_drv_pulse_wr_seq;
		bp->fw_drv_pulse_wr_seq &= DRV_PULSE_SEQ_MASK;
		drv_pulse = bp->fw_drv_pulse_wr_seq;
		bnx2x_drv_pulse(bp);

		mcp_pulse = (SHMEM_RD(bp, func_mb[mb_idx].mcp_pulse_mb) &
			     MCP_PULSE_SEQ_MASK);
		/* The delta between driver pulse and mcp response
		 * should not get too big. If the MFW is more than 5 pulses
		 * behind, we should worry about it enough to generate an error
		 * log.
		 */
		if (((drv_pulse - mcp_pulse) & MCP_PULSE_SEQ_MASK) > 5)
			BNX2X_ERR("MFW seems hanged: drv_pulse (0x%x) != mcp_pulse (0x%x)\n",
				  drv_pulse, mcp_pulse);
	}

	if (bp->state == BNX2X_STATE_OPEN)
		bnx2x_stats_handle(bp, STATS_EVENT_UPDATE);

	/* sample pf vf bulletin board for new posts from pf */
	if (IS_VF(bp))
		bnx2x_timer_sriov(bp);

	mod_timer(&bp->timer, jiffies + bp->current_interval);
}

/* end of Statistics */

/* nic init */

/*
 * nic init service functions
 */

static void bnx2x_fill(struct bnx2x *bp, u32 addr, int fill, u32 len)
{
	u32 i;
	if (!(len%4) && !(addr%4))
		for (i = 0; i < len; i += 4)
			REG_WR(bp, addr + i, fill);
	else
		for (i = 0; i < len; i++)
			REG_WR8(bp, addr + i, fill);
}

/* helper: writes FP SP data to FW - data_size in dwords */
static void bnx2x_wr_fp_sb_data(struct bnx2x *bp,
				int fw_sb_id,
				u32 *sb_data_p,
				u32 data_size)
{
	int index;
	for (index = 0; index < data_size; index++)
		REG_WR(bp, BAR_CSTRORM_INTMEM +
			CSTORM_STATUS_BLOCK_DATA_OFFSET(fw_sb_id) +
			sizeof(u32)*index,
			*(sb_data_p + index));
}

static void bnx2x_zero_fp_sb(struct bnx2x *bp, int fw_sb_id)
{
	u32 *sb_data_p;
	u32 data_size = 0;
	struct hc_status_block_data_e2 sb_data_e2;
	struct hc_status_block_data_e1x sb_data_e1x;

	/* disable the function first */
	if (!CHIP_IS_E1x(bp)) {
		memset(&sb_data_e2, 0, sizeof(struct hc_status_block_data_e2));
		sb_data_e2.common.state = SB_DISABLED;
		sb_data_e2.common.p_func.vf_valid = false;
		sb_data_p = (u32 *)&sb_data_e2;
		data_size = sizeof(struct hc_status_block_data_e2)/sizeof(u32);
	} else {
		memset(&sb_data_e1x, 0,
		       sizeof(struct hc_status_block_data_e1x));
		sb_data_e1x.common.state = SB_DISABLED;
		sb_data_e1x.common.p_func.vf_valid = false;
		sb_data_p = (u32 *)&sb_data_e1x;
		data_size = sizeof(struct hc_status_block_data_e1x)/sizeof(u32);
	}
	bnx2x_wr_fp_sb_data(bp, fw_sb_id, sb_data_p, data_size);

	bnx2x_fill(bp, BAR_CSTRORM_INTMEM +
			CSTORM_STATUS_BLOCK_OFFSET(fw_sb_id), 0,
			CSTORM_STATUS_BLOCK_SIZE);
	bnx2x_fill(bp, BAR_CSTRORM_INTMEM +
			CSTORM_SYNC_BLOCK_OFFSET(fw_sb_id), 0,
			CSTORM_SYNC_BLOCK_SIZE);
}

/* helper:  writes SP SB data to FW */
static void bnx2x_wr_sp_sb_data(struct bnx2x *bp,
		struct hc_sp_status_block_data *sp_sb_data)
{
	int func = BP_FUNC(bp);
	int i;
	for (i = 0; i < sizeof(struct hc_sp_status_block_data)/sizeof(u32); i++)
		REG_WR(bp, BAR_CSTRORM_INTMEM +
			CSTORM_SP_STATUS_BLOCK_DATA_OFFSET(func) +
			i*sizeof(u32),
			*((u32 *)sp_sb_data + i));
}

static void bnx2x_zero_sp_sb(struct bnx2x *bp)
{
	int func = BP_FUNC(bp);
	struct hc_sp_status_block_data sp_sb_data;
	memset(&sp_sb_data, 0, sizeof(struct hc_sp_status_block_data));

	sp_sb_data.state = SB_DISABLED;
	sp_sb_data.p_func.vf_valid = false;

	bnx2x_wr_sp_sb_data(bp, &sp_sb_data);

	bnx2x_fill(bp, BAR_CSTRORM_INTMEM +
			CSTORM_SP_STATUS_BLOCK_OFFSET(func), 0,
			CSTORM_SP_STATUS_BLOCK_SIZE);
	bnx2x_fill(bp, BAR_CSTRORM_INTMEM +
			CSTORM_SP_SYNC_BLOCK_OFFSET(func), 0,
			CSTORM_SP_SYNC_BLOCK_SIZE);
}

static void bnx2x_setup_ndsb_state_machine(struct hc_status_block_sm *hc_sm,
					   int igu_sb_id, int igu_seg_id)
{
	hc_sm->igu_sb_id = igu_sb_id;
	hc_sm->igu_seg_id = igu_seg_id;
	hc_sm->timer_value = 0xFF;
	hc_sm->time_to_expire = 0xFFFFFFFF;
}

/* allocates state machine ids. */
static void bnx2x_map_sb_state_machines(struct hc_index_data *index_data)
{
	/* zero out state machine indices */
	/* rx indices */
	index_data[HC_INDEX_ETH_RX_CQ_CONS].flags &= ~HC_INDEX_DATA_SM_ID;

	/* tx indices */
	index_data[HC_INDEX_OOO_TX_CQ_CONS].flags &= ~HC_INDEX_DATA_SM_ID;
	index_data[HC_INDEX_ETH_TX_CQ_CONS_COS0].flags &= ~HC_INDEX_DATA_SM_ID;
	index_data[HC_INDEX_ETH_TX_CQ_CONS_COS1].flags &= ~HC_INDEX_DATA_SM_ID;
	index_data[HC_INDEX_ETH_TX_CQ_CONS_COS2].flags &= ~HC_INDEX_DATA_SM_ID;

	/* map indices */
	/* rx indices */
	index_data[HC_INDEX_ETH_RX_CQ_CONS].flags |=
		SM_RX_ID << HC_INDEX_DATA_SM_ID_SHIFT;

	/* tx indices */
	index_data[HC_INDEX_OOO_TX_CQ_CONS].flags |=
		SM_TX_ID << HC_INDEX_DATA_SM_ID_SHIFT;
	index_data[HC_INDEX_ETH_TX_CQ_CONS_COS0].flags |=
		SM_TX_ID << HC_INDEX_DATA_SM_ID_SHIFT;
	index_data[HC_INDEX_ETH_TX_CQ_CONS_COS1].flags |=
		SM_TX_ID << HC_INDEX_DATA_SM_ID_SHIFT;
	index_data[HC_INDEX_ETH_TX_CQ_CONS_COS2].flags |=
		SM_TX_ID << HC_INDEX_DATA_SM_ID_SHIFT;
}

void bnx2x_init_sb(struct bnx2x *bp, dma_addr_t mapping, int vfid,
			  u8 vf_valid, int fw_sb_id, int igu_sb_id)
{
	int igu_seg_id;

	struct hc_status_block_data_e2 sb_data_e2;
	struct hc_status_block_data_e1x sb_data_e1x;
	struct hc_status_block_sm  *hc_sm_p;
	int data_size;
	u32 *sb_data_p;

	if (CHIP_INT_MODE_IS_BC(bp))
		igu_seg_id = HC_SEG_ACCESS_NORM;
	else
		igu_seg_id = IGU_SEG_ACCESS_NORM;

	bnx2x_zero_fp_sb(bp, fw_sb_id);

	if (!CHIP_IS_E1x(bp)) {
		memset(&sb_data_e2, 0, sizeof(struct hc_status_block_data_e2));
		sb_data_e2.common.state = SB_ENABLED;
		sb_data_e2.common.p_func.pf_id = BP_FUNC(bp);
		sb_data_e2.common.p_func.vf_id = vfid;
		sb_data_e2.common.p_func.vf_valid = vf_valid;
		sb_data_e2.common.p_func.vnic_id = BP_VN(bp);
		sb_data_e2.common.same_igu_sb_1b = true;
		sb_data_e2.common.host_sb_addr.hi = U64_HI(mapping);
		sb_data_e2.common.host_sb_addr.lo = U64_LO(mapping);
		hc_sm_p = sb_data_e2.common.state_machine;
		sb_data_p = (u32 *)&sb_data_e2;
		data_size = sizeof(struct hc_status_block_data_e2)/sizeof(u32);
		bnx2x_map_sb_state_machines(sb_data_e2.index_data);
	} else {
		memset(&sb_data_e1x, 0,
		       sizeof(struct hc_status_block_data_e1x));
		sb_data_e1x.common.state = SB_ENABLED;
		sb_data_e1x.common.p_func.pf_id = BP_FUNC(bp);
		sb_data_e1x.common.p_func.vf_id = 0xff;
		sb_data_e1x.common.p_func.vf_valid = false;
		sb_data_e1x.common.p_func.vnic_id = BP_VN(bp);
		sb_data_e1x.common.same_igu_sb_1b = true;
		sb_data_e1x.common.host_sb_addr.hi = U64_HI(mapping);
		sb_data_e1x.common.host_sb_addr.lo = U64_LO(mapping);
		hc_sm_p = sb_data_e1x.common.state_machine;
		sb_data_p = (u32 *)&sb_data_e1x;
		data_size = sizeof(struct hc_status_block_data_e1x)/sizeof(u32);
		bnx2x_map_sb_state_machines(sb_data_e1x.index_data);
	}

	bnx2x_setup_ndsb_state_machine(&hc_sm_p[SM_RX_ID],
				       igu_sb_id, igu_seg_id);
	bnx2x_setup_ndsb_state_machine(&hc_sm_p[SM_TX_ID],
				       igu_sb_id, igu_seg_id);

	DP(NETIF_MSG_IFUP, "Init FW SB %d\n", fw_sb_id);

	/* write indices to HW - PCI guarantees endianity of regpairs */
	bnx2x_wr_fp_sb_data(bp, fw_sb_id, sb_data_p, data_size);
}

static void bnx2x_update_coalesce_sb(struct bnx2x *bp, u8 fw_sb_id,
				     u16 tx_usec, u16 rx_usec)
{
	bnx2x_update_coalesce_sb_index(bp, fw_sb_id, HC_INDEX_ETH_RX_CQ_CONS,
				    false, rx_usec);
	bnx2x_update_coalesce_sb_index(bp, fw_sb_id,
				       HC_INDEX_ETH_TX_CQ_CONS_COS0, false,
				       tx_usec);
	bnx2x_update_coalesce_sb_index(bp, fw_sb_id,
				       HC_INDEX_ETH_TX_CQ_CONS_COS1, false,
				       tx_usec);
	bnx2x_update_coalesce_sb_index(bp, fw_sb_id,
				       HC_INDEX_ETH_TX_CQ_CONS_COS2, false,
				       tx_usec);
}

static void bnx2x_init_def_sb(struct bnx2x *bp)
{
	struct host_sp_status_block *def_sb = bp->def_status_blk;
	dma_addr_t mapping = bp->def_status_blk_mapping;
	int igu_sp_sb_index;
	int igu_seg_id;
	int port = BP_PORT(bp);
	int func = BP_FUNC(bp);
	int reg_offset, reg_offset_en5;
	u64 section;
	int index;
	struct hc_sp_status_block_data sp_sb_data;
	memset(&sp_sb_data, 0, sizeof(struct hc_sp_status_block_data));

	if (CHIP_INT_MODE_IS_BC(bp)) {
		igu_sp_sb_index = DEF_SB_IGU_ID;
		igu_seg_id = HC_SEG_ACCESS_DEF;
	} else {
		igu_sp_sb_index = bp->igu_dsb_id;
		igu_seg_id = IGU_SEG_ACCESS_DEF;
	}

	/* ATTN */
	section = ((u64)mapping) + offsetof(struct host_sp_status_block,
					    atten_status_block);
	def_sb->atten_status_block.status_block_id = igu_sp_sb_index;

	bp->attn_state = 0;

	reg_offset = (port ? MISC_REG_AEU_ENABLE1_FUNC_1_OUT_0 :
			     MISC_REG_AEU_ENABLE1_FUNC_0_OUT_0);
	reg_offset_en5 = (port ? MISC_REG_AEU_ENABLE5_FUNC_1_OUT_0 :
				 MISC_REG_AEU_ENABLE5_FUNC_0_OUT_0);
	for (index = 0; index < MAX_DYNAMIC_ATTN_GRPS; index++) {
		int sindex;
		/* take care of sig[0]..sig[4] */
		for (sindex = 0; sindex < 4; sindex++)
			bp->attn_group[index].sig[sindex] =
			   REG_RD(bp, reg_offset + sindex*0x4 + 0x10*index);

		if (!CHIP_IS_E1x(bp))
			/*
			 * enable5 is separate from the rest of the registers,
			 * and therefore the address skip is 4
			 * and not 16 between the different groups
			 */
			bp->attn_group[index].sig[4] = REG_RD(bp,
					reg_offset_en5 + 0x4*index);
		else
			bp->attn_group[index].sig[4] = 0;
	}

	if (bp->common.int_block == INT_BLOCK_HC) {
		reg_offset = (port ? HC_REG_ATTN_MSG1_ADDR_L :
				     HC_REG_ATTN_MSG0_ADDR_L);

		REG_WR(bp, reg_offset, U64_LO(section));
		REG_WR(bp, reg_offset + 4, U64_HI(section));
	} else if (!CHIP_IS_E1x(bp)) {
		REG_WR(bp, IGU_REG_ATTN_MSG_ADDR_L, U64_LO(section));
		REG_WR(bp, IGU_REG_ATTN_MSG_ADDR_H, U64_HI(section));
	}

	section = ((u64)mapping) + offsetof(struct host_sp_status_block,
					    sp_sb);

	bnx2x_zero_sp_sb(bp);

	/* PCI guarantees endianity of regpairs */
	sp_sb_data.state		= SB_ENABLED;
	sp_sb_data.host_sb_addr.lo	= U64_LO(section);
	sp_sb_data.host_sb_addr.hi	= U64_HI(section);
	sp_sb_data.igu_sb_id		= igu_sp_sb_index;
	sp_sb_data.igu_seg_id		= igu_seg_id;
	sp_sb_data.p_func.pf_id		= func;
	sp_sb_data.p_func.vnic_id	= BP_VN(bp);
	sp_sb_data.p_func.vf_id		= 0xff;

	bnx2x_wr_sp_sb_data(bp, &sp_sb_data);

	bnx2x_ack_sb(bp, bp->igu_dsb_id, USTORM_ID, 0, IGU_INT_ENABLE, 0);
}

void bnx2x_update_coalesce(struct bnx2x *bp)
{
	int i;

	for_each_eth_queue(bp, i)
		bnx2x_update_coalesce_sb(bp, bp->fp[i].fw_sb_id,
					 bp->tx_ticks, bp->rx_ticks);
}

static void bnx2x_init_sp_ring(struct bnx2x *bp)
{
	spin_lock_init(&bp->spq_lock);
	atomic_set(&bp->cq_spq_left, MAX_SPQ_PENDING);

	bp->spq_prod_idx = 0;
	bp->dsb_sp_prod = BNX2X_SP_DSB_INDEX;
	bp->spq_prod_bd = bp->spq;
	bp->spq_last_bd = bp->spq_prod_bd + MAX_SP_DESC_CNT;
}

static void bnx2x_init_eq_ring(struct bnx2x *bp)
{
	int i;
	for (i = 1; i <= NUM_EQ_PAGES; i++) {
		union event_ring_elem *elem =
			&bp->eq_ring[EQ_DESC_CNT_PAGE * i - 1];

		elem->next_page.addr.hi =
			cpu_to_le32(U64_HI(bp->eq_mapping +
				   BCM_PAGE_SIZE * (i % NUM_EQ_PAGES)));
		elem->next_page.addr.lo =
			cpu_to_le32(U64_LO(bp->eq_mapping +
				   BCM_PAGE_SIZE*(i % NUM_EQ_PAGES)));
	}
	bp->eq_cons = 0;
	bp->eq_prod = NUM_EQ_DESC;
	bp->eq_cons_sb = BNX2X_EQ_INDEX;
	/* we want a warning message before it gets wrought... */
	atomic_set(&bp->eq_spq_left,
		min_t(int, MAX_SP_DESC_CNT - MAX_SPQ_PENDING, NUM_EQ_DESC) - 1);
}

/* called with netif_addr_lock_bh() */
static int bnx2x_set_q_rx_mode(struct bnx2x *bp, u8 cl_id,
			       unsigned long rx_mode_flags,
			       unsigned long rx_accept_flags,
			       unsigned long tx_accept_flags,
			       unsigned long ramrod_flags)
{
	struct bnx2x_rx_mode_ramrod_params ramrod_param;
	int rc;

	memset(&ramrod_param, 0, sizeof(ramrod_param));

	/* Prepare ramrod parameters */
	ramrod_param.cid = 0;
	ramrod_param.cl_id = cl_id;
	ramrod_param.rx_mode_obj = &bp->rx_mode_obj;
	ramrod_param.func_id = BP_FUNC(bp);

	ramrod_param.pstate = &bp->sp_state;
	ramrod_param.state = BNX2X_FILTER_RX_MODE_PENDING;

	ramrod_param.rdata = bnx2x_sp(bp, rx_mode_rdata);
	ramrod_param.rdata_mapping = bnx2x_sp_mapping(bp, rx_mode_rdata);

	set_bit(BNX2X_FILTER_RX_MODE_PENDING, &bp->sp_state);

	ramrod_param.ramrod_flags = ramrod_flags;
	ramrod_param.rx_mode_flags = rx_mode_flags;

	ramrod_param.rx_accept_flags = rx_accept_flags;
	ramrod_param.tx_accept_flags = tx_accept_flags;

	rc = bnx2x_config_rx_mode(bp, &ramrod_param);
	if (rc < 0) {
		BNX2X_ERR("Set rx_mode %d failed\n", bp->rx_mode);
		return rc;
	}

	return 0;
}

static int bnx2x_fill_accept_flags(struct bnx2x *bp, u32 rx_mode,
				   unsigned long *rx_accept_flags,
				   unsigned long *tx_accept_flags)
{
	/* Clear the flags first */
	*rx_accept_flags = 0;
	*tx_accept_flags = 0;

	switch (rx_mode) {
	case BNX2X_RX_MODE_NONE:
		/*
		 * 'drop all' supersedes any accept flags that may have been
		 * passed to the function.
		 */
		break;
	case BNX2X_RX_MODE_NORMAL:
		__set_bit(BNX2X_ACCEPT_UNICAST, rx_accept_flags);
		__set_bit(BNX2X_ACCEPT_MULTICAST, rx_accept_flags);
		__set_bit(BNX2X_ACCEPT_BROADCAST, rx_accept_flags);

		/* internal switching mode */
		__set_bit(BNX2X_ACCEPT_UNICAST, tx_accept_flags);
		__set_bit(BNX2X_ACCEPT_MULTICAST, tx_accept_flags);
		__set_bit(BNX2X_ACCEPT_BROADCAST, tx_accept_flags);

		break;
	case BNX2X_RX_MODE_ALLMULTI:
		__set_bit(BNX2X_ACCEPT_UNICAST, rx_accept_flags);
		__set_bit(BNX2X_ACCEPT_ALL_MULTICAST, rx_accept_flags);
		__set_bit(BNX2X_ACCEPT_BROADCAST, rx_accept_flags);

		/* internal switching mode */
		__set_bit(BNX2X_ACCEPT_UNICAST, tx_accept_flags);
		__set_bit(BNX2X_ACCEPT_ALL_MULTICAST, tx_accept_flags);
		__set_bit(BNX2X_ACCEPT_BROADCAST, tx_accept_flags);

		break;
	case BNX2X_RX_MODE_PROMISC:
		/* According to definition of SI mode, iface in promisc mode
		 * should receive matched and unmatched (in resolution of port)
		 * unicast packets.
		 */
		__set_bit(BNX2X_ACCEPT_UNMATCHED, rx_accept_flags);
		__set_bit(BNX2X_ACCEPT_UNICAST, rx_accept_flags);
		__set_bit(BNX2X_ACCEPT_ALL_MULTICAST, rx_accept_flags);
		__set_bit(BNX2X_ACCEPT_BROADCAST, rx_accept_flags);

		/* internal switching mode */
		__set_bit(BNX2X_ACCEPT_ALL_MULTICAST, tx_accept_flags);
		__set_bit(BNX2X_ACCEPT_BROADCAST, tx_accept_flags);

		if (IS_MF_SI(bp))
			__set_bit(BNX2X_ACCEPT_ALL_UNICAST, tx_accept_flags);
		else
			__set_bit(BNX2X_ACCEPT_UNICAST, tx_accept_flags);

		break;
	default:
		BNX2X_ERR("Unknown rx_mode: %d\n", rx_mode);
		return -EINVAL;
	}

	/* Set ACCEPT_ANY_VLAN as we do not enable filtering by VLAN */
	if (bp->rx_mode != BNX2X_RX_MODE_NONE) {
		__set_bit(BNX2X_ACCEPT_ANY_VLAN, rx_accept_flags);
		__set_bit(BNX2X_ACCEPT_ANY_VLAN, tx_accept_flags);
	}

	return 0;
}

/* called with netif_addr_lock_bh() */
static int bnx2x_set_storm_rx_mode(struct bnx2x *bp)
{
	unsigned long rx_mode_flags = 0, ramrod_flags = 0;
	unsigned long rx_accept_flags = 0, tx_accept_flags = 0;
	int rc;

	if (!NO_FCOE(bp))
		/* Configure rx_mode of FCoE Queue */
		__set_bit(BNX2X_RX_MODE_FCOE_ETH, &rx_mode_flags);

	rc = bnx2x_fill_accept_flags(bp, bp->rx_mode, &rx_accept_flags,
				     &tx_accept_flags);
	if (rc)
		return rc;

	__set_bit(RAMROD_RX, &ramrod_flags);
	__set_bit(RAMROD_TX, &ramrod_flags);

	return bnx2x_set_q_rx_mode(bp, bp->fp->cl_id, rx_mode_flags,
				   rx_accept_flags, tx_accept_flags,
				   ramrod_flags);
}

static void bnx2x_init_internal_common(struct bnx2x *bp)
{
	int i;

	if (IS_MF_SI(bp))
		/*
		 * In switch independent mode, the TSTORM needs to accept
		 * packets that failed classification, since approximate match
		 * mac addresses aren't written to NIG LLH
		 */
		REG_WR8(bp, BAR_TSTRORM_INTMEM +
			    TSTORM_ACCEPT_CLASSIFY_FAILED_OFFSET, 2);
	else if (!CHIP_IS_E1(bp)) /* 57710 doesn't support MF */
		REG_WR8(bp, BAR_TSTRORM_INTMEM +
			    TSTORM_ACCEPT_CLASSIFY_FAILED_OFFSET, 0);

	/* Zero this manually as its initialization is
	   currently missing in the initTool */
	for (i = 0; i < (USTORM_AGG_DATA_SIZE >> 2); i++)
		REG_WR(bp, BAR_USTRORM_INTMEM +
		       USTORM_AGG_DATA_OFFSET + i * 4, 0);
	if (!CHIP_IS_E1x(bp)) {
		REG_WR8(bp, BAR_CSTRORM_INTMEM + CSTORM_IGU_MODE_OFFSET,
			CHIP_INT_MODE_IS_BC(bp) ?
			HC_IGU_BC_MODE : HC_IGU_NBC_MODE);
	}
}

static void bnx2x_init_internal(struct bnx2x *bp, u32 load_code)
{
	switch (load_code) {
	case FW_MSG_CODE_DRV_LOAD_COMMON:
	case FW_MSG_CODE_DRV_LOAD_COMMON_CHIP:
		bnx2x_init_internal_common(bp);
		/* no break */

	case FW_MSG_CODE_DRV_LOAD_PORT:
		/* nothing to do */
		/* no break */

	case FW_MSG_CODE_DRV_LOAD_FUNCTION:
		/* internal memory per function is
		   initialized inside bnx2x_pf_init */
		break;

	default:
		BNX2X_ERR("Unknown load_code (0x%x) from MCP\n", load_code);
		break;
	}
}

static inline u8 bnx2x_fp_igu_sb_id(struct bnx2x_fastpath *fp)
{
	return fp->bp->igu_base_sb + fp->index + CNIC_SUPPORT(fp->bp);
}

static inline u8 bnx2x_fp_fw_sb_id(struct bnx2x_fastpath *fp)
{
	return fp->bp->base_fw_ndsb + fp->index + CNIC_SUPPORT(fp->bp);
}

static u8 bnx2x_fp_cl_id(struct bnx2x_fastpath *fp)
{
	if (CHIP_IS_E1x(fp->bp))
		return BP_L_ID(fp->bp) + fp->index;
	else	/* We want Client ID to be the same as IGU SB ID for 57712 */
		return bnx2x_fp_igu_sb_id(fp);
}

static void bnx2x_init_eth_fp(struct bnx2x *bp, int fp_idx)
{
	struct bnx2x_fastpath *fp = &bp->fp[fp_idx];
	u8 cos;
	unsigned long q_type = 0;
	u32 cids[BNX2X_MULTI_TX_COS] = { 0 };
	fp->rx_queue = fp_idx;
	fp->cid = fp_idx;
	fp->cl_id = bnx2x_fp_cl_id(fp);
	fp->fw_sb_id = bnx2x_fp_fw_sb_id(fp);
	fp->igu_sb_id = bnx2x_fp_igu_sb_id(fp);
	/* qZone id equals to FW (per path) client id */
	fp->cl_qzone_id  = bnx2x_fp_qzone_id(fp);

	/* init shortcut */
	fp->ustorm_rx_prods_offset = bnx2x_rx_ustorm_prods_offset(fp);

	/* Setup SB indices */
	fp->rx_cons_sb = BNX2X_RX_SB_INDEX;

	/* Configure Queue State object */
	__set_bit(BNX2X_Q_TYPE_HAS_RX, &q_type);
	__set_bit(BNX2X_Q_TYPE_HAS_TX, &q_type);

	BUG_ON(fp->max_cos > BNX2X_MULTI_TX_COS);

	/* init tx data */
	for_each_cos_in_tx_queue(fp, cos) {
		bnx2x_init_txdata(bp, fp->txdata_ptr[cos],
				  CID_COS_TO_TX_ONLY_CID(fp->cid, cos, bp),
				  FP_COS_TO_TXQ(fp, cos, bp),
				  BNX2X_TX_SB_INDEX_BASE + cos, fp);
		cids[cos] = fp->txdata_ptr[cos]->cid;
	}

	/* nothing more for vf to do here */
	if (IS_VF(bp))
		return;

	bnx2x_init_sb(bp, fp->status_blk_mapping, BNX2X_VF_ID_INVALID, false,
		      fp->fw_sb_id, fp->igu_sb_id);
	bnx2x_update_fpsb_idx(fp);
	bnx2x_init_queue_obj(bp, &bnx2x_sp_obj(bp, fp).q_obj, fp->cl_id, cids,
			     fp->max_cos, BP_FUNC(bp), bnx2x_sp(bp, q_rdata),
			     bnx2x_sp_mapping(bp, q_rdata), q_type);

	/**
	 * Configure classification DBs: Always enable Tx switching
	 */
	bnx2x_init_vlan_mac_fp_objs(fp, BNX2X_OBJ_TYPE_RX_TX);

	DP(NETIF_MSG_IFUP,
	   "queue[%d]:  bnx2x_init_sb(%p,%p)  cl_id %d  fw_sb %d  igu_sb %d\n",
	   fp_idx, bp, fp->status_blk.e2_sb, fp->cl_id, fp->fw_sb_id,
	   fp->igu_sb_id);
}

static void bnx2x_init_tx_ring_one(struct bnx2x_fp_txdata *txdata)
{
	int i;

	for (i = 1; i <= NUM_TX_RINGS; i++) {
		struct eth_tx_next_bd *tx_next_bd =
			&txdata->tx_desc_ring[TX_DESC_CNT * i - 1].next_bd;

		tx_next_bd->addr_hi =
			cpu_to_le32(U64_HI(txdata->tx_desc_mapping +
				    BCM_PAGE_SIZE*(i % NUM_TX_RINGS)));
		tx_next_bd->addr_lo =
			cpu_to_le32(U64_LO(txdata->tx_desc_mapping +
				    BCM_PAGE_SIZE*(i % NUM_TX_RINGS)));
	}

	*txdata->tx_cons_sb = cpu_to_le16(0);

	SET_FLAG(txdata->tx_db.data.header.header, DOORBELL_HDR_DB_TYPE, 1);
	txdata->tx_db.data.zero_fill1 = 0;
	txdata->tx_db.data.prod = 0;

	txdata->tx_pkt_prod = 0;
	txdata->tx_pkt_cons = 0;
	txdata->tx_bd_prod = 0;
	txdata->tx_bd_cons = 0;
	txdata->tx_pkt = 0;
}

static void bnx2x_init_tx_rings_cnic(struct bnx2x *bp)
{
	int i;

	for_each_tx_queue_cnic(bp, i)
		bnx2x_init_tx_ring_one(bp->fp[i].txdata_ptr[0]);
}

static void bnx2x_init_tx_rings(struct bnx2x *bp)
{
	int i;
	u8 cos;

	for_each_eth_queue(bp, i)
		for_each_cos_in_tx_queue(&bp->fp[i], cos)
			bnx2x_init_tx_ring_one(bp->fp[i].txdata_ptr[cos]);
}

static void bnx2x_init_fcoe_fp(struct bnx2x *bp)
{
	struct bnx2x_fastpath *fp = bnx2x_fcoe_fp(bp);
	unsigned long q_type = 0;

	bnx2x_fcoe(bp, rx_queue) = BNX2X_NUM_ETH_QUEUES(bp);
	bnx2x_fcoe(bp, cl_id) = bnx2x_cnic_eth_cl_id(bp,
						     BNX2X_FCOE_ETH_CL_ID_IDX);
	bnx2x_fcoe(bp, cid) = BNX2X_FCOE_ETH_CID(bp);
	bnx2x_fcoe(bp, fw_sb_id) = DEF_SB_ID;
	bnx2x_fcoe(bp, igu_sb_id) = bp->igu_dsb_id;
	bnx2x_fcoe(bp, rx_cons_sb) = BNX2X_FCOE_L2_RX_INDEX;
	bnx2x_init_txdata(bp, bnx2x_fcoe(bp, txdata_ptr[0]),
			  fp->cid, FCOE_TXQ_IDX(bp), BNX2X_FCOE_L2_TX_INDEX,
			  fp);

	DP(NETIF_MSG_IFUP, "created fcoe tx data (fp index %d)\n", fp->index);

	/* qZone id equals to FW (per path) client id */
	bnx2x_fcoe(bp, cl_qzone_id) = bnx2x_fp_qzone_id(fp);
	/* init shortcut */
	bnx2x_fcoe(bp, ustorm_rx_prods_offset) =
		bnx2x_rx_ustorm_prods_offset(fp);

	/* Configure Queue State object */
	__set_bit(BNX2X_Q_TYPE_HAS_RX, &q_type);
	__set_bit(BNX2X_Q_TYPE_HAS_TX, &q_type);

	/* No multi-CoS for FCoE L2 client */
	BUG_ON(fp->max_cos != 1);

	bnx2x_init_queue_obj(bp, &bnx2x_sp_obj(bp, fp).q_obj, fp->cl_id,
			     &fp->cid, 1, BP_FUNC(bp), bnx2x_sp(bp, q_rdata),
			     bnx2x_sp_mapping(bp, q_rdata), q_type);

	DP(NETIF_MSG_IFUP,
	   "queue[%d]: bnx2x_init_sb(%p,%p) cl_id %d fw_sb %d igu_sb %d\n",
	   fp->index, bp, fp->status_blk.e2_sb, fp->cl_id, fp->fw_sb_id,
	   fp->igu_sb_id);
}

void bnx2x_nic_init_cnic(struct bnx2x *bp)
{
	if (!NO_FCOE(bp))
		bnx2x_init_fcoe_fp(bp);

	bnx2x_init_sb(bp, bp->cnic_sb_mapping,
		      BNX2X_VF_ID_INVALID, false,
		      bnx2x_cnic_fw_sb_id(bp), bnx2x_cnic_igu_sb_id(bp));

	/* ensure status block indices were read */
	rmb();
	bnx2x_init_rx_rings_cnic(bp);
	bnx2x_init_tx_rings_cnic(bp);

	/* flush all */
	mb();
	mmiowb();
}

void bnx2x_pre_irq_nic_init(struct bnx2x *bp)
{
	int i;

	/* Setup NIC internals and enable interrupts */
	for_each_eth_queue(bp, i)
		bnx2x_init_eth_fp(bp, i);

	/* ensure status block indices were read */
	rmb();
	bnx2x_init_rx_rings(bp);
	bnx2x_init_tx_rings(bp);

	if (IS_PF(bp)) {
		/* Initialize MOD_ABS interrupts */
		bnx2x_init_mod_abs_int(bp, &bp->link_vars, bp->common.chip_id,
				       bp->common.shmem_base,
				       bp->common.shmem2_base, BP_PORT(bp));

		/* initialize the default status block and sp ring */
		bnx2x_init_def_sb(bp);
		bnx2x_update_dsb_idx(bp);
		bnx2x_init_sp_ring(bp);
	} else {
		bnx2x_memset_stats(bp);
	}
}

void bnx2x_post_irq_nic_init(struct bnx2x *bp, u32 load_code)
{
	bnx2x_init_eq_ring(bp);
	bnx2x_init_internal(bp, load_code);
	bnx2x_pf_init(bp);
	bnx2x_stats_init(bp);

	/* flush all before enabling interrupts */
	mb();
	mmiowb();

	bnx2x_int_enable(bp);

	/* Check for SPIO5 */
	bnx2x_attn_int_deasserted0(bp,
		REG_RD(bp, MISC_REG_AEU_AFTER_INVERT_1_FUNC_0 + BP_PORT(bp)*4) &
				   AEU_INPUTS_ATTN_BITS_SPIO5);
}

/* gzip service functions */
static int bnx2x_gunzip_init(struct bnx2x *bp)
{
	bp->gunzip_buf = dma_alloc_coherent(&bp->pdev->dev, FW_BUF_SIZE,
					    &bp->gunzip_mapping, GFP_KERNEL);
	if (bp->gunzip_buf  == NULL)
		goto gunzip_nomem1;

	bp->strm = kmalloc(sizeof(*bp->strm), GFP_KERNEL);
	if (bp->strm  == NULL)
		goto gunzip_nomem2;

	bp->strm->workspace = vmalloc(zlib_inflate_workspacesize());
	if (bp->strm->workspace == NULL)
		goto gunzip_nomem3;

	return 0;

gunzip_nomem3:
	kfree(bp->strm);
	bp->strm = NULL;

gunzip_nomem2:
	dma_free_coherent(&bp->pdev->dev, FW_BUF_SIZE, bp->gunzip_buf,
			  bp->gunzip_mapping);
	bp->gunzip_buf = NULL;

gunzip_nomem1:
	BNX2X_ERR("Cannot allocate firmware buffer for un-compression\n");
	return -ENOMEM;
}

static void bnx2x_gunzip_end(struct bnx2x *bp)
{
	if (bp->strm) {
		vfree(bp->strm->workspace);
		kfree(bp->strm);
		bp->strm = NULL;
	}

	if (bp->gunzip_buf) {
		dma_free_coherent(&bp->pdev->dev, FW_BUF_SIZE, bp->gunzip_buf,
				  bp->gunzip_mapping);
		bp->gunzip_buf = NULL;
	}
}

static int bnx2x_gunzip(struct bnx2x *bp, const u8 *zbuf, int len)
{
	int n, rc;

	/* check gzip header */
	if ((zbuf[0] != 0x1f) || (zbuf[1] != 0x8b) || (zbuf[2] != Z_DEFLATED)) {
		BNX2X_ERR("Bad gzip header\n");
		return -EINVAL;
	}

	n = 10;

#define FNAME				0x8

	if (zbuf[3] & FNAME)
		while ((zbuf[n++] != 0) && (n < len));

	bp->strm->next_in = (typeof(bp->strm->next_in))zbuf + n;
	bp->strm->avail_in = len - n;
	bp->strm->next_out = bp->gunzip_buf;
	bp->strm->avail_out = FW_BUF_SIZE;

	rc = zlib_inflateInit2(bp->strm, -MAX_WBITS);
	if (rc != Z_OK)
		return rc;

	rc = zlib_inflate(bp->strm, Z_FINISH);
	if ((rc != Z_OK) && (rc != Z_STREAM_END))
		netdev_err(bp->dev, "Firmware decompression error: %s\n",
			   bp->strm->msg);

	bp->gunzip_outlen = (FW_BUF_SIZE - bp->strm->avail_out);
	if (bp->gunzip_outlen & 0x3)
		netdev_err(bp->dev,
			   "Firmware decompression error: gunzip_outlen (%d) not aligned\n",
				bp->gunzip_outlen);
	bp->gunzip_outlen >>= 2;

	zlib_inflateEnd(bp->strm);

	if (rc == Z_STREAM_END)
		return 0;

	return rc;
}

/* nic load/unload */

/*
 * General service functions
 */

/* send a NIG loopback debug packet */
static void bnx2x_lb_pckt(struct bnx2x *bp)
{
	u32 wb_write[3];

	/* Ethernet source and destination addresses */
	wb_write[0] = 0x55555555;
	wb_write[1] = 0x55555555;
	wb_write[2] = 0x20;		/* SOP */
	REG_WR_DMAE(bp, NIG_REG_DEBUG_PACKET_LB, wb_write, 3);

	/* NON-IP protocol */
	wb_write[0] = 0x09000000;
	wb_write[1] = 0x55555555;
	wb_write[2] = 0x10;		/* EOP, eop_bvalid = 0 */
	REG_WR_DMAE(bp, NIG_REG_DEBUG_PACKET_LB, wb_write, 3);
}

/* some of the internal memories
 * are not directly readable from the driver
 * to test them we send debug packets
 */
static int bnx2x_int_mem_test(struct bnx2x *bp)
{
	int factor;
	int count, i;
	u32 val = 0;

	if (CHIP_REV_IS_FPGA(bp))
		factor = 120;
	else if (CHIP_REV_IS_EMUL(bp))
		factor = 200;
	else
		factor = 1;

	/* Disable inputs of parser neighbor blocks */
	REG_WR(bp, TSDM_REG_ENABLE_IN1, 0x0);
	REG_WR(bp, TCM_REG_PRS_IFEN, 0x0);
	REG_WR(bp, CFC_REG_DEBUG0, 0x1);
	REG_WR(bp, NIG_REG_PRS_REQ_IN_EN, 0x0);

	/*  Write 0 to parser credits for CFC search request */
	REG_WR(bp, PRS_REG_CFC_SEARCH_INITIAL_CREDIT, 0x0);

	/* send Ethernet packet */
	bnx2x_lb_pckt(bp);

	/* TODO do i reset NIG statistic? */
	/* Wait until NIG register shows 1 packet of size 0x10 */
	count = 1000 * factor;
	while (count) {

		bnx2x_read_dmae(bp, NIG_REG_STAT2_BRB_OCTET, 2);
		val = *bnx2x_sp(bp, wb_data[0]);
		if (val == 0x10)
			break;

		usleep_range(10000, 20000);
		count--;
	}
	if (val != 0x10) {
		BNX2X_ERR("NIG timeout  val = 0x%x\n", val);
		return -1;
	}

	/* Wait until PRS register shows 1 packet */
	count = 1000 * factor;
	while (count) {
		val = REG_RD(bp, PRS_REG_NUM_OF_PACKETS);
		if (val == 1)
			break;

		usleep_range(10000, 20000);
		count--;
	}
	if (val != 0x1) {
		BNX2X_ERR("PRS timeout val = 0x%x\n", val);
		return -2;
	}

	/* Reset and init BRB, PRS */
	REG_WR(bp, GRCBASE_MISC + MISC_REGISTERS_RESET_REG_1_CLEAR, 0x03);
	msleep(50);
	REG_WR(bp, GRCBASE_MISC + MISC_REGISTERS_RESET_REG_1_SET, 0x03);
	msleep(50);
	bnx2x_init_block(bp, BLOCK_BRB1, PHASE_COMMON);
	bnx2x_init_block(bp, BLOCK_PRS, PHASE_COMMON);

	DP(NETIF_MSG_HW, "part2\n");

	/* Disable inputs of parser neighbor blocks */
	REG_WR(bp, TSDM_REG_ENABLE_IN1, 0x0);
	REG_WR(bp, TCM_REG_PRS_IFEN, 0x0);
	REG_WR(bp, CFC_REG_DEBUG0, 0x1);
	REG_WR(bp, NIG_REG_PRS_REQ_IN_EN, 0x0);

	/* Write 0 to parser credits for CFC search request */
	REG_WR(bp, PRS_REG_CFC_SEARCH_INITIAL_CREDIT, 0x0);

	/* send 10 Ethernet packets */
	for (i = 0; i < 10; i++)
		bnx2x_lb_pckt(bp);

	/* Wait until NIG register shows 10 + 1
	   packets of size 11*0x10 = 0xb0 */
	count = 1000 * factor;
	while (count) {

		bnx2x_read_dmae(bp, NIG_REG_STAT2_BRB_OCTET, 2);
		val = *bnx2x_sp(bp, wb_data[0]);
		if (val == 0xb0)
			break;

		usleep_range(10000, 20000);
		count--;
	}
	if (val != 0xb0) {
		BNX2X_ERR("NIG timeout  val = 0x%x\n", val);
		return -3;
	}

	/* Wait until PRS register shows 2 packets */
	val = REG_RD(bp, PRS_REG_NUM_OF_PACKETS);
	if (val != 2)
		BNX2X_ERR("PRS timeout  val = 0x%x\n", val);

	/* Write 1 to parser credits for CFC search request */
	REG_WR(bp, PRS_REG_CFC_SEARCH_INITIAL_CREDIT, 0x1);

	/* Wait until PRS register shows 3 packets */
	msleep(10 * factor);
	/* Wait until NIG register shows 1 packet of size 0x10 */
	val = REG_RD(bp, PRS_REG_NUM_OF_PACKETS);
	if (val != 3)
		BNX2X_ERR("PRS timeout  val = 0x%x\n", val);

	/* clear NIG EOP FIFO */
	for (i = 0; i < 11; i++)
		REG_RD(bp, NIG_REG_INGRESS_EOP_LB_FIFO);
	val = REG_RD(bp, NIG_REG_INGRESS_EOP_LB_EMPTY);
	if (val != 1) {
		BNX2X_ERR("clear of NIG failed\n");
		return -4;
	}

	/* Reset and init BRB, PRS, NIG */
	REG_WR(bp, GRCBASE_MISC + MISC_REGISTERS_RESET_REG_1_CLEAR, 0x03);
	msleep(50);
	REG_WR(bp, GRCBASE_MISC + MISC_REGISTERS_RESET_REG_1_SET, 0x03);
	msleep(50);
	bnx2x_init_block(bp, BLOCK_BRB1, PHASE_COMMON);
	bnx2x_init_block(bp, BLOCK_PRS, PHASE_COMMON);
	if (!CNIC_SUPPORT(bp))
		/* set NIC mode */
		REG_WR(bp, PRS_REG_NIC_MODE, 1);

	/* Enable inputs of parser neighbor blocks */
	REG_WR(bp, TSDM_REG_ENABLE_IN1, 0x7fffffff);
	REG_WR(bp, TCM_REG_PRS_IFEN, 0x1);
	REG_WR(bp, CFC_REG_DEBUG0, 0x0);
	REG_WR(bp, NIG_REG_PRS_REQ_IN_EN, 0x1);

	DP(NETIF_MSG_HW, "done\n");

	return 0; /* OK */
}

static void bnx2x_enable_blocks_attention(struct bnx2x *bp)
{
	u32 val;

	REG_WR(bp, PXP_REG_PXP_INT_MASK_0, 0);
	if (!CHIP_IS_E1x(bp))
		REG_WR(bp, PXP_REG_PXP_INT_MASK_1, 0x40);
	else
		REG_WR(bp, PXP_REG_PXP_INT_MASK_1, 0);
	REG_WR(bp, DORQ_REG_DORQ_INT_MASK, 0);
	REG_WR(bp, CFC_REG_CFC_INT_MASK, 0);
	/*
	 * mask read length error interrupts in brb for parser
	 * (parsing unit and 'checksum and crc' unit)
	 * these errors are legal (PU reads fixed length and CAC can cause
	 * read length error on truncated packets)
	 */
	REG_WR(bp, BRB1_REG_BRB1_INT_MASK, 0xFC00);
	REG_WR(bp, QM_REG_QM_INT_MASK, 0);
	REG_WR(bp, TM_REG_TM_INT_MASK, 0);
	REG_WR(bp, XSDM_REG_XSDM_INT_MASK_0, 0);
	REG_WR(bp, XSDM_REG_XSDM_INT_MASK_1, 0);
	REG_WR(bp, XCM_REG_XCM_INT_MASK, 0);
/*	REG_WR(bp, XSEM_REG_XSEM_INT_MASK_0, 0); */
/*	REG_WR(bp, XSEM_REG_XSEM_INT_MASK_1, 0); */
	REG_WR(bp, USDM_REG_USDM_INT_MASK_0, 0);
	REG_WR(bp, USDM_REG_USDM_INT_MASK_1, 0);
	REG_WR(bp, UCM_REG_UCM_INT_MASK, 0);
/*	REG_WR(bp, USEM_REG_USEM_INT_MASK_0, 0); */
/*	REG_WR(bp, USEM_REG_USEM_INT_MASK_1, 0); */
	REG_WR(bp, GRCBASE_UPB + PB_REG_PB_INT_MASK, 0);
	REG_WR(bp, CSDM_REG_CSDM_INT_MASK_0, 0);
	REG_WR(bp, CSDM_REG_CSDM_INT_MASK_1, 0);
	REG_WR(bp, CCM_REG_CCM_INT_MASK, 0);
/*	REG_WR(bp, CSEM_REG_CSEM_INT_MASK_0, 0); */
/*	REG_WR(bp, CSEM_REG_CSEM_INT_MASK_1, 0); */

	val = PXP2_PXP2_INT_MASK_0_REG_PGL_CPL_AFT  |
		PXP2_PXP2_INT_MASK_0_REG_PGL_CPL_OF |
		PXP2_PXP2_INT_MASK_0_REG_PGL_PCIE_ATTN;
	if (!CHIP_IS_E1x(bp))
		val |= PXP2_PXP2_INT_MASK_0_REG_PGL_READ_BLOCKED |
			PXP2_PXP2_INT_MASK_0_REG_PGL_WRITE_BLOCKED;
	REG_WR(bp, PXP2_REG_PXP2_INT_MASK_0, val);

	REG_WR(bp, TSDM_REG_TSDM_INT_MASK_0, 0);
	REG_WR(bp, TSDM_REG_TSDM_INT_MASK_1, 0);
	REG_WR(bp, TCM_REG_TCM_INT_MASK, 0);
/*	REG_WR(bp, TSEM_REG_TSEM_INT_MASK_0, 0); */

	if (!CHIP_IS_E1x(bp))
		/* enable VFC attentions: bits 11 and 12, bits 31:13 reserved */
		REG_WR(bp, TSEM_REG_TSEM_INT_MASK_1, 0x07ff);

	REG_WR(bp, CDU_REG_CDU_INT_MASK, 0);
	REG_WR(bp, DMAE_REG_DMAE_INT_MASK, 0);
/*	REG_WR(bp, MISC_REG_MISC_INT_MASK, 0); */
	REG_WR(bp, PBF_REG_PBF_INT_MASK, 0x18);		/* bit 3,4 masked */
}

static void bnx2x_reset_common(struct bnx2x *bp)
{
	u32 val = 0x1400;

	/* reset_common */
	REG_WR(bp, GRCBASE_MISC + MISC_REGISTERS_RESET_REG_1_CLEAR,
	       0xd3ffff7f);

	if (CHIP_IS_E3(bp)) {
		val |= MISC_REGISTERS_RESET_REG_2_MSTAT0;
		val |= MISC_REGISTERS_RESET_REG_2_MSTAT1;
	}

	REG_WR(bp, GRCBASE_MISC + MISC_REGISTERS_RESET_REG_2_CLEAR, val);
}

static void bnx2x_setup_dmae(struct bnx2x *bp)
{
	bp->dmae_ready = 0;
	spin_lock_init(&bp->dmae_lock);
}

static void bnx2x_init_pxp(struct bnx2x *bp)
{
	u16 devctl;
	int r_order, w_order;

	pcie_capability_read_word(bp->pdev, PCI_EXP_DEVCTL, &devctl);
	DP(NETIF_MSG_HW, "read 0x%x from devctl\n", devctl);
	w_order = ((devctl & PCI_EXP_DEVCTL_PAYLOAD) >> 5);
	if (bp->mrrs == -1)
		r_order = ((devctl & PCI_EXP_DEVCTL_READRQ) >> 12);
	else {
		DP(NETIF_MSG_HW, "force read order to %d\n", bp->mrrs);
		r_order = bp->mrrs;
	}

	bnx2x_init_pxp_arb(bp, r_order, w_order);
}

static void bnx2x_setup_fan_failure_detection(struct bnx2x *bp)
{
	int is_required;
	u32 val;
	int port;

	if (BP_NOMCP(bp))
		return;

	is_required = 0;
	val = SHMEM_RD(bp, dev_info.shared_hw_config.config2) &
	      SHARED_HW_CFG_FAN_FAILURE_MASK;

	if (val == SHARED_HW_CFG_FAN_FAILURE_ENABLED)
		is_required = 1;

	/*
	 * The fan failure mechanism is usually related to the PHY type since
	 * the power consumption of the board is affected by the PHY. Currently,
	 * fan is required for most designs with SFX7101, BCM8727 and BCM8481.
	 */
	else if (val == SHARED_HW_CFG_FAN_FAILURE_PHY_TYPE)
		for (port = PORT_0; port < PORT_MAX; port++) {
			is_required |=
				bnx2x_fan_failure_det_req(
					bp,
					bp->common.shmem_base,
					bp->common.shmem2_base,
					port);
		}

	DP(NETIF_MSG_HW, "fan detection setting: %d\n", is_required);

	if (is_required == 0)
		return;

	/* Fan failure is indicated by SPIO 5 */
	bnx2x_set_spio(bp, MISC_SPIO_SPIO5, MISC_SPIO_INPUT_HI_Z);

	/* set to active low mode */
	val = REG_RD(bp, MISC_REG_SPIO_INT);
	val |= (MISC_SPIO_SPIO5 << MISC_SPIO_INT_OLD_SET_POS);
	REG_WR(bp, MISC_REG_SPIO_INT, val);

	/* enable interrupt to signal the IGU */
	val = REG_RD(bp, MISC_REG_SPIO_EVENT_EN);
	val |= MISC_SPIO_SPIO5;
	REG_WR(bp, MISC_REG_SPIO_EVENT_EN, val);
}

void bnx2x_pf_disable(struct bnx2x *bp)
{
	u32 val = REG_RD(bp, IGU_REG_PF_CONFIGURATION);
	val &= ~IGU_PF_CONF_FUNC_EN;

	REG_WR(bp, IGU_REG_PF_CONFIGURATION, val);
	REG_WR(bp, PGLUE_B_REG_INTERNAL_PFID_ENABLE_MASTER, 0);
	REG_WR(bp, CFC_REG_WEAK_ENABLE_PF, 0);
}

static void bnx2x__common_init_phy(struct bnx2x *bp)
{
	u32 shmem_base[2], shmem2_base[2];
	/* Avoid common init in case MFW supports LFA */
	if (SHMEM2_RD(bp, size) >
	    (u32)offsetof(struct shmem2_region, lfa_host_addr[BP_PORT(bp)]))
		return;
	shmem_base[0] =  bp->common.shmem_base;
	shmem2_base[0] = bp->common.shmem2_base;
	if (!CHIP_IS_E1x(bp)) {
		shmem_base[1] =
			SHMEM2_RD(bp, other_shmem_base_addr);
		shmem2_base[1] =
			SHMEM2_RD(bp, other_shmem2_base_addr);
	}
	bnx2x_acquire_phy_lock(bp);
	bnx2x_common_init_phy(bp, shmem_base, shmem2_base,
			      bp->common.chip_id);
	bnx2x_release_phy_lock(bp);
}

/**
 * bnx2x_init_hw_common - initialize the HW at the COMMON phase.
 *
 * @bp:		driver handle
 */
static int bnx2x_init_hw_common(struct bnx2x *bp)
{
	u32 val;

	DP(NETIF_MSG_HW, "starting common init  func %d\n", BP_ABS_FUNC(bp));

	/*
	 * take the RESET lock to protect undi_unload flow from accessing
	 * registers while we're resetting the chip
	 */
	bnx2x_acquire_hw_lock(bp, HW_LOCK_RESOURCE_RESET);

	bnx2x_reset_common(bp);
	REG_WR(bp, GRCBASE_MISC + MISC_REGISTERS_RESET_REG_1_SET, 0xffffffff);

	val = 0xfffc;
	if (CHIP_IS_E3(bp)) {
		val |= MISC_REGISTERS_RESET_REG_2_MSTAT0;
		val |= MISC_REGISTERS_RESET_REG_2_MSTAT1;
	}
	REG_WR(bp, GRCBASE_MISC + MISC_REGISTERS_RESET_REG_2_SET, val);

	bnx2x_release_hw_lock(bp, HW_LOCK_RESOURCE_RESET);

	bnx2x_init_block(bp, BLOCK_MISC, PHASE_COMMON);

	if (!CHIP_IS_E1x(bp)) {
		u8 abs_func_id;

		/**
		 * 4-port mode or 2-port mode we need to turn of master-enable
		 * for everyone, after that, turn it back on for self.
		 * so, we disregard multi-function or not, and always disable
		 * for all functions on the given path, this means 0,2,4,6 for
		 * path 0 and 1,3,5,7 for path 1
		 */
		for (abs_func_id = BP_PATH(bp);
		     abs_func_id < E2_FUNC_MAX*2; abs_func_id += 2) {
			if (abs_func_id == BP_ABS_FUNC(bp)) {
				REG_WR(bp,
				    PGLUE_B_REG_INTERNAL_PFID_ENABLE_MASTER,
				    1);
				continue;
			}

			bnx2x_pretend_func(bp, abs_func_id);
			/* clear pf enable */
			bnx2x_pf_disable(bp);
			bnx2x_pretend_func(bp, BP_ABS_FUNC(bp));
		}
	}

	bnx2x_init_block(bp, BLOCK_PXP, PHASE_COMMON);
	if (CHIP_IS_E1(bp)) {
		/* enable HW interrupt from PXP on USDM overflow
		   bit 16 on INT_MASK_0 */
		REG_WR(bp, PXP_REG_PXP_INT_MASK_0, 0);
	}

	bnx2x_init_block(bp, BLOCK_PXP2, PHASE_COMMON);
	bnx2x_init_pxp(bp);

#ifdef __BIG_ENDIAN
	REG_WR(bp, PXP2_REG_RQ_QM_ENDIAN_M, 1);
	REG_WR(bp, PXP2_REG_RQ_TM_ENDIAN_M, 1);
	REG_WR(bp, PXP2_REG_RQ_SRC_ENDIAN_M, 1);
	REG_WR(bp, PXP2_REG_RQ_CDU_ENDIAN_M, 1);
	REG_WR(bp, PXP2_REG_RQ_DBG_ENDIAN_M, 1);
	/* make sure this value is 0 */
	REG_WR(bp, PXP2_REG_RQ_HC_ENDIAN_M, 0);

/*	REG_WR(bp, PXP2_REG_RD_PBF_SWAP_MODE, 1); */
	REG_WR(bp, PXP2_REG_RD_QM_SWAP_MODE, 1);
	REG_WR(bp, PXP2_REG_RD_TM_SWAP_MODE, 1);
	REG_WR(bp, PXP2_REG_RD_SRC_SWAP_MODE, 1);
	REG_WR(bp, PXP2_REG_RD_CDURD_SWAP_MODE, 1);
#endif

	bnx2x_ilt_init_page_size(bp, INITOP_SET);

	if (CHIP_REV_IS_FPGA(bp) && CHIP_IS_E1H(bp))
		REG_WR(bp, PXP2_REG_PGL_TAGS_LIMIT, 0x1);

	/* let the HW do it's magic ... */
	msleep(100);
	/* finish PXP init */
	val = REG_RD(bp, PXP2_REG_RQ_CFG_DONE);
	if (val != 1) {
		BNX2X_ERR("PXP2 CFG failed\n");
		return -EBUSY;
	}
	val = REG_RD(bp, PXP2_REG_RD_INIT_DONE);
	if (val != 1) {
		BNX2X_ERR("PXP2 RD_INIT failed\n");
		return -EBUSY;
	}

	/* Timers bug workaround E2 only. We need to set the entire ILT to
	 * have entries with value "0" and valid bit on.
	 * This needs to be done by the first PF that is loaded in a path
	 * (i.e. common phase)
	 */
	if (!CHIP_IS_E1x(bp)) {
/* In E2 there is a bug in the timers block that can cause function 6 / 7
 * (i.e. vnic3) to start even if it is marked as "scan-off".
 * This occurs when a different function (func2,3) is being marked
 * as "scan-off". Real-life scenario for example: if a driver is being
 * load-unloaded while func6,7 are down. This will cause the timer to access
 * the ilt, translate to a logical address and send a request to read/write.
 * Since the ilt for the function that is down is not valid, this will cause
 * a translation error which is unrecoverable.
 * The Workaround is intended to make sure that when this happens nothing fatal
 * will occur. The workaround:
 *	1.  First PF driver which loads on a path will:
 *		a.  After taking the chip out of reset, by using pretend,
 *		    it will write "0" to the following registers of
 *		    the other vnics.
 *		    REG_WR(pdev, PGLUE_B_REG_INTERNAL_PFID_ENABLE_MASTER, 0);
 *		    REG_WR(pdev, CFC_REG_WEAK_ENABLE_PF,0);
 *		    REG_WR(pdev, CFC_REG_STRONG_ENABLE_PF,0);
 *		    And for itself it will write '1' to
 *		    PGLUE_B_REG_INTERNAL_PFID_ENABLE_MASTER to enable
 *		    dmae-operations (writing to pram for example.)
 *		    note: can be done for only function 6,7 but cleaner this
 *			  way.
 *		b.  Write zero+valid to the entire ILT.
 *		c.  Init the first_timers_ilt_entry, last_timers_ilt_entry of
 *		    VNIC3 (of that port). The range allocated will be the
 *		    entire ILT. This is needed to prevent  ILT range error.
 *	2.  Any PF driver load flow:
 *		a.  ILT update with the physical addresses of the allocated
 *		    logical pages.
 *		b.  Wait 20msec. - note that this timeout is needed to make
 *		    sure there are no requests in one of the PXP internal
 *		    queues with "old" ILT addresses.
 *		c.  PF enable in the PGLC.
 *		d.  Clear the was_error of the PF in the PGLC. (could have
 *		    occurred while driver was down)
 *		e.  PF enable in the CFC (WEAK + STRONG)
 *		f.  Timers scan enable
 *	3.  PF driver unload flow:
 *		a.  Clear the Timers scan_en.
 *		b.  Polling for scan_on=0 for that PF.
 *		c.  Clear the PF enable bit in the PXP.
 *		d.  Clear the PF enable in the CFC (WEAK + STRONG)
 *		e.  Write zero+valid to all ILT entries (The valid bit must
 *		    stay set)
 *		f.  If this is VNIC 3 of a port then also init
 *		    first_timers_ilt_entry to zero and last_timers_ilt_entry
 *		    to the last entry in the ILT.
 *
 *	Notes:
 *	Currently the PF error in the PGLC is non recoverable.
 *	In the future the there will be a recovery routine for this error.
 *	Currently attention is masked.
 *	Having an MCP lock on the load/unload process does not guarantee that
 *	there is no Timer disable during Func6/7 enable. This is because the
 *	Timers scan is currently being cleared by the MCP on FLR.
 *	Step 2.d can be done only for PF6/7 and the driver can also check if
 *	there is error before clearing it. But the flow above is simpler and
 *	more general.
 *	All ILT entries are written by zero+valid and not just PF6/7
 *	ILT entries since in the future the ILT entries allocation for
 *	PF-s might be dynamic.
 */
		struct ilt_client_info ilt_cli;
		struct bnx2x_ilt ilt;
		memset(&ilt_cli, 0, sizeof(struct ilt_client_info));
		memset(&ilt, 0, sizeof(struct bnx2x_ilt));

		/* initialize dummy TM client */
		ilt_cli.start = 0;
		ilt_cli.end = ILT_NUM_PAGE_ENTRIES - 1;
		ilt_cli.client_num = ILT_CLIENT_TM;

		/* Step 1: set zeroes to all ilt page entries with valid bit on
		 * Step 2: set the timers first/last ilt entry to point
		 * to the entire range to prevent ILT range error for 3rd/4th
		 * vnic	(this code assumes existence of the vnic)
		 *
		 * both steps performed by call to bnx2x_ilt_client_init_op()
		 * with dummy TM client
		 *
		 * we must use pretend since PXP2_REG_RQ_##blk##_FIRST_ILT
		 * and his brother are split registers
		 */
		bnx2x_pretend_func(bp, (BP_PATH(bp) + 6));
		bnx2x_ilt_client_init_op_ilt(bp, &ilt, &ilt_cli, INITOP_CLEAR);
		bnx2x_pretend_func(bp, BP_ABS_FUNC(bp));

		REG_WR(bp, PXP2_REG_RQ_DRAM_ALIGN, BNX2X_PXP_DRAM_ALIGN);
		REG_WR(bp, PXP2_REG_RQ_DRAM_ALIGN_RD, BNX2X_PXP_DRAM_ALIGN);
		REG_WR(bp, PXP2_REG_RQ_DRAM_ALIGN_SEL, 1);
	}

	REG_WR(bp, PXP2_REG_RQ_DISABLE_INPUTS, 0);
	REG_WR(bp, PXP2_REG_RD_DISABLE_INPUTS, 0);

	if (!CHIP_IS_E1x(bp)) {
		int factor = CHIP_REV_IS_EMUL(bp) ? 1000 :
				(CHIP_REV_IS_FPGA(bp) ? 400 : 0);
		bnx2x_init_block(bp, BLOCK_PGLUE_B, PHASE_COMMON);

		bnx2x_init_block(bp, BLOCK_ATC, PHASE_COMMON);

		/* let the HW do it's magic ... */
		do {
			msleep(200);
			val = REG_RD(bp, ATC_REG_ATC_INIT_DONE);
		} while (factor-- && (val != 1));

		if (val != 1) {
			BNX2X_ERR("ATC_INIT failed\n");
			return -EBUSY;
		}
	}

	bnx2x_init_block(bp, BLOCK_DMAE, PHASE_COMMON);

	bnx2x_iov_init_dmae(bp);

	/* clean the DMAE memory */
	bp->dmae_ready = 1;
	bnx2x_init_fill(bp, TSEM_REG_PRAM, 0, 8, 1);

	bnx2x_init_block(bp, BLOCK_TCM, PHASE_COMMON);

	bnx2x_init_block(bp, BLOCK_UCM, PHASE_COMMON);

	bnx2x_init_block(bp, BLOCK_CCM, PHASE_COMMON);

	bnx2x_init_block(bp, BLOCK_XCM, PHASE_COMMON);

	bnx2x_read_dmae(bp, XSEM_REG_PASSIVE_BUFFER, 3);
	bnx2x_read_dmae(bp, CSEM_REG_PASSIVE_BUFFER, 3);
	bnx2x_read_dmae(bp, TSEM_REG_PASSIVE_BUFFER, 3);
	bnx2x_read_dmae(bp, USEM_REG_PASSIVE_BUFFER, 3);

	bnx2x_init_block(bp, BLOCK_QM, PHASE_COMMON);

	/* QM queues pointers table */
	bnx2x_qm_init_ptr_table(bp, bp->qm_cid_count, INITOP_SET);

	/* soft reset pulse */
	REG_WR(bp, QM_REG_SOFT_RESET, 1);
	REG_WR(bp, QM_REG_SOFT_RESET, 0);

	if (CNIC_SUPPORT(bp))
		bnx2x_init_block(bp, BLOCK_TM, PHASE_COMMON);

	bnx2x_init_block(bp, BLOCK_DORQ, PHASE_COMMON);

	if (!CHIP_REV_IS_SLOW(bp))
		/* enable hw interrupt from doorbell Q */
		REG_WR(bp, DORQ_REG_DORQ_INT_MASK, 0);

	bnx2x_init_block(bp, BLOCK_BRB1, PHASE_COMMON);

	bnx2x_init_block(bp, BLOCK_PRS, PHASE_COMMON);
	REG_WR(bp, PRS_REG_A_PRSU_20, 0xf);

	if (!CHIP_IS_E1(bp))
		REG_WR(bp, PRS_REG_E1HOV_MODE, bp->path_has_ovlan);

	if (!CHIP_IS_E1x(bp) && !CHIP_IS_E3B0(bp)) {
		if (IS_MF_AFEX(bp)) {
			/* configure that VNTag and VLAN headers must be
			 * received in afex mode
			 */
			REG_WR(bp, PRS_REG_HDRS_AFTER_BASIC, 0xE);
			REG_WR(bp, PRS_REG_MUST_HAVE_HDRS, 0xA);
			REG_WR(bp, PRS_REG_HDRS_AFTER_TAG_0, 0x6);
			REG_WR(bp, PRS_REG_TAG_ETHERTYPE_0, 0x8926);
			REG_WR(bp, PRS_REG_TAG_LEN_0, 0x4);
		} else {
			/* Bit-map indicating which L2 hdrs may appear
			 * after the basic Ethernet header
			 */
			REG_WR(bp, PRS_REG_HDRS_AFTER_BASIC,
			       bp->path_has_ovlan ? 7 : 6);
		}
	}

	bnx2x_init_block(bp, BLOCK_TSDM, PHASE_COMMON);
	bnx2x_init_block(bp, BLOCK_CSDM, PHASE_COMMON);
	bnx2x_init_block(bp, BLOCK_USDM, PHASE_COMMON);
	bnx2x_init_block(bp, BLOCK_XSDM, PHASE_COMMON);

	if (!CHIP_IS_E1x(bp)) {
		/* reset VFC memories */
		REG_WR(bp, TSEM_REG_FAST_MEMORY + VFC_REG_MEMORIES_RST,
			   VFC_MEMORIES_RST_REG_CAM_RST |
			   VFC_MEMORIES_RST_REG_RAM_RST);
		REG_WR(bp, XSEM_REG_FAST_MEMORY + VFC_REG_MEMORIES_RST,
			   VFC_MEMORIES_RST_REG_CAM_RST |
			   VFC_MEMORIES_RST_REG_RAM_RST);

		msleep(20);
	}

	bnx2x_init_block(bp, BLOCK_TSEM, PHASE_COMMON);
	bnx2x_init_block(bp, BLOCK_USEM, PHASE_COMMON);
	bnx2x_init_block(bp, BLOCK_CSEM, PHASE_COMMON);
	bnx2x_init_block(bp, BLOCK_XSEM, PHASE_COMMON);

	/* sync semi rtc */
	REG_WR(bp, GRCBASE_MISC + MISC_REGISTERS_RESET_REG_1_CLEAR,
	       0x80000000);
	REG_WR(bp, GRCBASE_MISC + MISC_REGISTERS_RESET_REG_1_SET,
	       0x80000000);

	bnx2x_init_block(bp, BLOCK_UPB, PHASE_COMMON);
	bnx2x_init_block(bp, BLOCK_XPB, PHASE_COMMON);
	bnx2x_init_block(bp, BLOCK_PBF, PHASE_COMMON);

	if (!CHIP_IS_E1x(bp)) {
		if (IS_MF_AFEX(bp)) {
			/* configure that VNTag and VLAN headers must be
			 * sent in afex mode
			 */
			REG_WR(bp, PBF_REG_HDRS_AFTER_BASIC, 0xE);
			REG_WR(bp, PBF_REG_MUST_HAVE_HDRS, 0xA);
			REG_WR(bp, PBF_REG_HDRS_AFTER_TAG_0, 0x6);
			REG_WR(bp, PBF_REG_TAG_ETHERTYPE_0, 0x8926);
			REG_WR(bp, PBF_REG_TAG_LEN_0, 0x4);
		} else {
			REG_WR(bp, PBF_REG_HDRS_AFTER_BASIC,
			       bp->path_has_ovlan ? 7 : 6);
		}
	}

	REG_WR(bp, SRC_REG_SOFT_RST, 1);

	bnx2x_init_block(bp, BLOCK_SRC, PHASE_COMMON);

	if (CNIC_SUPPORT(bp)) {
		REG_WR(bp, SRC_REG_KEYSEARCH_0, 0x63285672);
		REG_WR(bp, SRC_REG_KEYSEARCH_1, 0x24b8f2cc);
		REG_WR(bp, SRC_REG_KEYSEARCH_2, 0x223aef9b);
		REG_WR(bp, SRC_REG_KEYSEARCH_3, 0x26001e3a);
		REG_WR(bp, SRC_REG_KEYSEARCH_4, 0x7ae91116);
		REG_WR(bp, SRC_REG_KEYSEARCH_5, 0x5ce5230b);
		REG_WR(bp, SRC_REG_KEYSEARCH_6, 0x298d8adf);
		REG_WR(bp, SRC_REG_KEYSEARCH_7, 0x6eb0ff09);
		REG_WR(bp, SRC_REG_KEYSEARCH_8, 0x1830f82f);
		REG_WR(bp, SRC_REG_KEYSEARCH_9, 0x01e46be7);
	}
	REG_WR(bp, SRC_REG_SOFT_RST, 0);

	if (sizeof(union cdu_context) != 1024)
		/* we currently assume that a context is 1024 bytes */
		dev_alert(&bp->pdev->dev,
			  "please adjust the size of cdu_context(%ld)\n",
			  (long)sizeof(union cdu_context));

	bnx2x_init_block(bp, BLOCK_CDU, PHASE_COMMON);
	val = (4 << 24) + (0 << 12) + 1024;
	REG_WR(bp, CDU_REG_CDU_GLOBAL_PARAMS, val);

	bnx2x_init_block(bp, BLOCK_CFC, PHASE_COMMON);
	REG_WR(bp, CFC_REG_INIT_REG, 0x7FF);
	/* enable context validation interrupt from CFC */
	REG_WR(bp, CFC_REG_CFC_INT_MASK, 0);

	/* set the thresholds to prevent CFC/CDU race */
	REG_WR(bp, CFC_REG_DEBUG0, 0x20020000);

	bnx2x_init_block(bp, BLOCK_HC, PHASE_COMMON);

	if (!CHIP_IS_E1x(bp) && BP_NOMCP(bp))
		REG_WR(bp, IGU_REG_RESET_MEMORIES, 0x36);

	bnx2x_init_block(bp, BLOCK_IGU, PHASE_COMMON);
	bnx2x_init_block(bp, BLOCK_MISC_AEU, PHASE_COMMON);

	/* Reset PCIE errors for debug */
	REG_WR(bp, 0x2814, 0xffffffff);
	REG_WR(bp, 0x3820, 0xffffffff);

	if (!CHIP_IS_E1x(bp)) {
		REG_WR(bp, PCICFG_OFFSET + PXPCS_TL_CONTROL_5,
			   (PXPCS_TL_CONTROL_5_ERR_UNSPPORT1 |
				PXPCS_TL_CONTROL_5_ERR_UNSPPORT));
		REG_WR(bp, PCICFG_OFFSET + PXPCS_TL_FUNC345_STAT,
			   (PXPCS_TL_FUNC345_STAT_ERR_UNSPPORT4 |
				PXPCS_TL_FUNC345_STAT_ERR_UNSPPORT3 |
				PXPCS_TL_FUNC345_STAT_ERR_UNSPPORT2));
		REG_WR(bp, PCICFG_OFFSET + PXPCS_TL_FUNC678_STAT,
			   (PXPCS_TL_FUNC678_STAT_ERR_UNSPPORT7 |
				PXPCS_TL_FUNC678_STAT_ERR_UNSPPORT6 |
				PXPCS_TL_FUNC678_STAT_ERR_UNSPPORT5));
	}

	bnx2x_init_block(bp, BLOCK_NIG, PHASE_COMMON);
	if (!CHIP_IS_E1(bp)) {
		/* in E3 this done in per-port section */
		if (!CHIP_IS_E3(bp))
			REG_WR(bp, NIG_REG_LLH_MF_MODE, IS_MF(bp));
	}
	if (CHIP_IS_E1H(bp))
		/* not applicable for E2 (and above ...) */
		REG_WR(bp, NIG_REG_LLH_E1HOV_MODE, IS_MF_SD(bp));

	if (CHIP_REV_IS_SLOW(bp))
		msleep(200);

	/* finish CFC init */
	val = reg_poll(bp, CFC_REG_LL_INIT_DONE, 1, 100, 10);
	if (val != 1) {
		BNX2X_ERR("CFC LL_INIT failed\n");
		return -EBUSY;
	}
	val = reg_poll(bp, CFC_REG_AC_INIT_DONE, 1, 100, 10);
	if (val != 1) {
		BNX2X_ERR("CFC AC_INIT failed\n");
		return -EBUSY;
	}
	val = reg_poll(bp, CFC_REG_CAM_INIT_DONE, 1, 100, 10);
	if (val != 1) {
		BNX2X_ERR("CFC CAM_INIT failed\n");
		return -EBUSY;
	}
	REG_WR(bp, CFC_REG_DEBUG0, 0);

	if (CHIP_IS_E1(bp)) {
		/* read NIG statistic
		   to see if this is our first up since powerup */
		bnx2x_read_dmae(bp, NIG_REG_STAT2_BRB_OCTET, 2);
		val = *bnx2x_sp(bp, wb_data[0]);

		/* do internal memory self test */
		if ((val == 0) && bnx2x_int_mem_test(bp)) {
			BNX2X_ERR("internal mem self test failed\n");
			return -EBUSY;
		}
	}

	bnx2x_setup_fan_failure_detection(bp);

	/* clear PXP2 attentions */
	REG_RD(bp, PXP2_REG_PXP2_INT_STS_CLR_0);

	bnx2x_enable_blocks_attention(bp);
	bnx2x_enable_blocks_parity(bp);

	if (!BP_NOMCP(bp)) {
		if (CHIP_IS_E1x(bp))
			bnx2x__common_init_phy(bp);
	} else
		BNX2X_ERR("Bootcode is missing - can not initialize link\n");

	return 0;
}

/**
 * bnx2x_init_hw_common_chip - init HW at the COMMON_CHIP phase.
 *
 * @bp:		driver handle
 */
static int bnx2x_init_hw_common_chip(struct bnx2x *bp)
{
	int rc = bnx2x_init_hw_common(bp);

	if (rc)
		return rc;

	/* In E2 2-PORT mode, same ext phy is used for the two paths */
	if (!BP_NOMCP(bp))
		bnx2x__common_init_phy(bp);

	return 0;
}

static int bnx2x_init_hw_port(struct bnx2x *bp)
{
	int port = BP_PORT(bp);
	int init_phase = port ? PHASE_PORT1 : PHASE_PORT0;
	u32 low, high;
	u32 val, reg;

	DP(NETIF_MSG_HW, "starting port init  port %d\n", port);

	REG_WR(bp, NIG_REG_MASK_INTERRUPT_PORT0 + port*4, 0);

	bnx2x_init_block(bp, BLOCK_MISC, init_phase);
	bnx2x_init_block(bp, BLOCK_PXP, init_phase);
	bnx2x_init_block(bp, BLOCK_PXP2, init_phase);

	/* Timers bug workaround: disables the pf_master bit in pglue at
	 * common phase, we need to enable it here before any dmae access are
	 * attempted. Therefore we manually added the enable-master to the
	 * port phase (it also happens in the function phase)
	 */
	if (!CHIP_IS_E1x(bp))
		REG_WR(bp, PGLUE_B_REG_INTERNAL_PFID_ENABLE_MASTER, 1);

	bnx2x_init_block(bp, BLOCK_ATC, init_phase);
	bnx2x_init_block(bp, BLOCK_DMAE, init_phase);
	bnx2x_init_block(bp, BLOCK_PGLUE_B, init_phase);
	bnx2x_init_block(bp, BLOCK_QM, init_phase);

	bnx2x_init_block(bp, BLOCK_TCM, init_phase);
	bnx2x_init_block(bp, BLOCK_UCM, init_phase);
	bnx2x_init_block(bp, BLOCK_CCM, init_phase);
	bnx2x_init_block(bp, BLOCK_XCM, init_phase);

	/* QM cid (connection) count */
	bnx2x_qm_init_cid_count(bp, bp->qm_cid_count, INITOP_SET);

	if (CNIC_SUPPORT(bp)) {
		bnx2x_init_block(bp, BLOCK_TM, init_phase);
		REG_WR(bp, TM_REG_LIN0_SCAN_TIME + port*4, 20);
		REG_WR(bp, TM_REG_LIN0_MAX_ACTIVE_CID + port*4, 31);
	}

	bnx2x_init_block(bp, BLOCK_DORQ, init_phase);

	bnx2x_init_block(bp, BLOCK_BRB1, init_phase);

	if (CHIP_IS_E1(bp) || CHIP_IS_E1H(bp)) {

		if (IS_MF(bp))
			low = ((bp->flags & ONE_PORT_FLAG) ? 160 : 246);
		else if (bp->dev->mtu > 4096) {
			if (bp->flags & ONE_PORT_FLAG)
				low = 160;
			else {
				val = bp->dev->mtu;
				/* (24*1024 + val*4)/256 */
				low = 96 + (val/64) +
						((val % 64) ? 1 : 0);
			}
		} else
			low = ((bp->flags & ONE_PORT_FLAG) ? 80 : 160);
		high = low + 56;	/* 14*1024/256 */
		REG_WR(bp, BRB1_REG_PAUSE_LOW_THRESHOLD_0 + port*4, low);
		REG_WR(bp, BRB1_REG_PAUSE_HIGH_THRESHOLD_0 + port*4, high);
	}

	if (CHIP_MODE_IS_4_PORT(bp))
		REG_WR(bp, (BP_PORT(bp) ?
			    BRB1_REG_MAC_GUARANTIED_1 :
			    BRB1_REG_MAC_GUARANTIED_0), 40);

	bnx2x_init_block(bp, BLOCK_PRS, init_phase);
	if (CHIP_IS_E3B0(bp)) {
		if (IS_MF_AFEX(bp)) {
			/* configure headers for AFEX mode */
			REG_WR(bp, BP_PORT(bp) ?
			       PRS_REG_HDRS_AFTER_BASIC_PORT_1 :
			       PRS_REG_HDRS_AFTER_BASIC_PORT_0, 0xE);
			REG_WR(bp, BP_PORT(bp) ?
			       PRS_REG_HDRS_AFTER_TAG_0_PORT_1 :
			       PRS_REG_HDRS_AFTER_TAG_0_PORT_0, 0x6);
			REG_WR(bp, BP_PORT(bp) ?
			       PRS_REG_MUST_HAVE_HDRS_PORT_1 :
			       PRS_REG_MUST_HAVE_HDRS_PORT_0, 0xA);
		} else {
			/* Ovlan exists only if we are in multi-function +
			 * switch-dependent mode, in switch-independent there
			 * is no ovlan headers
			 */
			REG_WR(bp, BP_PORT(bp) ?
			       PRS_REG_HDRS_AFTER_BASIC_PORT_1 :
			       PRS_REG_HDRS_AFTER_BASIC_PORT_0,
			       (bp->path_has_ovlan ? 7 : 6));
		}
	}

	bnx2x_init_block(bp, BLOCK_TSDM, init_phase);
	bnx2x_init_block(bp, BLOCK_CSDM, init_phase);
	bnx2x_init_block(bp, BLOCK_USDM, init_phase);
	bnx2x_init_block(bp, BLOCK_XSDM, init_phase);

	bnx2x_init_block(bp, BLOCK_TSEM, init_phase);
	bnx2x_init_block(bp, BLOCK_USEM, init_phase);
	bnx2x_init_block(bp, BLOCK_CSEM, init_phase);
	bnx2x_init_block(bp, BLOCK_XSEM, init_phase);

	bnx2x_init_block(bp, BLOCK_UPB, init_phase);
	bnx2x_init_block(bp, BLOCK_XPB, init_phase);

	bnx2x_init_block(bp, BLOCK_PBF, init_phase);

	if (CHIP_IS_E1x(bp)) {
		/* configure PBF to work without PAUSE mtu 9000 */
		REG_WR(bp, PBF_REG_P0_PAUSE_ENABLE + port*4, 0);

		/* update threshold */
		REG_WR(bp, PBF_REG_P0_ARB_THRSH + port*4, (9040/16));
		/* update init credit */
		REG_WR(bp, PBF_REG_P0_INIT_CRD + port*4, (9040/16) + 553 - 22);

		/* probe changes */
		REG_WR(bp, PBF_REG_INIT_P0 + port*4, 1);
		udelay(50);
		REG_WR(bp, PBF_REG_INIT_P0 + port*4, 0);
	}

	if (CNIC_SUPPORT(bp))
		bnx2x_init_block(bp, BLOCK_SRC, init_phase);

	bnx2x_init_block(bp, BLOCK_CDU, init_phase);
	bnx2x_init_block(bp, BLOCK_CFC, init_phase);

	if (CHIP_IS_E1(bp)) {
		REG_WR(bp, HC_REG_LEADING_EDGE_0 + port*8, 0);
		REG_WR(bp, HC_REG_TRAILING_EDGE_0 + port*8, 0);
	}
	bnx2x_init_block(bp, BLOCK_HC, init_phase);

	bnx2x_init_block(bp, BLOCK_IGU, init_phase);

	bnx2x_init_block(bp, BLOCK_MISC_AEU, init_phase);
	/* init aeu_mask_attn_func_0/1:
	 *  - SF mode: bits 3-7 are masked. Only bits 0-2 are in use
	 *  - MF mode: bit 3 is masked. Bits 0-2 are in use as in SF
	 *             bits 4-7 are used for "per vn group attention" */
	val = IS_MF(bp) ? 0xF7 : 0x7;
	/* Enable DCBX attention for all but E1 */
	val |= CHIP_IS_E1(bp) ? 0 : 0x10;
	REG_WR(bp, MISC_REG_AEU_MASK_ATTN_FUNC_0 + port*4, val);

	/* SCPAD_PARITY should NOT trigger close the gates */
	reg = port ? MISC_REG_AEU_ENABLE4_NIG_1 : MISC_REG_AEU_ENABLE4_NIG_0;
	REG_WR(bp, reg,
	       REG_RD(bp, reg) &
	       ~AEU_INPUTS_ATTN_BITS_MCP_LATCHED_SCPAD_PARITY);

	reg = port ? MISC_REG_AEU_ENABLE4_PXP_1 : MISC_REG_AEU_ENABLE4_PXP_0;
	REG_WR(bp, reg,
	       REG_RD(bp, reg) &
	       ~AEU_INPUTS_ATTN_BITS_MCP_LATCHED_SCPAD_PARITY);

	bnx2x_init_block(bp, BLOCK_NIG, init_phase);

	if (!CHIP_IS_E1x(bp)) {
		/* Bit-map indicating which L2 hdrs may appear after the
		 * basic Ethernet header
		 */
		if (IS_MF_AFEX(bp))
			REG_WR(bp, BP_PORT(bp) ?
			       NIG_REG_P1_HDRS_AFTER_BASIC :
			       NIG_REG_P0_HDRS_AFTER_BASIC, 0xE);
		else
			REG_WR(bp, BP_PORT(bp) ?
			       NIG_REG_P1_HDRS_AFTER_BASIC :
			       NIG_REG_P0_HDRS_AFTER_BASIC,
			       IS_MF_SD(bp) ? 7 : 6);

		if (CHIP_IS_E3(bp))
			REG_WR(bp, BP_PORT(bp) ?
				   NIG_REG_LLH1_MF_MODE :
				   NIG_REG_LLH_MF_MODE, IS_MF(bp));
	}
	if (!CHIP_IS_E3(bp))
		REG_WR(bp, NIG_REG_XGXS_SERDES0_MODE_SEL + port*4, 1);

	if (!CHIP_IS_E1(bp)) {
		/* 0x2 disable mf_ov, 0x1 enable */
		REG_WR(bp, NIG_REG_LLH0_BRB1_DRV_MASK_MF + port*4,
		       (IS_MF_SD(bp) ? 0x1 : 0x2));

		if (!CHIP_IS_E1x(bp)) {
			val = 0;
			switch (bp->mf_mode) {
			case MULTI_FUNCTION_SD:
				val = 1;
				break;
			case MULTI_FUNCTION_SI:
			case MULTI_FUNCTION_AFEX:
				val = 2;
				break;
			}

			REG_WR(bp, (BP_PORT(bp) ? NIG_REG_LLH1_CLS_TYPE :
						  NIG_REG_LLH0_CLS_TYPE), val);
		}
		{
			REG_WR(bp, NIG_REG_LLFC_ENABLE_0 + port*4, 0);
			REG_WR(bp, NIG_REG_LLFC_OUT_EN_0 + port*4, 0);
			REG_WR(bp, NIG_REG_PAUSE_ENABLE_0 + port*4, 1);
		}
	}

	/* If SPIO5 is set to generate interrupts, enable it for this port */
	val = REG_RD(bp, MISC_REG_SPIO_EVENT_EN);
	if (val & MISC_SPIO_SPIO5) {
		u32 reg_addr = (port ? MISC_REG_AEU_ENABLE1_FUNC_1_OUT_0 :
				       MISC_REG_AEU_ENABLE1_FUNC_0_OUT_0);
		val = REG_RD(bp, reg_addr);
		val |= AEU_INPUTS_ATTN_BITS_SPIO5;
		REG_WR(bp, reg_addr, val);
	}

	return 0;
}

static void bnx2x_ilt_wr(struct bnx2x *bp, u32 index, dma_addr_t addr)
{
	int reg;
	u32 wb_write[2];

	if (CHIP_IS_E1(bp))
		reg = PXP2_REG_RQ_ONCHIP_AT + index*8;
	else
		reg = PXP2_REG_RQ_ONCHIP_AT_B0 + index*8;

	wb_write[0] = ONCHIP_ADDR1(addr);
	wb_write[1] = ONCHIP_ADDR2(addr);
	REG_WR_DMAE(bp, reg, wb_write, 2);
}

void bnx2x_igu_clear_sb_gen(struct bnx2x *bp, u8 func, u8 idu_sb_id, bool is_pf)
{
	u32 data, ctl, cnt = 100;
	u32 igu_addr_data = IGU_REG_COMMAND_REG_32LSB_DATA;
	u32 igu_addr_ctl = IGU_REG_COMMAND_REG_CTRL;
	u32 igu_addr_ack = IGU_REG_CSTORM_TYPE_0_SB_CLEANUP + (idu_sb_id/32)*4;
	u32 sb_bit =  1 << (idu_sb_id%32);
	u32 func_encode = func | (is_pf ? 1 : 0) << IGU_FID_ENCODE_IS_PF_SHIFT;
	u32 addr_encode = IGU_CMD_E2_PROD_UPD_BASE + idu_sb_id;

	/* Not supported in BC mode */
	if (CHIP_INT_MODE_IS_BC(bp))
		return;

	data = (IGU_USE_REGISTER_cstorm_type_0_sb_cleanup
			<< IGU_REGULAR_CLEANUP_TYPE_SHIFT)	|
		IGU_REGULAR_CLEANUP_SET				|
		IGU_REGULAR_BCLEANUP;

	ctl = addr_encode << IGU_CTRL_REG_ADDRESS_SHIFT		|
	      func_encode << IGU_CTRL_REG_FID_SHIFT		|
	      IGU_CTRL_CMD_TYPE_WR << IGU_CTRL_REG_TYPE_SHIFT;

	DP(NETIF_MSG_HW, "write 0x%08x to IGU(via GRC) addr 0x%x\n",
			 data, igu_addr_data);
	REG_WR(bp, igu_addr_data, data);
	mmiowb();
	barrier();
	DP(NETIF_MSG_HW, "write 0x%08x to IGU(via GRC) addr 0x%x\n",
			  ctl, igu_addr_ctl);
	REG_WR(bp, igu_addr_ctl, ctl);
	mmiowb();
	barrier();

	/* wait for clean up to finish */
	while (!(REG_RD(bp, igu_addr_ack) & sb_bit) && --cnt)
		msleep(20);

	if (!(REG_RD(bp, igu_addr_ack) & sb_bit)) {
		DP(NETIF_MSG_HW,
		   "Unable to finish IGU cleanup: idu_sb_id %d offset %d bit %d (cnt %d)\n",
			  idu_sb_id, idu_sb_id/32, idu_sb_id%32, cnt);
	}
}

static void bnx2x_igu_clear_sb(struct bnx2x *bp, u8 idu_sb_id)
{
	bnx2x_igu_clear_sb_gen(bp, BP_FUNC(bp), idu_sb_id, true /*PF*/);
}

static void bnx2x_clear_func_ilt(struct bnx2x *bp, u32 func)
{
	u32 i, base = FUNC_ILT_BASE(func);
	for (i = base; i < base + ILT_PER_FUNC; i++)
		bnx2x_ilt_wr(bp, i, 0);
}

static void bnx2x_init_searcher(struct bnx2x *bp)
{
	int port = BP_PORT(bp);
	bnx2x_src_init_t2(bp, bp->t2, bp->t2_mapping, SRC_CONN_NUM);
	/* T1 hash bits value determines the T1 number of entries */
	REG_WR(bp, SRC_REG_NUMBER_HASH_BITS0 + port*4, SRC_HASH_BITS);
}

static inline int bnx2x_func_switch_update(struct bnx2x *bp, int suspend)
{
	int rc;
	struct bnx2x_func_state_params func_params = {NULL};
	struct bnx2x_func_switch_update_params *switch_update_params =
		&func_params.params.switch_update;

	/* Prepare parameters for function state transitions */
	__set_bit(RAMROD_COMP_WAIT, &func_params.ramrod_flags);
	__set_bit(RAMROD_RETRY, &func_params.ramrod_flags);

	func_params.f_obj = &bp->func_obj;
	func_params.cmd = BNX2X_F_CMD_SWITCH_UPDATE;

	/* Function parameters */
	switch_update_params->suspend = suspend;

	rc = bnx2x_func_state_change(bp, &func_params);

	return rc;
}

static int bnx2x_reset_nic_mode(struct bnx2x *bp)
{
	int rc, i, port = BP_PORT(bp);
	int vlan_en = 0, mac_en[NUM_MACS];

	/* Close input from network */
	if (bp->mf_mode == SINGLE_FUNCTION) {
		bnx2x_set_rx_filter(&bp->link_params, 0);
	} else {
		vlan_en = REG_RD(bp, port ? NIG_REG_LLH1_FUNC_EN :
				   NIG_REG_LLH0_FUNC_EN);
		REG_WR(bp, port ? NIG_REG_LLH1_FUNC_EN :
			  NIG_REG_LLH0_FUNC_EN, 0);
		for (i = 0; i < NUM_MACS; i++) {
			mac_en[i] = REG_RD(bp, port ?
					     (NIG_REG_LLH1_FUNC_MEM_ENABLE +
					      4 * i) :
					     (NIG_REG_LLH0_FUNC_MEM_ENABLE +
					      4 * i));
			REG_WR(bp, port ? (NIG_REG_LLH1_FUNC_MEM_ENABLE +
					      4 * i) :
				  (NIG_REG_LLH0_FUNC_MEM_ENABLE + 4 * i), 0);
		}
	}

	/* Close BMC to host */
	REG_WR(bp, port ? NIG_REG_P0_TX_MNG_HOST_ENABLE :
	       NIG_REG_P1_TX_MNG_HOST_ENABLE, 0);

	/* Suspend Tx switching to the PF. Completion of this ramrod
	 * further guarantees that all the packets of that PF / child
	 * VFs in BRB were processed by the Parser, so it is safe to
	 * change the NIC_MODE register.
	 */
	rc = bnx2x_func_switch_update(bp, 1);
	if (rc) {
		BNX2X_ERR("Can't suspend tx-switching!\n");
		return rc;
	}

	/* Change NIC_MODE register */
	REG_WR(bp, PRS_REG_NIC_MODE, 0);

	/* Open input from network */
	if (bp->mf_mode == SINGLE_FUNCTION) {
		bnx2x_set_rx_filter(&bp->link_params, 1);
	} else {
		REG_WR(bp, port ? NIG_REG_LLH1_FUNC_EN :
			  NIG_REG_LLH0_FUNC_EN, vlan_en);
		for (i = 0; i < NUM_MACS; i++) {
			REG_WR(bp, port ? (NIG_REG_LLH1_FUNC_MEM_ENABLE +
					      4 * i) :
				  (NIG_REG_LLH0_FUNC_MEM_ENABLE + 4 * i),
				  mac_en[i]);
		}
	}

	/* Enable BMC to host */
	REG_WR(bp, port ? NIG_REG_P0_TX_MNG_HOST_ENABLE :
	       NIG_REG_P1_TX_MNG_HOST_ENABLE, 1);

	/* Resume Tx switching to the PF */
	rc = bnx2x_func_switch_update(bp, 0);
	if (rc) {
		BNX2X_ERR("Can't resume tx-switching!\n");
		return rc;
	}

	DP(NETIF_MSG_IFUP, "NIC MODE disabled\n");
	return 0;
}

int bnx2x_init_hw_func_cnic(struct bnx2x *bp)
{
	int rc;

	bnx2x_ilt_init_op_cnic(bp, INITOP_SET);

	if (CONFIGURE_NIC_MODE(bp)) {
		/* Configure searcher as part of function hw init */
		bnx2x_init_searcher(bp);

		/* Reset NIC mode */
		rc = bnx2x_reset_nic_mode(bp);
		if (rc)
			BNX2X_ERR("Can't change NIC mode!\n");
		return rc;
	}

	return 0;
}

static int bnx2x_init_hw_func(struct bnx2x *bp)
{
	int port = BP_PORT(bp);
	int func = BP_FUNC(bp);
	int init_phase = PHASE_PF0 + func;
	struct bnx2x_ilt *ilt = BP_ILT(bp);
	u16 cdu_ilt_start;
	u32 addr, val;
	u32 main_mem_base, main_mem_size, main_mem_prty_clr;
	int i, main_mem_width, rc;

	DP(NETIF_MSG_HW, "starting func init  func %d\n", func);

	/* FLR cleanup - hmmm */
	if (!CHIP_IS_E1x(bp)) {
		rc = bnx2x_pf_flr_clnup(bp);
		if (rc) {
			bnx2x_fw_dump(bp);
			return rc;
		}
	}

	/* set MSI reconfigure capability */
	if (bp->common.int_block == INT_BLOCK_HC) {
		addr = (port ? HC_REG_CONFIG_1 : HC_REG_CONFIG_0);
		val = REG_RD(bp, addr);
		val |= HC_CONFIG_0_REG_MSI_ATTN_EN_0;
		REG_WR(bp, addr, val);
	}

	bnx2x_init_block(bp, BLOCK_PXP, init_phase);
	bnx2x_init_block(bp, BLOCK_PXP2, init_phase);

	ilt = BP_ILT(bp);
	cdu_ilt_start = ilt->clients[ILT_CLIENT_CDU].start;

	if (IS_SRIOV(bp))
		cdu_ilt_start += BNX2X_FIRST_VF_CID/ILT_PAGE_CIDS;
	cdu_ilt_start = bnx2x_iov_init_ilt(bp, cdu_ilt_start);

	/* since BNX2X_FIRST_VF_CID > 0 the PF L2 cids precedes
	 * those of the VFs, so start line should be reset
	 */
	cdu_ilt_start = ilt->clients[ILT_CLIENT_CDU].start;
	for (i = 0; i < L2_ILT_LINES(bp); i++) {
		ilt->lines[cdu_ilt_start + i].page = bp->context[i].vcxt;
		ilt->lines[cdu_ilt_start + i].page_mapping =
			bp->context[i].cxt_mapping;
		ilt->lines[cdu_ilt_start + i].size = bp->context[i].size;
	}

	bnx2x_ilt_init_op(bp, INITOP_SET);

	if (!CONFIGURE_NIC_MODE(bp)) {
		bnx2x_init_searcher(bp);
		REG_WR(bp, PRS_REG_NIC_MODE, 0);
		DP(NETIF_MSG_IFUP, "NIC MODE disabled\n");
	} else {
		/* Set NIC mode */
		REG_WR(bp, PRS_REG_NIC_MODE, 1);
		DP(NETIF_MSG_IFUP, "NIC MODE configured\n");
	}

	if (!CHIP_IS_E1x(bp)) {
		u32 pf_conf = IGU_PF_CONF_FUNC_EN;

		/* Turn on a single ISR mode in IGU if driver is going to use
		 * INT#x or MSI
		 */
		if (!(bp->flags & USING_MSIX_FLAG))
			pf_conf |= IGU_PF_CONF_SINGLE_ISR_EN;
		/*
		 * Timers workaround bug: function init part.
		 * Need to wait 20msec after initializing ILT,
		 * needed to make sure there are no requests in
		 * one of the PXP internal queues with "old" ILT addresses
		 */
		msleep(20);
		/*
		 * Master enable - Due to WB DMAE writes performed before this
		 * register is re-initialized as part of the regular function
		 * init
		 */
		REG_WR(bp, PGLUE_B_REG_INTERNAL_PFID_ENABLE_MASTER, 1);
		/* Enable the function in IGU */
		REG_WR(bp, IGU_REG_PF_CONFIGURATION, pf_conf);
	}

	bp->dmae_ready = 1;

	bnx2x_init_block(bp, BLOCK_PGLUE_B, init_phase);

	if (!CHIP_IS_E1x(bp))
		REG_WR(bp, PGLUE_B_REG_WAS_ERROR_PF_7_0_CLR, func);

	bnx2x_init_block(bp, BLOCK_ATC, init_phase);
	bnx2x_init_block(bp, BLOCK_DMAE, init_phase);
	bnx2x_init_block(bp, BLOCK_NIG, init_phase);
	bnx2x_init_block(bp, BLOCK_SRC, init_phase);
	bnx2x_init_block(bp, BLOCK_MISC, init_phase);
	bnx2x_init_block(bp, BLOCK_TCM, init_phase);
	bnx2x_init_block(bp, BLOCK_UCM, init_phase);
	bnx2x_init_block(bp, BLOCK_CCM, init_phase);
	bnx2x_init_block(bp, BLOCK_XCM, init_phase);
	bnx2x_init_block(bp, BLOCK_TSEM, init_phase);
	bnx2x_init_block(bp, BLOCK_USEM, init_phase);
	bnx2x_init_block(bp, BLOCK_CSEM, init_phase);
	bnx2x_init_block(bp, BLOCK_XSEM, init_phase);

	if (!CHIP_IS_E1x(bp))
		REG_WR(bp, QM_REG_PF_EN, 1);

	if (!CHIP_IS_E1x(bp)) {
		REG_WR(bp, TSEM_REG_VFPF_ERR_NUM, BNX2X_MAX_NUM_OF_VFS + func);
		REG_WR(bp, USEM_REG_VFPF_ERR_NUM, BNX2X_MAX_NUM_OF_VFS + func);
		REG_WR(bp, CSEM_REG_VFPF_ERR_NUM, BNX2X_MAX_NUM_OF_VFS + func);
		REG_WR(bp, XSEM_REG_VFPF_ERR_NUM, BNX2X_MAX_NUM_OF_VFS + func);
	}
	bnx2x_init_block(bp, BLOCK_QM, init_phase);

	bnx2x_init_block(bp, BLOCK_TM, init_phase);
	bnx2x_init_block(bp, BLOCK_DORQ, init_phase);
	REG_WR(bp, DORQ_REG_MODE_ACT, 1); /* no dpm */

	bnx2x_iov_init_dq(bp);

	bnx2x_init_block(bp, BLOCK_BRB1, init_phase);
	bnx2x_init_block(bp, BLOCK_PRS, init_phase);
	bnx2x_init_block(bp, BLOCK_TSDM, init_phase);
	bnx2x_init_block(bp, BLOCK_CSDM, init_phase);
	bnx2x_init_block(bp, BLOCK_USDM, init_phase);
	bnx2x_init_block(bp, BLOCK_XSDM, init_phase);
	bnx2x_init_block(bp, BLOCK_UPB, init_phase);
	bnx2x_init_block(bp, BLOCK_XPB, init_phase);
	bnx2x_init_block(bp, BLOCK_PBF, init_phase);
	if (!CHIP_IS_E1x(bp))
		REG_WR(bp, PBF_REG_DISABLE_PF, 0);

	bnx2x_init_block(bp, BLOCK_CDU, init_phase);

	bnx2x_init_block(bp, BLOCK_CFC, init_phase);

	if (!CHIP_IS_E1x(bp))
		REG_WR(bp, CFC_REG_WEAK_ENABLE_PF, 1);

	if (IS_MF(bp)) {
		REG_WR(bp, NIG_REG_LLH0_FUNC_EN + port*8, 1);
		REG_WR(bp, NIG_REG_LLH0_FUNC_VLAN_ID + port*8, bp->mf_ov);
	}

	bnx2x_init_block(bp, BLOCK_MISC_AEU, init_phase);

	/* HC init per function */
	if (bp->common.int_block == INT_BLOCK_HC) {
		if (CHIP_IS_E1H(bp)) {
			REG_WR(bp, MISC_REG_AEU_GENERAL_ATTN_12 + func*4, 0);

			REG_WR(bp, HC_REG_LEADING_EDGE_0 + port*8, 0);
			REG_WR(bp, HC_REG_TRAILING_EDGE_0 + port*8, 0);
		}
		bnx2x_init_block(bp, BLOCK_HC, init_phase);

	} else {
		int num_segs, sb_idx, prod_offset;

		REG_WR(bp, MISC_REG_AEU_GENERAL_ATTN_12 + func*4, 0);

		if (!CHIP_IS_E1x(bp)) {
			REG_WR(bp, IGU_REG_LEADING_EDGE_LATCH, 0);
			REG_WR(bp, IGU_REG_TRAILING_EDGE_LATCH, 0);
		}

		bnx2x_init_block(bp, BLOCK_IGU, init_phase);

		if (!CHIP_IS_E1x(bp)) {
			int dsb_idx = 0;
			/**
			 * Producer memory:
			 * E2 mode: address 0-135 match to the mapping memory;
			 * 136 - PF0 default prod; 137 - PF1 default prod;
			 * 138 - PF2 default prod; 139 - PF3 default prod;
			 * 140 - PF0 attn prod;    141 - PF1 attn prod;
			 * 142 - PF2 attn prod;    143 - PF3 attn prod;
			 * 144-147 reserved.
			 *
			 * E1.5 mode - In backward compatible mode;
			 * for non default SB; each even line in the memory
			 * holds the U producer and each odd line hold
			 * the C producer. The first 128 producers are for
			 * NDSB (PF0 - 0-31; PF1 - 32-63 and so on). The last 20
			 * producers are for the DSB for each PF.
			 * Each PF has five segments: (the order inside each
			 * segment is PF0; PF1; PF2; PF3) - 128-131 U prods;
			 * 132-135 C prods; 136-139 X prods; 140-143 T prods;
			 * 144-147 attn prods;
			 */
			/* non-default-status-blocks */
			num_segs = CHIP_INT_MODE_IS_BC(bp) ?
				IGU_BC_NDSB_NUM_SEGS : IGU_NORM_NDSB_NUM_SEGS;
			for (sb_idx = 0; sb_idx < bp->igu_sb_cnt; sb_idx++) {
				prod_offset = (bp->igu_base_sb + sb_idx) *
					num_segs;

				for (i = 0; i < num_segs; i++) {
					addr = IGU_REG_PROD_CONS_MEMORY +
							(prod_offset + i) * 4;
					REG_WR(bp, addr, 0);
				}
				/* send consumer update with value 0 */
				bnx2x_ack_sb(bp, bp->igu_base_sb + sb_idx,
					     USTORM_ID, 0, IGU_INT_NOP, 1);
				bnx2x_igu_clear_sb(bp,
						   bp->igu_base_sb + sb_idx);
			}

			/* default-status-blocks */
			num_segs = CHIP_INT_MODE_IS_BC(bp) ?
				IGU_BC_DSB_NUM_SEGS : IGU_NORM_DSB_NUM_SEGS;

			if (CHIP_MODE_IS_4_PORT(bp))
				dsb_idx = BP_FUNC(bp);
			else
				dsb_idx = BP_VN(bp);

			prod_offset = (CHIP_INT_MODE_IS_BC(bp) ?
				       IGU_BC_BASE_DSB_PROD + dsb_idx :
				       IGU_NORM_BASE_DSB_PROD + dsb_idx);

			/*
			 * igu prods come in chunks of E1HVN_MAX (4) -
			 * does not matters what is the current chip mode
			 */
			for (i = 0; i < (num_segs * E1HVN_MAX);
			     i += E1HVN_MAX) {
				addr = IGU_REG_PROD_CONS_MEMORY +
							(prod_offset + i)*4;
				REG_WR(bp, addr, 0);
			}
			/* send consumer update with 0 */
			if (CHIP_INT_MODE_IS_BC(bp)) {
				bnx2x_ack_sb(bp, bp->igu_dsb_id,
					     USTORM_ID, 0, IGU_INT_NOP, 1);
				bnx2x_ack_sb(bp, bp->igu_dsb_id,
					     CSTORM_ID, 0, IGU_INT_NOP, 1);
				bnx2x_ack_sb(bp, bp->igu_dsb_id,
					     XSTORM_ID, 0, IGU_INT_NOP, 1);
				bnx2x_ack_sb(bp, bp->igu_dsb_id,
					     TSTORM_ID, 0, IGU_INT_NOP, 1);
				bnx2x_ack_sb(bp, bp->igu_dsb_id,
					     ATTENTION_ID, 0, IGU_INT_NOP, 1);
			} else {
				bnx2x_ack_sb(bp, bp->igu_dsb_id,
					     USTORM_ID, 0, IGU_INT_NOP, 1);
				bnx2x_ack_sb(bp, bp->igu_dsb_id,
					     ATTENTION_ID, 0, IGU_INT_NOP, 1);
			}
			bnx2x_igu_clear_sb(bp, bp->igu_dsb_id);

			/* !!! These should become driver const once
			   rf-tool supports split-68 const */
			REG_WR(bp, IGU_REG_SB_INT_BEFORE_MASK_LSB, 0);
			REG_WR(bp, IGU_REG_SB_INT_BEFORE_MASK_MSB, 0);
			REG_WR(bp, IGU_REG_SB_MASK_LSB, 0);
			REG_WR(bp, IGU_REG_SB_MASK_MSB, 0);
			REG_WR(bp, IGU_REG_PBA_STATUS_LSB, 0);
			REG_WR(bp, IGU_REG_PBA_STATUS_MSB, 0);
		}
	}

	/* Reset PCIE errors for debug */
	REG_WR(bp, 0x2114, 0xffffffff);
	REG_WR(bp, 0x2120, 0xffffffff);

	if (CHIP_IS_E1x(bp)) {
		main_mem_size = HC_REG_MAIN_MEMORY_SIZE / 2; /*dwords*/
		main_mem_base = HC_REG_MAIN_MEMORY +
				BP_PORT(bp) * (main_mem_size * 4);
		main_mem_prty_clr = HC_REG_HC_PRTY_STS_CLR;
		main_mem_width = 8;

		val = REG_RD(bp, main_mem_prty_clr);
		if (val)
			DP(NETIF_MSG_HW,
			   "Hmmm... Parity errors in HC block during function init (0x%x)!\n",
			   val);

		/* Clear "false" parity errors in MSI-X table */
		for (i = main_mem_base;
		     i < main_mem_base + main_mem_size * 4;
		     i += main_mem_width) {
			bnx2x_read_dmae(bp, i, main_mem_width / 4);
			bnx2x_write_dmae(bp, bnx2x_sp_mapping(bp, wb_data),
					 i, main_mem_width / 4);
		}
		/* Clear HC parity attention */
		REG_RD(bp, main_mem_prty_clr);
	}

#ifdef BNX2X_STOP_ON_ERROR
	/* Enable STORMs SP logging */
	REG_WR8(bp, BAR_USTRORM_INTMEM +
	       USTORM_RECORD_SLOW_PATH_OFFSET(BP_FUNC(bp)), 1);
	REG_WR8(bp, BAR_TSTRORM_INTMEM +
	       TSTORM_RECORD_SLOW_PATH_OFFSET(BP_FUNC(bp)), 1);
	REG_WR8(bp, BAR_CSTRORM_INTMEM +
	       CSTORM_RECORD_SLOW_PATH_OFFSET(BP_FUNC(bp)), 1);
	REG_WR8(bp, BAR_XSTRORM_INTMEM +
	       XSTORM_RECORD_SLOW_PATH_OFFSET(BP_FUNC(bp)), 1);
#endif

	bnx2x_phy_probe(&bp->link_params);

	return 0;
}

void bnx2x_free_mem_cnic(struct bnx2x *bp)
{
	bnx2x_ilt_mem_op_cnic(bp, ILT_MEMOP_FREE);

	if (!CHIP_IS_E1x(bp))
		BNX2X_PCI_FREE(bp->cnic_sb.e2_sb, bp->cnic_sb_mapping,
			       sizeof(struct host_hc_status_block_e2));
	else
		BNX2X_PCI_FREE(bp->cnic_sb.e1x_sb, bp->cnic_sb_mapping,
			       sizeof(struct host_hc_status_block_e1x));

	BNX2X_PCI_FREE(bp->t2, bp->t2_mapping, SRC_T2_SZ);
}

void bnx2x_free_mem(struct bnx2x *bp)
{
	int i;

	BNX2X_PCI_FREE(bp->fw_stats, bp->fw_stats_mapping,
		       bp->fw_stats_data_sz + bp->fw_stats_req_sz);

	if (IS_VF(bp))
		return;

	BNX2X_PCI_FREE(bp->def_status_blk, bp->def_status_blk_mapping,
		       sizeof(struct host_sp_status_block));

	BNX2X_PCI_FREE(bp->slowpath, bp->slowpath_mapping,
		       sizeof(struct bnx2x_slowpath));

	for (i = 0; i < L2_ILT_LINES(bp); i++)
		BNX2X_PCI_FREE(bp->context[i].vcxt, bp->context[i].cxt_mapping,
			       bp->context[i].size);
	bnx2x_ilt_mem_op(bp, ILT_MEMOP_FREE);

	BNX2X_FREE(bp->ilt->lines);

	BNX2X_PCI_FREE(bp->spq, bp->spq_mapping, BCM_PAGE_SIZE);

	BNX2X_PCI_FREE(bp->eq_ring, bp->eq_mapping,
		       BCM_PAGE_SIZE * NUM_EQ_PAGES);

	BNX2X_PCI_FREE(bp->t2, bp->t2_mapping, SRC_T2_SZ);

	bnx2x_iov_free_mem(bp);
}

int bnx2x_alloc_mem_cnic(struct bnx2x *bp)
{
	if (!CHIP_IS_E1x(bp))
		/* size = the status block + ramrod buffers */
		BNX2X_PCI_ALLOC(bp->cnic_sb.e2_sb, &bp->cnic_sb_mapping,
				sizeof(struct host_hc_status_block_e2));
	else
		BNX2X_PCI_ALLOC(bp->cnic_sb.e1x_sb,
				&bp->cnic_sb_mapping,
				sizeof(struct
				       host_hc_status_block_e1x));

	if (CONFIGURE_NIC_MODE(bp) && !bp->t2)
		/* allocate searcher T2 table, as it wasn't allocated before */
		BNX2X_PCI_ALLOC(bp->t2, &bp->t2_mapping, SRC_T2_SZ);

	/* write address to which L5 should insert its values */
	bp->cnic_eth_dev.addr_drv_info_to_mcp =
		&bp->slowpath->drv_info_to_mcp;

	if (bnx2x_ilt_mem_op_cnic(bp, ILT_MEMOP_ALLOC))
		goto alloc_mem_err;

	return 0;

alloc_mem_err:
	bnx2x_free_mem_cnic(bp);
	BNX2X_ERR("Can't allocate memory\n");
	return -ENOMEM;
}

int bnx2x_alloc_mem(struct bnx2x *bp)
{
	int i, allocated, context_size;

	if (!CONFIGURE_NIC_MODE(bp) && !bp->t2)
		/* allocate searcher T2 table */
		BNX2X_PCI_ALLOC(bp->t2, &bp->t2_mapping, SRC_T2_SZ);

	BNX2X_PCI_ALLOC(bp->def_status_blk, &bp->def_status_blk_mapping,
			sizeof(struct host_sp_status_block));

	BNX2X_PCI_ALLOC(bp->slowpath, &bp->slowpath_mapping,
			sizeof(struct bnx2x_slowpath));

	/* Allocate memory for CDU context:
	 * This memory is allocated separately and not in the generic ILT
	 * functions because CDU differs in few aspects:
	 * 1. There are multiple entities allocating memory for context -
	 * 'regular' driver, CNIC and SRIOV driver. Each separately controls
	 * its own ILT lines.
	 * 2. Since CDU page-size is not a single 4KB page (which is the case
	 * for the other ILT clients), to be efficient we want to support
	 * allocation of sub-page-size in the last entry.
	 * 3. Context pointers are used by the driver to pass to FW / update
	 * the context (for the other ILT clients the pointers are used just to
	 * free the memory during unload).
	 */
	context_size = sizeof(union cdu_context) * BNX2X_L2_CID_COUNT(bp);

	for (i = 0, allocated = 0; allocated < context_size; i++) {
		bp->context[i].size = min(CDU_ILT_PAGE_SZ,
					  (context_size - allocated));
		BNX2X_PCI_ALLOC(bp->context[i].vcxt,
				&bp->context[i].cxt_mapping,
				bp->context[i].size);
		allocated += bp->context[i].size;
	}
	BNX2X_ALLOC(bp->ilt->lines, sizeof(struct ilt_line) * ILT_MAX_LINES);

	if (bnx2x_ilt_mem_op(bp, ILT_MEMOP_ALLOC))
		goto alloc_mem_err;

	if (bnx2x_iov_alloc_mem(bp))
		goto alloc_mem_err;

	/* Slow path ring */
	BNX2X_PCI_ALLOC(bp->spq, &bp->spq_mapping, BCM_PAGE_SIZE);

	/* EQ */
	BNX2X_PCI_ALLOC(bp->eq_ring, &bp->eq_mapping,
			BCM_PAGE_SIZE * NUM_EQ_PAGES);

	return 0;

alloc_mem_err:
	bnx2x_free_mem(bp);
	BNX2X_ERR("Can't allocate memory\n");
	return -ENOMEM;
}

/*
 * Init service functions
 */

int bnx2x_set_mac_one(struct bnx2x *bp, u8 *mac,
		      struct bnx2x_vlan_mac_obj *obj, bool set,
		      int mac_type, unsigned long *ramrod_flags)
{
	int rc;
	struct bnx2x_vlan_mac_ramrod_params ramrod_param;

	memset(&ramrod_param, 0, sizeof(ramrod_param));

	/* Fill general parameters */
	ramrod_param.vlan_mac_obj = obj;
	ramrod_param.ramrod_flags = *ramrod_flags;

	/* Fill a user request section if needed */
	if (!test_bit(RAMROD_CONT, ramrod_flags)) {
		memcpy(ramrod_param.user_req.u.mac.mac, mac, ETH_ALEN);

		__set_bit(mac_type, &ramrod_param.user_req.vlan_mac_flags);

		/* Set the command: ADD or DEL */
		if (set)
			ramrod_param.user_req.cmd = BNX2X_VLAN_MAC_ADD;
		else
			ramrod_param.user_req.cmd = BNX2X_VLAN_MAC_DEL;
	}

	rc = bnx2x_config_vlan_mac(bp, &ramrod_param);

	if (rc == -EEXIST) {
		DP(BNX2X_MSG_SP, "Failed to schedule ADD operations: %d\n", rc);
		/* do not treat adding same MAC as error */
		rc = 0;
	} else if (rc < 0)
		BNX2X_ERR("%s MAC failed\n", (set ? "Set" : "Del"));

	return rc;
}

int bnx2x_del_all_macs(struct bnx2x *bp,
		       struct bnx2x_vlan_mac_obj *mac_obj,
		       int mac_type, bool wait_for_comp)
{
	int rc;
	unsigned long ramrod_flags = 0, vlan_mac_flags = 0;

	/* Wait for completion of requested */
	if (wait_for_comp)
		__set_bit(RAMROD_COMP_WAIT, &ramrod_flags);

	/* Set the mac type of addresses we want to clear */
	__set_bit(mac_type, &vlan_mac_flags);

	rc = mac_obj->delete_all(bp, mac_obj, &vlan_mac_flags, &ramrod_flags);
	if (rc < 0)
		BNX2X_ERR("Failed to delete MACs: %d\n", rc);

	return rc;
}

int bnx2x_set_eth_mac(struct bnx2x *bp, bool set)
{
	if (is_zero_ether_addr(bp->dev->dev_addr) &&
	    (IS_MF_STORAGE_SD(bp) || IS_MF_FCOE_AFEX(bp))) {
		DP(NETIF_MSG_IFUP | NETIF_MSG_IFDOWN,
		   "Ignoring Zero MAC for STORAGE SD mode\n");
		return 0;
	}

	if (IS_PF(bp)) {
		unsigned long ramrod_flags = 0;

		DP(NETIF_MSG_IFUP, "Adding Eth MAC\n");
		__set_bit(RAMROD_COMP_WAIT, &ramrod_flags);
		return bnx2x_set_mac_one(bp, bp->dev->dev_addr,
					 &bp->sp_objs->mac_obj, set,
					 BNX2X_ETH_MAC, &ramrod_flags);
	} else { /* vf */
		return bnx2x_vfpf_config_mac(bp, bp->dev->dev_addr,
					     bp->fp->index, true);
	}
}

int bnx2x_setup_leading(struct bnx2x *bp)
{
	if (IS_PF(bp))
		return bnx2x_setup_queue(bp, &bp->fp[0], true);
	else /* VF */
		return bnx2x_vfpf_setup_q(bp, &bp->fp[0], true);
}

/**
 * bnx2x_set_int_mode - configure interrupt mode
 *
 * @bp:		driver handle
 *
 * In case of MSI-X it will also try to enable MSI-X.
 */
int bnx2x_set_int_mode(struct bnx2x *bp)
{
	int rc = 0;

	if (IS_VF(bp) && int_mode != BNX2X_INT_MODE_MSIX) {
		BNX2X_ERR("VF not loaded since interrupt mode not msix\n");
		return -EINVAL;
	}

	switch (int_mode) {
	case BNX2X_INT_MODE_MSIX:
		/* attempt to enable msix */
		rc = bnx2x_enable_msix(bp);

		/* msix attained */
		if (!rc)
			return 0;

		/* vfs use only msix */
		if (rc && IS_VF(bp))
			return rc;

		/* failed to enable multiple MSI-X */
		BNX2X_DEV_INFO("Failed to enable multiple MSI-X (%d), set number of queues to %d\n",
			       bp->num_queues,
			       1 + bp->num_cnic_queues);

		/* falling through... */
	case BNX2X_INT_MODE_MSI:
		bnx2x_enable_msi(bp);

		/* falling through... */
	case BNX2X_INT_MODE_INTX:
		bp->num_ethernet_queues = 1;
		bp->num_queues = bp->num_ethernet_queues + bp->num_cnic_queues;
		BNX2X_DEV_INFO("set number of queues to 1\n");
		break;
	default:
		BNX2X_DEV_INFO("unknown value in int_mode module parameter\n");
		return -EINVAL;
	}
	return 0;
}

/* must be called prior to any HW initializations */
static inline u16 bnx2x_cid_ilt_lines(struct bnx2x *bp)
{
	if (IS_SRIOV(bp))
		return (BNX2X_FIRST_VF_CID + BNX2X_VF_CIDS)/ILT_PAGE_CIDS;
	return L2_ILT_LINES(bp);
}

void bnx2x_ilt_set_info(struct bnx2x *bp)
{
	struct ilt_client_info *ilt_client;
	struct bnx2x_ilt *ilt = BP_ILT(bp);
	u16 line = 0;

	ilt->start_line = FUNC_ILT_BASE(BP_FUNC(bp));
	DP(BNX2X_MSG_SP, "ilt starts at line %d\n", ilt->start_line);

	/* CDU */
	ilt_client = &ilt->clients[ILT_CLIENT_CDU];
	ilt_client->client_num = ILT_CLIENT_CDU;
	ilt_client->page_size = CDU_ILT_PAGE_SZ;
	ilt_client->flags = ILT_CLIENT_SKIP_MEM;
	ilt_client->start = line;
	line += bnx2x_cid_ilt_lines(bp);

	if (CNIC_SUPPORT(bp))
		line += CNIC_ILT_LINES;
	ilt_client->end = line - 1;

	DP(NETIF_MSG_IFUP, "ilt client[CDU]: start %d, end %d, psz 0x%x, flags 0x%x, hw psz %d\n",
	   ilt_client->start,
	   ilt_client->end,
	   ilt_client->page_size,
	   ilt_client->flags,
	   ilog2(ilt_client->page_size >> 12));

	/* QM */
	if (QM_INIT(bp->qm_cid_count)) {
		ilt_client = &ilt->clients[ILT_CLIENT_QM];
		ilt_client->client_num = ILT_CLIENT_QM;
		ilt_client->page_size = QM_ILT_PAGE_SZ;
		ilt_client->flags = 0;
		ilt_client->start = line;

		/* 4 bytes for each cid */
		line += DIV_ROUND_UP(bp->qm_cid_count * QM_QUEUES_PER_FUNC * 4,
							 QM_ILT_PAGE_SZ);

		ilt_client->end = line - 1;

		DP(NETIF_MSG_IFUP,
		   "ilt client[QM]: start %d, end %d, psz 0x%x, flags 0x%x, hw psz %d\n",
		   ilt_client->start,
		   ilt_client->end,
		   ilt_client->page_size,
		   ilt_client->flags,
		   ilog2(ilt_client->page_size >> 12));
	}

	if (CNIC_SUPPORT(bp)) {
		/* SRC */
		ilt_client = &ilt->clients[ILT_CLIENT_SRC];
		ilt_client->client_num = ILT_CLIENT_SRC;
		ilt_client->page_size = SRC_ILT_PAGE_SZ;
		ilt_client->flags = 0;
		ilt_client->start = line;
		line += SRC_ILT_LINES;
		ilt_client->end = line - 1;

		DP(NETIF_MSG_IFUP,
		   "ilt client[SRC]: start %d, end %d, psz 0x%x, flags 0x%x, hw psz %d\n",
		   ilt_client->start,
		   ilt_client->end,
		   ilt_client->page_size,
		   ilt_client->flags,
		   ilog2(ilt_client->page_size >> 12));

		/* TM */
		ilt_client = &ilt->clients[ILT_CLIENT_TM];
		ilt_client->client_num = ILT_CLIENT_TM;
		ilt_client->page_size = TM_ILT_PAGE_SZ;
		ilt_client->flags = 0;
		ilt_client->start = line;
		line += TM_ILT_LINES;
		ilt_client->end = line - 1;

		DP(NETIF_MSG_IFUP,
		   "ilt client[TM]: start %d, end %d, psz 0x%x, flags 0x%x, hw psz %d\n",
		   ilt_client->start,
		   ilt_client->end,
		   ilt_client->page_size,
		   ilt_client->flags,
		   ilog2(ilt_client->page_size >> 12));
	}

	BUG_ON(line > ILT_MAX_LINES);
}

/**
 * bnx2x_pf_q_prep_init - prepare INIT transition parameters
 *
 * @bp:			driver handle
 * @fp:			pointer to fastpath
 * @init_params:	pointer to parameters structure
 *
 * parameters configured:
 *      - HC configuration
 *      - Queue's CDU context
 */
static void bnx2x_pf_q_prep_init(struct bnx2x *bp,
	struct bnx2x_fastpath *fp, struct bnx2x_queue_init_params *init_params)
{
	u8 cos;
	int cxt_index, cxt_offset;

	/* FCoE Queue uses Default SB, thus has no HC capabilities */
	if (!IS_FCOE_FP(fp)) {
		__set_bit(BNX2X_Q_FLG_HC, &init_params->rx.flags);
		__set_bit(BNX2X_Q_FLG_HC, &init_params->tx.flags);

		/* If HC is supported, enable host coalescing in the transition
		 * to INIT state.
		 */
		__set_bit(BNX2X_Q_FLG_HC_EN, &init_params->rx.flags);
		__set_bit(BNX2X_Q_FLG_HC_EN, &init_params->tx.flags);

		/* HC rate */
		init_params->rx.hc_rate = bp->rx_ticks ?
			(1000000 / bp->rx_ticks) : 0;
		init_params->tx.hc_rate = bp->tx_ticks ?
			(1000000 / bp->tx_ticks) : 0;

		/* FW SB ID */
		init_params->rx.fw_sb_id = init_params->tx.fw_sb_id =
			fp->fw_sb_id;

		/*
		 * CQ index among the SB indices: FCoE clients uses the default
		 * SB, therefore it's different.
		 */
		init_params->rx.sb_cq_index = HC_INDEX_ETH_RX_CQ_CONS;
		init_params->tx.sb_cq_index = HC_INDEX_ETH_FIRST_TX_CQ_CONS;
	}

	/* set maximum number of COSs supported by this queue */
	init_params->max_cos = fp->max_cos;

	DP(NETIF_MSG_IFUP, "fp: %d setting queue params max cos to: %d\n",
	    fp->index, init_params->max_cos);

	/* set the context pointers queue object */
	for (cos = FIRST_TX_COS_INDEX; cos < init_params->max_cos; cos++) {
		cxt_index = fp->txdata_ptr[cos]->cid / ILT_PAGE_CIDS;
		cxt_offset = fp->txdata_ptr[cos]->cid - (cxt_index *
				ILT_PAGE_CIDS);
		init_params->cxts[cos] =
			&bp->context[cxt_index].vcxt[cxt_offset].eth;
	}
}

static int bnx2x_setup_tx_only(struct bnx2x *bp, struct bnx2x_fastpath *fp,
			struct bnx2x_queue_state_params *q_params,
			struct bnx2x_queue_setup_tx_only_params *tx_only_params,
			int tx_index, bool leading)
{
	memset(tx_only_params, 0, sizeof(*tx_only_params));

	/* Set the command */
	q_params->cmd = BNX2X_Q_CMD_SETUP_TX_ONLY;

	/* Set tx-only QUEUE flags: don't zero statistics */
	tx_only_params->flags = bnx2x_get_common_flags(bp, fp, false);

	/* choose the index of the cid to send the slow path on */
	tx_only_params->cid_index = tx_index;

	/* Set general TX_ONLY_SETUP parameters */
	bnx2x_pf_q_prep_general(bp, fp, &tx_only_params->gen_params, tx_index);

	/* Set Tx TX_ONLY_SETUP parameters */
	bnx2x_pf_tx_q_prep(bp, fp, &tx_only_params->txq_params, tx_index);

	DP(NETIF_MSG_IFUP,
	   "preparing to send tx-only ramrod for connection: cos %d, primary cid %d, cid %d, client id %d, sp-client id %d, flags %lx\n",
	   tx_index, q_params->q_obj->cids[FIRST_TX_COS_INDEX],
	   q_params->q_obj->cids[tx_index], q_params->q_obj->cl_id,
	   tx_only_params->gen_params.spcl_id, tx_only_params->flags);

	/* send the ramrod */
	return bnx2x_queue_state_change(bp, q_params);
}

/**
 * bnx2x_setup_queue - setup queue
 *
 * @bp:		driver handle
 * @fp:		pointer to fastpath
 * @leading:	is leading
 *
 * This function performs 2 steps in a Queue state machine
 *      actually: 1) RESET->INIT 2) INIT->SETUP
 */

int bnx2x_setup_queue(struct bnx2x *bp, struct bnx2x_fastpath *fp,
		       bool leading)
{
	struct bnx2x_queue_state_params q_params = {NULL};
	struct bnx2x_queue_setup_params *setup_params =
						&q_params.params.setup;
	struct bnx2x_queue_setup_tx_only_params *tx_only_params =
						&q_params.params.tx_only;
	int rc;
	u8 tx_index;

	DP(NETIF_MSG_IFUP, "setting up queue %d\n", fp->index);

	/* reset IGU state skip FCoE L2 queue */
	if (!IS_FCOE_FP(fp))
		bnx2x_ack_sb(bp, fp->igu_sb_id, USTORM_ID, 0,
			     IGU_INT_ENABLE, 0);

	q_params.q_obj = &bnx2x_sp_obj(bp, fp).q_obj;
	/* We want to wait for completion in this context */
	__set_bit(RAMROD_COMP_WAIT, &q_params.ramrod_flags);

	/* Prepare the INIT parameters */
	bnx2x_pf_q_prep_init(bp, fp, &q_params.params.init);

	/* Set the command */
	q_params.cmd = BNX2X_Q_CMD_INIT;

	/* Change the state to INIT */
	rc = bnx2x_queue_state_change(bp, &q_params);
	if (rc) {
		BNX2X_ERR("Queue(%d) INIT failed\n", fp->index);
		return rc;
	}

	DP(NETIF_MSG_IFUP, "init complete\n");

	/* Now move the Queue to the SETUP state... */
	memset(setup_params, 0, sizeof(*setup_params));

	/* Set QUEUE flags */
	setup_params->flags = bnx2x_get_q_flags(bp, fp, leading);

	/* Set general SETUP parameters */
	bnx2x_pf_q_prep_general(bp, fp, &setup_params->gen_params,
				FIRST_TX_COS_INDEX);

	bnx2x_pf_rx_q_prep(bp, fp, &setup_params->pause_params,
			    &setup_params->rxq_params);

	bnx2x_pf_tx_q_prep(bp, fp, &setup_params->txq_params,
			   FIRST_TX_COS_INDEX);

	/* Set the command */
	q_params.cmd = BNX2X_Q_CMD_SETUP;

	if (IS_FCOE_FP(fp))
		bp->fcoe_init = true;

	/* Change the state to SETUP */
	rc = bnx2x_queue_state_change(bp, &q_params);
	if (rc) {
		BNX2X_ERR("Queue(%d) SETUP failed\n", fp->index);
		return rc;
	}

	/* loop through the relevant tx-only indices */
	for (tx_index = FIRST_TX_ONLY_COS_INDEX;
	      tx_index < fp->max_cos;
	      tx_index++) {

		/* prepare and send tx-only ramrod*/
		rc = bnx2x_setup_tx_only(bp, fp, &q_params,
					  tx_only_params, tx_index, leading);
		if (rc) {
			BNX2X_ERR("Queue(%d.%d) TX_ONLY_SETUP failed\n",
				  fp->index, tx_index);
			return rc;
		}
	}

	return rc;
}

static int bnx2x_stop_queue(struct bnx2x *bp, int index)
{
	struct bnx2x_fastpath *fp = &bp->fp[index];
	struct bnx2x_fp_txdata *txdata;
	struct bnx2x_queue_state_params q_params = {NULL};
	int rc, tx_index;

	DP(NETIF_MSG_IFDOWN, "stopping queue %d cid %d\n", index, fp->cid);

	q_params.q_obj = &bnx2x_sp_obj(bp, fp).q_obj;
	/* We want to wait for completion in this context */
	__set_bit(RAMROD_COMP_WAIT, &q_params.ramrod_flags);

	/* close tx-only connections */
	for (tx_index = FIRST_TX_ONLY_COS_INDEX;
	     tx_index < fp->max_cos;
	     tx_index++){

		/* ascertain this is a normal queue*/
		txdata = fp->txdata_ptr[tx_index];

		DP(NETIF_MSG_IFDOWN, "stopping tx-only queue %d\n",
							txdata->txq_index);

		/* send halt terminate on tx-only connection */
		q_params.cmd = BNX2X_Q_CMD_TERMINATE;
		memset(&q_params.params.terminate, 0,
		       sizeof(q_params.params.terminate));
		q_params.params.terminate.cid_index = tx_index;

		rc = bnx2x_queue_state_change(bp, &q_params);
		if (rc)
			return rc;

		/* send halt terminate on tx-only connection */
		q_params.cmd = BNX2X_Q_CMD_CFC_DEL;
		memset(&q_params.params.cfc_del, 0,
		       sizeof(q_params.params.cfc_del));
		q_params.params.cfc_del.cid_index = tx_index;
		rc = bnx2x_queue_state_change(bp, &q_params);
		if (rc)
			return rc;
	}
	/* Stop the primary connection: */
	/* ...halt the connection */
	q_params.cmd = BNX2X_Q_CMD_HALT;
	rc = bnx2x_queue_state_change(bp, &q_params);
	if (rc)
		return rc;

	/* ...terminate the connection */
	q_params.cmd = BNX2X_Q_CMD_TERMINATE;
	memset(&q_params.params.terminate, 0,
	       sizeof(q_params.params.terminate));
	q_params.params.terminate.cid_index = FIRST_TX_COS_INDEX;
	rc = bnx2x_queue_state_change(bp, &q_params);
	if (rc)
		return rc;
	/* ...delete cfc entry */
	q_params.cmd = BNX2X_Q_CMD_CFC_DEL;
	memset(&q_params.params.cfc_del, 0,
	       sizeof(q_params.params.cfc_del));
	q_params.params.cfc_del.cid_index = FIRST_TX_COS_INDEX;
	return bnx2x_queue_state_change(bp, &q_params);
}

static void bnx2x_reset_func(struct bnx2x *bp)
{
	int port = BP_PORT(bp);
	int func = BP_FUNC(bp);
	int i;

	/* Disable the function in the FW */
	REG_WR8(bp, BAR_XSTRORM_INTMEM + XSTORM_FUNC_EN_OFFSET(func), 0);
	REG_WR8(bp, BAR_CSTRORM_INTMEM + CSTORM_FUNC_EN_OFFSET(func), 0);
	REG_WR8(bp, BAR_TSTRORM_INTMEM + TSTORM_FUNC_EN_OFFSET(func), 0);
	REG_WR8(bp, BAR_USTRORM_INTMEM + USTORM_FUNC_EN_OFFSET(func), 0);

	/* FP SBs */
	for_each_eth_queue(bp, i) {
		struct bnx2x_fastpath *fp = &bp->fp[i];
		REG_WR8(bp, BAR_CSTRORM_INTMEM +
			   CSTORM_STATUS_BLOCK_DATA_STATE_OFFSET(fp->fw_sb_id),
			   SB_DISABLED);
	}

	if (CNIC_LOADED(bp))
		/* CNIC SB */
		REG_WR8(bp, BAR_CSTRORM_INTMEM +
			CSTORM_STATUS_BLOCK_DATA_STATE_OFFSET
			(bnx2x_cnic_fw_sb_id(bp)), SB_DISABLED);

	/* SP SB */
	REG_WR8(bp, BAR_CSTRORM_INTMEM +
		CSTORM_SP_STATUS_BLOCK_DATA_STATE_OFFSET(func),
		SB_DISABLED);

	for (i = 0; i < XSTORM_SPQ_DATA_SIZE / 4; i++)
		REG_WR(bp, BAR_XSTRORM_INTMEM + XSTORM_SPQ_DATA_OFFSET(func),
		       0);

	/* Configure IGU */
	if (bp->common.int_block == INT_BLOCK_HC) {
		REG_WR(bp, HC_REG_LEADING_EDGE_0 + port*8, 0);
		REG_WR(bp, HC_REG_TRAILING_EDGE_0 + port*8, 0);
	} else {
		REG_WR(bp, IGU_REG_LEADING_EDGE_LATCH, 0);
		REG_WR(bp, IGU_REG_TRAILING_EDGE_LATCH, 0);
	}

	if (CNIC_LOADED(bp)) {
		/* Disable Timer scan */
		REG_WR(bp, TM_REG_EN_LINEAR0_TIMER + port*4, 0);
		/*
		 * Wait for at least 10ms and up to 2 second for the timers
		 * scan to complete
		 */
		for (i = 0; i < 200; i++) {
			usleep_range(10000, 20000);
			if (!REG_RD(bp, TM_REG_LIN0_SCAN_ON + port*4))
				break;
		}
	}
	/* Clear ILT */
	bnx2x_clear_func_ilt(bp, func);

	/* Timers workaround bug for E2: if this is vnic-3,
	 * we need to set the entire ilt range for this timers.
	 */
	if (!CHIP_IS_E1x(bp) && BP_VN(bp) == 3) {
		struct ilt_client_info ilt_cli;
		/* use dummy TM client */
		memset(&ilt_cli, 0, sizeof(struct ilt_client_info));
		ilt_cli.start = 0;
		ilt_cli.end = ILT_NUM_PAGE_ENTRIES - 1;
		ilt_cli.client_num = ILT_CLIENT_TM;

		bnx2x_ilt_boundry_init_op(bp, &ilt_cli, 0, INITOP_CLEAR);
	}

	/* this assumes that reset_port() called before reset_func()*/
	if (!CHIP_IS_E1x(bp))
		bnx2x_pf_disable(bp);

	bp->dmae_ready = 0;
}

static void bnx2x_reset_port(struct bnx2x *bp)
{
	int port = BP_PORT(bp);
	u32 val;

	/* Reset physical Link */
	bnx2x__link_reset(bp);

	REG_WR(bp, NIG_REG_MASK_INTERRUPT_PORT0 + port*4, 0);

	/* Do not rcv packets to BRB */
	REG_WR(bp, NIG_REG_LLH0_BRB1_DRV_MASK + port*4, 0x0);
	/* Do not direct rcv packets that are not for MCP to the BRB */
	REG_WR(bp, (port ? NIG_REG_LLH1_BRB1_NOT_MCP :
			   NIG_REG_LLH0_BRB1_NOT_MCP), 0x0);

	/* Configure AEU */
	REG_WR(bp, MISC_REG_AEU_MASK_ATTN_FUNC_0 + port*4, 0);

	msleep(100);
	/* Check for BRB port occupancy */
	val = REG_RD(bp, BRB1_REG_PORT_NUM_OCC_BLOCKS_0 + port*4);
	if (val)
		DP(NETIF_MSG_IFDOWN,
		   "BRB1 is not empty  %d blocks are occupied\n", val);

	/* TODO: Close Doorbell port? */
}

static int bnx2x_reset_hw(struct bnx2x *bp, u32 load_code)
{
	struct bnx2x_func_state_params func_params = {NULL};

	/* Prepare parameters for function state transitions */
	__set_bit(RAMROD_COMP_WAIT, &func_params.ramrod_flags);

	func_params.f_obj = &bp->func_obj;
	func_params.cmd = BNX2X_F_CMD_HW_RESET;

	func_params.params.hw_init.load_phase = load_code;

	return bnx2x_func_state_change(bp, &func_params);
}

static int bnx2x_func_stop(struct bnx2x *bp)
{
	struct bnx2x_func_state_params func_params = {NULL};
	int rc;

	/* Prepare parameters for function state transitions */
	__set_bit(RAMROD_COMP_WAIT, &func_params.ramrod_flags);
	func_params.f_obj = &bp->func_obj;
	func_params.cmd = BNX2X_F_CMD_STOP;

	/*
	 * Try to stop the function the 'good way'. If fails (in case
	 * of a parity error during bnx2x_chip_cleanup()) and we are
	 * not in a debug mode, perform a state transaction in order to
	 * enable further HW_RESET transaction.
	 */
	rc = bnx2x_func_state_change(bp, &func_params);
	if (rc) {
#ifdef BNX2X_STOP_ON_ERROR
		return rc;
#else
		BNX2X_ERR("FUNC_STOP ramrod failed. Running a dry transaction\n");
		__set_bit(RAMROD_DRV_CLR_ONLY, &func_params.ramrod_flags);
		return bnx2x_func_state_change(bp, &func_params);
#endif
	}

	return 0;
}

/**
 * bnx2x_send_unload_req - request unload mode from the MCP.
 *
 * @bp:			driver handle
 * @unload_mode:	requested function's unload mode
 *
 * Return unload mode returned by the MCP: COMMON, PORT or FUNC.
 */
u32 bnx2x_send_unload_req(struct bnx2x *bp, int unload_mode)
{
	u32 reset_code = 0;
	int port = BP_PORT(bp);

	/* Select the UNLOAD request mode */
	if (unload_mode == UNLOAD_NORMAL)
		reset_code = DRV_MSG_CODE_UNLOAD_REQ_WOL_DIS;

	else if (bp->flags & NO_WOL_FLAG)
		reset_code = DRV_MSG_CODE_UNLOAD_REQ_WOL_MCP;

	else if (bp->wol) {
		u32 emac_base = port ? GRCBASE_EMAC1 : GRCBASE_EMAC0;
		u8 *mac_addr = bp->dev->dev_addr;
		struct pci_dev *pdev = bp->pdev;
		u32 val;
		u16 pmc;

		/* The mac address is written to entries 1-4 to
		 * preserve entry 0 which is used by the PMF
		 */
		u8 entry = (BP_VN(bp) + 1)*8;

		val = (mac_addr[0] << 8) | mac_addr[1];
		EMAC_WR(bp, EMAC_REG_EMAC_MAC_MATCH + entry, val);

		val = (mac_addr[2] << 24) | (mac_addr[3] << 16) |
		      (mac_addr[4] << 8) | mac_addr[5];
		EMAC_WR(bp, EMAC_REG_EMAC_MAC_MATCH + entry + 4, val);

		/* Enable the PME and clear the status */
		pci_read_config_word(pdev, pdev->pm_cap + PCI_PM_CTRL, &pmc);
		pmc |= PCI_PM_CTRL_PME_ENABLE | PCI_PM_CTRL_PME_STATUS;
		pci_write_config_word(pdev, pdev->pm_cap + PCI_PM_CTRL, pmc);

		reset_code = DRV_MSG_CODE_UNLOAD_REQ_WOL_EN;

	} else
		reset_code = DRV_MSG_CODE_UNLOAD_REQ_WOL_DIS;

	/* Send the request to the MCP */
	if (!BP_NOMCP(bp))
		reset_code = bnx2x_fw_command(bp, reset_code, 0);
	else {
		int path = BP_PATH(bp);

		DP(NETIF_MSG_IFDOWN, "NO MCP - load counts[%d]      %d, %d, %d\n",
		   path, bnx2x_load_count[path][0], bnx2x_load_count[path][1],
		   bnx2x_load_count[path][2]);
		bnx2x_load_count[path][0]--;
		bnx2x_load_count[path][1 + port]--;
		DP(NETIF_MSG_IFDOWN, "NO MCP - new load counts[%d]  %d, %d, %d\n",
		   path, bnx2x_load_count[path][0], bnx2x_load_count[path][1],
		   bnx2x_load_count[path][2]);
		if (bnx2x_load_count[path][0] == 0)
			reset_code = FW_MSG_CODE_DRV_UNLOAD_COMMON;
		else if (bnx2x_load_count[path][1 + port] == 0)
			reset_code = FW_MSG_CODE_DRV_UNLOAD_PORT;
		else
			reset_code = FW_MSG_CODE_DRV_UNLOAD_FUNCTION;
	}

	return reset_code;
}

/**
 * bnx2x_send_unload_done - send UNLOAD_DONE command to the MCP.
 *
 * @bp:		driver handle
 * @keep_link:		true iff link should be kept up
 */
void bnx2x_send_unload_done(struct bnx2x *bp, bool keep_link)
{
	u32 reset_param = keep_link ? DRV_MSG_CODE_UNLOAD_SKIP_LINK_RESET : 0;

	/* Report UNLOAD_DONE to MCP */
	if (!BP_NOMCP(bp))
		bnx2x_fw_command(bp, DRV_MSG_CODE_UNLOAD_DONE, reset_param);
}

static int bnx2x_func_wait_started(struct bnx2x *bp)
{
	int tout = 50;
	int msix = (bp->flags & USING_MSIX_FLAG) ? 1 : 0;

	if (!bp->port.pmf)
		return 0;

	/*
	 * (assumption: No Attention from MCP at this stage)
	 * PMF probably in the middle of TX disable/enable transaction
	 * 1. Sync IRS for default SB
	 * 2. Sync SP queue - this guarantees us that attention handling started
	 * 3. Wait, that TX disable/enable transaction completes
	 *
	 * 1+2 guarantee that if DCBx attention was scheduled it already changed
	 * pending bit of transaction from STARTED-->TX_STOPPED, if we already
	 * received completion for the transaction the state is TX_STOPPED.
	 * State will return to STARTED after completion of TX_STOPPED-->STARTED
	 * transaction.
	 */

	/* make sure default SB ISR is done */
	if (msix)
		synchronize_irq(bp->msix_table[0].vector);
	else
		synchronize_irq(bp->pdev->irq);

	flush_workqueue(bnx2x_wq);

	while (bnx2x_func_get_state(bp, &bp->func_obj) !=
				BNX2X_F_STATE_STARTED && tout--)
		msleep(20);

	if (bnx2x_func_get_state(bp, &bp->func_obj) !=
						BNX2X_F_STATE_STARTED) {
#ifdef BNX2X_STOP_ON_ERROR
		BNX2X_ERR("Wrong function state\n");
		return -EBUSY;
#else
		/*
		 * Failed to complete the transaction in a "good way"
		 * Force both transactions with CLR bit
		 */
		struct bnx2x_func_state_params func_params = {NULL};

		DP(NETIF_MSG_IFDOWN,
		   "Hmmm... Unexpected function state! Forcing STARTED-->TX_ST0PPED-->STARTED\n");

		func_params.f_obj = &bp->func_obj;
		__set_bit(RAMROD_DRV_CLR_ONLY,
					&func_params.ramrod_flags);

		/* STARTED-->TX_ST0PPED */
		func_params.cmd = BNX2X_F_CMD_TX_STOP;
		bnx2x_func_state_change(bp, &func_params);

		/* TX_ST0PPED-->STARTED */
		func_params.cmd = BNX2X_F_CMD_TX_START;
		return bnx2x_func_state_change(bp, &func_params);
#endif
	}

	return 0;
}

void bnx2x_chip_cleanup(struct bnx2x *bp, int unload_mode, bool keep_link)
{
	int port = BP_PORT(bp);
	int i, rc = 0;
	u8 cos;
	struct bnx2x_mcast_ramrod_params rparam = {NULL};
	u32 reset_code;

	/* Wait until tx fastpath tasks complete */
	for_each_tx_queue(bp, i) {
		struct bnx2x_fastpath *fp = &bp->fp[i];

		for_each_cos_in_tx_queue(fp, cos)
			rc = bnx2x_clean_tx_queue(bp, fp->txdata_ptr[cos]);
#ifdef BNX2X_STOP_ON_ERROR
		if (rc)
			return;
#endif
	}

	/* Give HW time to discard old tx messages */
	usleep_range(1000, 2000);

	/* Clean all ETH MACs */
	rc = bnx2x_del_all_macs(bp, &bp->sp_objs[0].mac_obj, BNX2X_ETH_MAC,
				false);
	if (rc < 0)
		BNX2X_ERR("Failed to delete all ETH macs: %d\n", rc);

	/* Clean up UC list  */
	rc = bnx2x_del_all_macs(bp, &bp->sp_objs[0].mac_obj, BNX2X_UC_LIST_MAC,
				true);
	if (rc < 0)
		BNX2X_ERR("Failed to schedule DEL commands for UC MACs list: %d\n",
			  rc);

	/* Disable LLH */
	if (!CHIP_IS_E1(bp))
		REG_WR(bp, NIG_REG_LLH0_FUNC_EN + port*8, 0);

	/* Set "drop all" (stop Rx).
	 * We need to take a netif_addr_lock() here in order to prevent
	 * a race between the completion code and this code.
	 */
	netif_addr_lock_bh(bp->dev);
	/* Schedule the rx_mode command */
	if (test_bit(BNX2X_FILTER_RX_MODE_PENDING, &bp->sp_state))
		set_bit(BNX2X_FILTER_RX_MODE_SCHED, &bp->sp_state);
	else
		bnx2x_set_storm_rx_mode(bp);

	/* Cleanup multicast configuration */
	rparam.mcast_obj = &bp->mcast_obj;
	rc = bnx2x_config_mcast(bp, &rparam, BNX2X_MCAST_CMD_DEL);
	if (rc < 0)
		BNX2X_ERR("Failed to send DEL multicast command: %d\n", rc);

	netif_addr_unlock_bh(bp->dev);

	bnx2x_iov_chip_cleanup(bp);

	/*
	 * Send the UNLOAD_REQUEST to the MCP. This will return if
	 * this function should perform FUNC, PORT or COMMON HW
	 * reset.
	 */
	reset_code = bnx2x_send_unload_req(bp, unload_mode);

	/*
	 * (assumption: No Attention from MCP at this stage)
	 * PMF probably in the middle of TX disable/enable transaction
	 */
	rc = bnx2x_func_wait_started(bp);
	if (rc) {
		BNX2X_ERR("bnx2x_func_wait_started failed\n");
#ifdef BNX2X_STOP_ON_ERROR
		return;
#endif
	}

	/* Close multi and leading connections
	 * Completions for ramrods are collected in a synchronous way
	 */
	for_each_eth_queue(bp, i)
		if (bnx2x_stop_queue(bp, i))
#ifdef BNX2X_STOP_ON_ERROR
			return;
#else
			goto unload_error;
#endif

	if (CNIC_LOADED(bp)) {
		for_each_cnic_queue(bp, i)
			if (bnx2x_stop_queue(bp, i))
#ifdef BNX2X_STOP_ON_ERROR
				return;
#else
				goto unload_error;
#endif
	}

	/* If SP settings didn't get completed so far - something
	 * very wrong has happen.
	 */
	if (!bnx2x_wait_sp_comp(bp, ~0x0UL))
		BNX2X_ERR("Hmmm... Common slow path ramrods got stuck!\n");

#ifndef BNX2X_STOP_ON_ERROR
unload_error:
#endif
	rc = bnx2x_func_stop(bp);
	if (rc) {
		BNX2X_ERR("Function stop failed!\n");
#ifdef BNX2X_STOP_ON_ERROR
		return;
#endif
	}

	/* Disable HW interrupts, NAPI */
	bnx2x_netif_stop(bp, 1);
	/* Delete all NAPI objects */
	bnx2x_del_all_napi(bp);
	if (CNIC_LOADED(bp))
		bnx2x_del_all_napi_cnic(bp);

	/* Release IRQs */
	bnx2x_free_irq(bp);

	/* Reset the chip */
	rc = bnx2x_reset_hw(bp, reset_code);
	if (rc)
		BNX2X_ERR("HW_RESET failed\n");

	/* Report UNLOAD_DONE to MCP */
	bnx2x_send_unload_done(bp, keep_link);
}

void bnx2x_disable_close_the_gate(struct bnx2x *bp)
{
	u32 val;

	DP(NETIF_MSG_IFDOWN, "Disabling \"close the gates\"\n");

	if (CHIP_IS_E1(bp)) {
		int port = BP_PORT(bp);
		u32 addr = port ? MISC_REG_AEU_MASK_ATTN_FUNC_1 :
			MISC_REG_AEU_MASK_ATTN_FUNC_0;

		val = REG_RD(bp, addr);
		val &= ~(0x300);
		REG_WR(bp, addr, val);
	} else {
		val = REG_RD(bp, MISC_REG_AEU_GENERAL_MASK);
		val &= ~(MISC_AEU_GENERAL_MASK_REG_AEU_PXP_CLOSE_MASK |
			 MISC_AEU_GENERAL_MASK_REG_AEU_NIG_CLOSE_MASK);
		REG_WR(bp, MISC_REG_AEU_GENERAL_MASK, val);
	}
}

/* Close gates #2, #3 and #4: */
static void bnx2x_set_234_gates(struct bnx2x *bp, bool close)
{
	u32 val;

	/* Gates #2 and #4a are closed/opened for "not E1" only */
	if (!CHIP_IS_E1(bp)) {
		/* #4 */
		REG_WR(bp, PXP_REG_HST_DISCARD_DOORBELLS, !!close);
		/* #2 */
		REG_WR(bp, PXP_REG_HST_DISCARD_INTERNAL_WRITES, !!close);
	}

	/* #3 */
	if (CHIP_IS_E1x(bp)) {
		/* Prevent interrupts from HC on both ports */
		val = REG_RD(bp, HC_REG_CONFIG_1);
		REG_WR(bp, HC_REG_CONFIG_1,
		       (!close) ? (val | HC_CONFIG_1_REG_BLOCK_DISABLE_1) :
		       (val & ~(u32)HC_CONFIG_1_REG_BLOCK_DISABLE_1));

		val = REG_RD(bp, HC_REG_CONFIG_0);
		REG_WR(bp, HC_REG_CONFIG_0,
		       (!close) ? (val | HC_CONFIG_0_REG_BLOCK_DISABLE_0) :
		       (val & ~(u32)HC_CONFIG_0_REG_BLOCK_DISABLE_0));
	} else {
		/* Prevent incoming interrupts in IGU */
		val = REG_RD(bp, IGU_REG_BLOCK_CONFIGURATION);

		REG_WR(bp, IGU_REG_BLOCK_CONFIGURATION,
		       (!close) ?
		       (val | IGU_BLOCK_CONFIGURATION_REG_BLOCK_ENABLE) :
		       (val & ~(u32)IGU_BLOCK_CONFIGURATION_REG_BLOCK_ENABLE));
	}

	DP(NETIF_MSG_HW | NETIF_MSG_IFUP, "%s gates #2, #3 and #4\n",
		close ? "closing" : "opening");
	mmiowb();
}

#define SHARED_MF_CLP_MAGIC  0x80000000 /* `magic' bit */

static void bnx2x_clp_reset_prep(struct bnx2x *bp, u32 *magic_val)
{
	/* Do some magic... */
	u32 val = MF_CFG_RD(bp, shared_mf_config.clp_mb);
	*magic_val = val & SHARED_MF_CLP_MAGIC;
	MF_CFG_WR(bp, shared_mf_config.clp_mb, val | SHARED_MF_CLP_MAGIC);
}

/**
 * bnx2x_clp_reset_done - restore the value of the `magic' bit.
 *
 * @bp:		driver handle
 * @magic_val:	old value of the `magic' bit.
 */
static void bnx2x_clp_reset_done(struct bnx2x *bp, u32 magic_val)
{
	/* Restore the `magic' bit value... */
	u32 val = MF_CFG_RD(bp, shared_mf_config.clp_mb);
	MF_CFG_WR(bp, shared_mf_config.clp_mb,
		(val & (~SHARED_MF_CLP_MAGIC)) | magic_val);
}

/**
 * bnx2x_reset_mcp_prep - prepare for MCP reset.
 *
 * @bp:		driver handle
 * @magic_val:	old value of 'magic' bit.
 *
 * Takes care of CLP configurations.
 */
static void bnx2x_reset_mcp_prep(struct bnx2x *bp, u32 *magic_val)
{
	u32 shmem;
	u32 validity_offset;

	DP(NETIF_MSG_HW | NETIF_MSG_IFUP, "Starting\n");

	/* Set `magic' bit in order to save MF config */
	if (!CHIP_IS_E1(bp))
		bnx2x_clp_reset_prep(bp, magic_val);

	/* Get shmem offset */
	shmem = REG_RD(bp, MISC_REG_SHARED_MEM_ADDR);
	validity_offset =
		offsetof(struct shmem_region, validity_map[BP_PORT(bp)]);

	/* Clear validity map flags */
	if (shmem > 0)
		REG_WR(bp, shmem + validity_offset, 0);
}

#define MCP_TIMEOUT      5000   /* 5 seconds (in ms) */
#define MCP_ONE_TIMEOUT  100    /* 100 ms */

/**
 * bnx2x_mcp_wait_one - wait for MCP_ONE_TIMEOUT
 *
 * @bp:	driver handle
 */
static void bnx2x_mcp_wait_one(struct bnx2x *bp)
{
	/* special handling for emulation and FPGA,
	   wait 10 times longer */
	if (CHIP_REV_IS_SLOW(bp))
		msleep(MCP_ONE_TIMEOUT*10);
	else
		msleep(MCP_ONE_TIMEOUT);
}

/*
 * initializes bp->common.shmem_base and waits for validity signature to appear
 */
static int bnx2x_init_shmem(struct bnx2x *bp)
{
	int cnt = 0;
	u32 val = 0;

	do {
		bp->common.shmem_base = REG_RD(bp, MISC_REG_SHARED_MEM_ADDR);
		if (bp->common.shmem_base) {
			val = SHMEM_RD(bp, validity_map[BP_PORT(bp)]);
			if (val & SHR_MEM_VALIDITY_MB)
				return 0;
		}

		bnx2x_mcp_wait_one(bp);

	} while (cnt++ < (MCP_TIMEOUT / MCP_ONE_TIMEOUT));

	BNX2X_ERR("BAD MCP validity signature\n");

	return -ENODEV;
}

static int bnx2x_reset_mcp_comp(struct bnx2x *bp, u32 magic_val)
{
	int rc = bnx2x_init_shmem(bp);

	/* Restore the `magic' bit value */
	if (!CHIP_IS_E1(bp))
		bnx2x_clp_reset_done(bp, magic_val);

	return rc;
}

static void bnx2x_pxp_prep(struct bnx2x *bp)
{
	if (!CHIP_IS_E1(bp)) {
		REG_WR(bp, PXP2_REG_RD_START_INIT, 0);
		REG_WR(bp, PXP2_REG_RQ_RBC_DONE, 0);
		mmiowb();
	}
}

/*
 * Reset the whole chip except for:
 *      - PCIE core
 *      - PCI Glue, PSWHST, PXP/PXP2 RF (all controlled by
 *              one reset bit)
 *      - IGU
 *      - MISC (including AEU)
 *      - GRC
 *      - RBCN, RBCP
 */
static void bnx2x_process_kill_chip_reset(struct bnx2x *bp, bool global)
{
	u32 not_reset_mask1, reset_mask1, not_reset_mask2, reset_mask2;
	u32 global_bits2, stay_reset2;

	/*
	 * Bits that have to be set in reset_mask2 if we want to reset 'global'
	 * (per chip) blocks.
	 */
	global_bits2 =
		MISC_REGISTERS_RESET_REG_2_RST_MCP_N_RESET_CMN_CPU |
		MISC_REGISTERS_RESET_REG_2_RST_MCP_N_RESET_CMN_CORE;

	/* Don't reset the following blocks.
	 * Important: per port blocks (such as EMAC, BMAC, UMAC) can't be
	 *            reset, as in 4 port device they might still be owned
	 *            by the MCP (there is only one leader per path).
	 */
	not_reset_mask1 =
		MISC_REGISTERS_RESET_REG_1_RST_HC |
		MISC_REGISTERS_RESET_REG_1_RST_PXPV |
		MISC_REGISTERS_RESET_REG_1_RST_PXP;

	not_reset_mask2 =
		MISC_REGISTERS_RESET_REG_2_RST_PCI_MDIO |
		MISC_REGISTERS_RESET_REG_2_RST_EMAC0_HARD_CORE |
		MISC_REGISTERS_RESET_REG_2_RST_EMAC1_HARD_CORE |
		MISC_REGISTERS_RESET_REG_2_RST_MISC_CORE |
		MISC_REGISTERS_RESET_REG_2_RST_RBCN |
		MISC_REGISTERS_RESET_REG_2_RST_GRC  |
		MISC_REGISTERS_RESET_REG_2_RST_MCP_N_RESET_REG_HARD_CORE |
		MISC_REGISTERS_RESET_REG_2_RST_MCP_N_HARD_CORE_RST_B |
		MISC_REGISTERS_RESET_REG_2_RST_ATC |
		MISC_REGISTERS_RESET_REG_2_PGLC |
		MISC_REGISTERS_RESET_REG_2_RST_BMAC0 |
		MISC_REGISTERS_RESET_REG_2_RST_BMAC1 |
		MISC_REGISTERS_RESET_REG_2_RST_EMAC0 |
		MISC_REGISTERS_RESET_REG_2_RST_EMAC1 |
		MISC_REGISTERS_RESET_REG_2_UMAC0 |
		MISC_REGISTERS_RESET_REG_2_UMAC1;

	/*
	 * Keep the following blocks in reset:
	 *  - all xxMACs are handled by the bnx2x_link code.
	 */
	stay_reset2 =
		MISC_REGISTERS_RESET_REG_2_XMAC |
		MISC_REGISTERS_RESET_REG_2_XMAC_SOFT;

	/* Full reset masks according to the chip */
	reset_mask1 = 0xffffffff;

	if (CHIP_IS_E1(bp))
		reset_mask2 = 0xffff;
	else if (CHIP_IS_E1H(bp))
		reset_mask2 = 0x1ffff;
	else if (CHIP_IS_E2(bp))
		reset_mask2 = 0xfffff;
	else /* CHIP_IS_E3 */
		reset_mask2 = 0x3ffffff;

	/* Don't reset global blocks unless we need to */
	if (!global)
		reset_mask2 &= ~global_bits2;

	/*
	 * In case of attention in the QM, we need to reset PXP
	 * (MISC_REGISTERS_RESET_REG_2_RST_PXP_RQ_RD_WR) before QM
	 * because otherwise QM reset would release 'close the gates' shortly
	 * before resetting the PXP, then the PSWRQ would send a write
	 * request to PGLUE. Then when PXP is reset, PGLUE would try to
	 * read the payload data from PSWWR, but PSWWR would not
	 * respond. The write queue in PGLUE would stuck, dmae commands
	 * would not return. Therefore it's important to reset the second
	 * reset register (containing the
	 * MISC_REGISTERS_RESET_REG_2_RST_PXP_RQ_RD_WR bit) before the
	 * first one (containing the MISC_REGISTERS_RESET_REG_1_RST_QM
	 * bit).
	 */
	REG_WR(bp, GRCBASE_MISC + MISC_REGISTERS_RESET_REG_2_CLEAR,
	       reset_mask2 & (~not_reset_mask2));

	REG_WR(bp, GRCBASE_MISC + MISC_REGISTERS_RESET_REG_1_CLEAR,
	       reset_mask1 & (~not_reset_mask1));

	barrier();
	mmiowb();

	REG_WR(bp, GRCBASE_MISC + MISC_REGISTERS_RESET_REG_2_SET,
	       reset_mask2 & (~stay_reset2));

	barrier();
	mmiowb();

	REG_WR(bp, GRCBASE_MISC + MISC_REGISTERS_RESET_REG_1_SET, reset_mask1);
	mmiowb();
}

/**
 * bnx2x_er_poll_igu_vq - poll for pending writes bit.
 * It should get cleared in no more than 1s.
 *
 * @bp:	driver handle
 *
 * It should get cleared in no more than 1s. Returns 0 if
 * pending writes bit gets cleared.
 */
static int bnx2x_er_poll_igu_vq(struct bnx2x *bp)
{
	u32 cnt = 1000;
	u32 pend_bits = 0;

	do {
		pend_bits  = REG_RD(bp, IGU_REG_PENDING_BITS_STATUS);

		if (pend_bits == 0)
			break;

		usleep_range(1000, 2000);
	} while (cnt-- > 0);

	if (cnt <= 0) {
		BNX2X_ERR("Still pending IGU requests pend_bits=%x!\n",
			  pend_bits);
		return -EBUSY;
	}

	return 0;
}

static int bnx2x_process_kill(struct bnx2x *bp, bool global)
{
	int cnt = 1000;
	u32 val = 0;
	u32 sr_cnt, blk_cnt, port_is_idle_0, port_is_idle_1, pgl_exp_rom2;
	u32 tags_63_32 = 0;

	/* Empty the Tetris buffer, wait for 1s */
	do {
		sr_cnt  = REG_RD(bp, PXP2_REG_RD_SR_CNT);
		blk_cnt = REG_RD(bp, PXP2_REG_RD_BLK_CNT);
		port_is_idle_0 = REG_RD(bp, PXP2_REG_RD_PORT_IS_IDLE_0);
		port_is_idle_1 = REG_RD(bp, PXP2_REG_RD_PORT_IS_IDLE_1);
		pgl_exp_rom2 = REG_RD(bp, PXP2_REG_PGL_EXP_ROM2);
		if (CHIP_IS_E3(bp))
			tags_63_32 = REG_RD(bp, PGLUE_B_REG_TAGS_63_32);

		if ((sr_cnt == 0x7e) && (blk_cnt == 0xa0) &&
		    ((port_is_idle_0 & 0x1) == 0x1) &&
		    ((port_is_idle_1 & 0x1) == 0x1) &&
		    (pgl_exp_rom2 == 0xffffffff) &&
		    (!CHIP_IS_E3(bp) || (tags_63_32 == 0xffffffff)))
			break;
		usleep_range(1000, 2000);
	} while (cnt-- > 0);

	if (cnt <= 0) {
		BNX2X_ERR("Tetris buffer didn't get empty or there are still outstanding read requests after 1s!\n");
		BNX2X_ERR("sr_cnt=0x%08x, blk_cnt=0x%08x, port_is_idle_0=0x%08x, port_is_idle_1=0x%08x, pgl_exp_rom2=0x%08x\n",
			  sr_cnt, blk_cnt, port_is_idle_0, port_is_idle_1,
			  pgl_exp_rom2);
		return -EAGAIN;
	}

	barrier();

	/* Close gates #2, #3 and #4 */
	bnx2x_set_234_gates(bp, true);

	/* Poll for IGU VQs for 57712 and newer chips */
	if (!CHIP_IS_E1x(bp) && bnx2x_er_poll_igu_vq(bp))
		return -EAGAIN;

	/* TBD: Indicate that "process kill" is in progress to MCP */

	/* Clear "unprepared" bit */
	REG_WR(bp, MISC_REG_UNPREPARED, 0);
	barrier();

	/* Make sure all is written to the chip before the reset */
	mmiowb();

	/* Wait for 1ms to empty GLUE and PCI-E core queues,
	 * PSWHST, GRC and PSWRD Tetris buffer.
	 */
	usleep_range(1000, 2000);

	/* Prepare to chip reset: */
	/* MCP */
	if (global)
		bnx2x_reset_mcp_prep(bp, &val);

	/* PXP */
	bnx2x_pxp_prep(bp);
	barrier();

	/* reset the chip */
	bnx2x_process_kill_chip_reset(bp, global);
	barrier();

	/* clear errors in PGB */
	if (!CHIP_IS_E1x(bp))
		REG_WR(bp, PGLUE_B_REG_LATCHED_ERRORS_CLR, 0x7f);

	/* Recover after reset: */
	/* MCP */
	if (global && bnx2x_reset_mcp_comp(bp, val))
		return -EAGAIN;

	/* TBD: Add resetting the NO_MCP mode DB here */

	/* Open the gates #2, #3 and #4 */
	bnx2x_set_234_gates(bp, false);

	/* TBD: IGU/AEU preparation bring back the AEU/IGU to a
	 * reset state, re-enable attentions. */

	return 0;
}

static int bnx2x_leader_reset(struct bnx2x *bp)
{
	int rc = 0;
	bool global = bnx2x_reset_is_global(bp);
	u32 load_code;

	/* if not going to reset MCP - load "fake" driver to reset HW while
	 * driver is owner of the HW
	 */
	if (!global && !BP_NOMCP(bp)) {
		load_code = bnx2x_fw_command(bp, DRV_MSG_CODE_LOAD_REQ,
					     DRV_MSG_CODE_LOAD_REQ_WITH_LFA);
		if (!load_code) {
			BNX2X_ERR("MCP response failure, aborting\n");
			rc = -EAGAIN;
			goto exit_leader_reset;
		}
		if ((load_code != FW_MSG_CODE_DRV_LOAD_COMMON_CHIP) &&
		    (load_code != FW_MSG_CODE_DRV_LOAD_COMMON)) {
			BNX2X_ERR("MCP unexpected resp, aborting\n");
			rc = -EAGAIN;
			goto exit_leader_reset2;
		}
		load_code = bnx2x_fw_command(bp, DRV_MSG_CODE_LOAD_DONE, 0);
		if (!load_code) {
			BNX2X_ERR("MCP response failure, aborting\n");
			rc = -EAGAIN;
			goto exit_leader_reset2;
		}
	}

	/* Try to recover after the failure */
	if (bnx2x_process_kill(bp, global)) {
		BNX2X_ERR("Something bad had happen on engine %d! Aii!\n",
			  BP_PATH(bp));
		rc = -EAGAIN;
		goto exit_leader_reset2;
	}

	/*
	 * Clear RESET_IN_PROGRES and RESET_GLOBAL bits and update the driver
	 * state.
	 */
	bnx2x_set_reset_done(bp);
	if (global)
		bnx2x_clear_reset_global(bp);

exit_leader_reset2:
	/* unload "fake driver" if it was loaded */
	if (!global && !BP_NOMCP(bp)) {
		bnx2x_fw_command(bp, DRV_MSG_CODE_UNLOAD_REQ_WOL_MCP, 0);
		bnx2x_fw_command(bp, DRV_MSG_CODE_UNLOAD_DONE, 0);
	}
exit_leader_reset:
	bp->is_leader = 0;
	bnx2x_release_leader_lock(bp);
	smp_mb();
	return rc;
}

static void bnx2x_recovery_failed(struct bnx2x *bp)
{
	netdev_err(bp->dev, "Recovery has failed. Power cycle is needed.\n");

	/* Disconnect this device */
	netif_device_detach(bp->dev);

	/*
	 * Block ifup for all function on this engine until "process kill"
	 * or power cycle.
	 */
	bnx2x_set_reset_in_progress(bp);

	/* Shut down the power */
	bnx2x_set_power_state(bp, PCI_D3hot);

	bp->recovery_state = BNX2X_RECOVERY_FAILED;

	smp_mb();
}

/*
 * Assumption: runs under rtnl lock. This together with the fact
 * that it's called only from bnx2x_sp_rtnl() ensure that it
 * will never be called when netif_running(bp->dev) is false.
 */
static void bnx2x_parity_recover(struct bnx2x *bp)
{
	bool global = false;
	u32 error_recovered, error_unrecovered;
	bool is_parity;

	DP(NETIF_MSG_HW, "Handling parity\n");
	while (1) {
		switch (bp->recovery_state) {
		case BNX2X_RECOVERY_INIT:
			DP(NETIF_MSG_HW, "State is BNX2X_RECOVERY_INIT\n");
			is_parity = bnx2x_chk_parity_attn(bp, &global, false);
			WARN_ON(!is_parity);

			/* Try to get a LEADER_LOCK HW lock */
			if (bnx2x_trylock_leader_lock(bp)) {
				bnx2x_set_reset_in_progress(bp);
				/*
				 * Check if there is a global attention and if
				 * there was a global attention, set the global
				 * reset bit.
				 */

				if (global)
					bnx2x_set_reset_global(bp);

				bp->is_leader = 1;
			}

			/* Stop the driver */
			/* If interface has been removed - break */
			if (bnx2x_nic_unload(bp, UNLOAD_RECOVERY, false))
				return;

			bp->recovery_state = BNX2X_RECOVERY_WAIT;

			/* Ensure "is_leader", MCP command sequence and
			 * "recovery_state" update values are seen on other
			 * CPUs.
			 */
			smp_mb();
			break;

		case BNX2X_RECOVERY_WAIT:
			DP(NETIF_MSG_HW, "State is BNX2X_RECOVERY_WAIT\n");
			if (bp->is_leader) {
				int other_engine = BP_PATH(bp) ? 0 : 1;
				bool other_load_status =
					bnx2x_get_load_status(bp, other_engine);
				bool load_status =
					bnx2x_get_load_status(bp, BP_PATH(bp));
				global = bnx2x_reset_is_global(bp);

				/*
				 * In case of a parity in a global block, let
				 * the first leader that performs a
				 * leader_reset() reset the global blocks in
				 * order to clear global attentions. Otherwise
				 * the gates will remain closed for that
				 * engine.
				 */
				if (load_status ||
				    (global && other_load_status)) {
					/* Wait until all other functions get
					 * down.
					 */
					schedule_delayed_work(&bp->sp_rtnl_task,
								HZ/10);
					return;
				} else {
					/* If all other functions got down -
					 * try to bring the chip back to
					 * normal. In any case it's an exit
					 * point for a leader.
					 */
					if (bnx2x_leader_reset(bp)) {
						bnx2x_recovery_failed(bp);
						return;
					}

					/* If we are here, means that the
					 * leader has succeeded and doesn't
					 * want to be a leader any more. Try
					 * to continue as a none-leader.
					 */
					break;
				}
			} else { /* non-leader */
				if (!bnx2x_reset_is_done(bp, BP_PATH(bp))) {
					/* Try to get a LEADER_LOCK HW lock as
					 * long as a former leader may have
					 * been unloaded by the user or
					 * released a leadership by another
					 * reason.
					 */
					if (bnx2x_trylock_leader_lock(bp)) {
						/* I'm a leader now! Restart a
						 * switch case.
						 */
						bp->is_leader = 1;
						break;
					}

					schedule_delayed_work(&bp->sp_rtnl_task,
								HZ/10);
					return;

				} else {
					/*
					 * If there was a global attention, wait
					 * for it to be cleared.
					 */
					if (bnx2x_reset_is_global(bp)) {
						schedule_delayed_work(
							&bp->sp_rtnl_task,
							HZ/10);
						return;
					}

					error_recovered =
					  bp->eth_stats.recoverable_error;
					error_unrecovered =
					  bp->eth_stats.unrecoverable_error;
					bp->recovery_state =
						BNX2X_RECOVERY_NIC_LOADING;
					if (bnx2x_nic_load(bp, LOAD_NORMAL)) {
						error_unrecovered++;
						netdev_err(bp->dev,
							   "Recovery failed. Power cycle needed\n");
						/* Disconnect this device */
						netif_device_detach(bp->dev);
						/* Shut down the power */
						bnx2x_set_power_state(
							bp, PCI_D3hot);
						smp_mb();
					} else {
						bp->recovery_state =
							BNX2X_RECOVERY_DONE;
						error_recovered++;
						smp_mb();
					}
					bp->eth_stats.recoverable_error =
						error_recovered;
					bp->eth_stats.unrecoverable_error =
						error_unrecovered;

					return;
				}
			}
		default:
			return;
		}
	}
}

static int bnx2x_close(struct net_device *dev);

/* bnx2x_nic_unload() flushes the bnx2x_wq, thus reset task is
 * scheduled on a general queue in order to prevent a dead lock.
 */
static void bnx2x_sp_rtnl_task(struct work_struct *work)
{
	struct bnx2x *bp = container_of(work, struct bnx2x, sp_rtnl_task.work);

	rtnl_lock();

	if (!netif_running(bp->dev)) {
		rtnl_unlock();
		return;
	}

	if (unlikely(bp->recovery_state != BNX2X_RECOVERY_DONE)) {
#ifdef BNX2X_STOP_ON_ERROR
		BNX2X_ERR("recovery flow called but STOP_ON_ERROR defined so reset not done to allow debug dump,\n"
			  "you will need to reboot when done\n");
		goto sp_rtnl_not_reset;
#endif
		/*
		 * Clear all pending SP commands as we are going to reset the
		 * function anyway.
		 */
		bp->sp_rtnl_state = 0;
		smp_mb();

		bnx2x_parity_recover(bp);

		rtnl_unlock();
		return;
	}

	if (test_and_clear_bit(BNX2X_SP_RTNL_TX_TIMEOUT, &bp->sp_rtnl_state)) {
#ifdef BNX2X_STOP_ON_ERROR
		BNX2X_ERR("recovery flow called but STOP_ON_ERROR defined so reset not done to allow debug dump,\n"
			  "you will need to reboot when done\n");
		goto sp_rtnl_not_reset;
#endif

		/*
		 * Clear all pending SP commands as we are going to reset the
		 * function anyway.
		 */
		bp->sp_rtnl_state = 0;
		smp_mb();

		bnx2x_nic_unload(bp, UNLOAD_NORMAL, true);
		bnx2x_nic_load(bp, LOAD_NORMAL);

		rtnl_unlock();
		return;
	}
#ifdef BNX2X_STOP_ON_ERROR
sp_rtnl_not_reset:
#endif
	if (test_and_clear_bit(BNX2X_SP_RTNL_SETUP_TC, &bp->sp_rtnl_state))
		bnx2x_setup_tc(bp->dev, bp->dcbx_port_params.ets.num_of_cos);
	if (test_and_clear_bit(BNX2X_SP_RTNL_AFEX_F_UPDATE, &bp->sp_rtnl_state))
		bnx2x_after_function_update(bp);
	/*
	 * in case of fan failure we need to reset id if the "stop on error"
	 * debug flag is set, since we trying to prevent permanent overheating
	 * damage
	 */
	if (test_and_clear_bit(BNX2X_SP_RTNL_FAN_FAILURE, &bp->sp_rtnl_state)) {
		DP(NETIF_MSG_HW, "fan failure detected. Unloading driver\n");
		netif_device_detach(bp->dev);
		bnx2x_close(bp->dev);
		rtnl_unlock();
		return;
	}

	if (test_and_clear_bit(BNX2X_SP_RTNL_VFPF_MCAST, &bp->sp_rtnl_state)) {
		DP(BNX2X_MSG_SP,
		   "sending set mcast vf pf channel message from rtnl sp-task\n");
		bnx2x_vfpf_set_mcast(bp->dev);
	}
	if (test_and_clear_bit(BNX2X_SP_RTNL_VFPF_CHANNEL_DOWN,
			       &bp->sp_rtnl_state)){
		if (!test_bit(__LINK_STATE_NOCARRIER, &bp->dev->state)) {
			bnx2x_tx_disable(bp);
			BNX2X_ERR("PF indicated channel is not servicable anymore. This means this VF device is no longer operational\n");
		}
	}

	if (test_and_clear_bit(BNX2X_SP_RTNL_RX_MODE, &bp->sp_rtnl_state)) {
		DP(BNX2X_MSG_SP, "Handling Rx Mode setting\n");
		bnx2x_set_rx_mode_inner(bp);
	}

	if (test_and_clear_bit(BNX2X_SP_RTNL_HYPERVISOR_VLAN,
			       &bp->sp_rtnl_state))
		bnx2x_pf_set_vfs_vlan(bp);

	if (test_and_clear_bit(BNX2X_SP_RTNL_TX_STOP, &bp->sp_rtnl_state)) {
		bnx2x_dcbx_stop_hw_tx(bp);
		bnx2x_dcbx_resume_hw_tx(bp);
	}

	/* work which needs rtnl lock not-taken (as it takes the lock itself and
	 * can be called from other contexts as well)
	 */
	rtnl_unlock();

	/* enable SR-IOV if applicable */
	if (IS_SRIOV(bp) && test_and_clear_bit(BNX2X_SP_RTNL_ENABLE_SRIOV,
					       &bp->sp_rtnl_state)) {
		bnx2x_disable_sriov(bp);
		bnx2x_enable_sriov(bp);
	}
}

static void bnx2x_period_task(struct work_struct *work)
{
	struct bnx2x *bp = container_of(work, struct bnx2x, period_task.work);

	if (!netif_running(bp->dev))
		goto period_task_exit;

	if (CHIP_REV_IS_SLOW(bp)) {
		BNX2X_ERR("period task called on emulation, ignoring\n");
		goto period_task_exit;
	}

	bnx2x_acquire_phy_lock(bp);
	/*
	 * The barrier is needed to ensure the ordering between the writing to
	 * the bp->port.pmf in the bnx2x_nic_load() or bnx2x_pmf_update() and
	 * the reading here.
	 */
	smp_mb();
	if (bp->port.pmf) {
		bnx2x_period_func(&bp->link_params, &bp->link_vars);

		/* Re-queue task in 1 sec */
		queue_delayed_work(bnx2x_wq, &bp->period_task, 1*HZ);
	}

	bnx2x_release_phy_lock(bp);
period_task_exit:
	return;
}

/*
 * Init service functions
 */

static u32 bnx2x_get_pretend_reg(struct bnx2x *bp)
{
	u32 base = PXP2_REG_PGL_PRETEND_FUNC_F0;
	u32 stride = PXP2_REG_PGL_PRETEND_FUNC_F1 - base;
	return base + (BP_ABS_FUNC(bp)) * stride;
}

static void bnx2x_prev_unload_close_mac(struct bnx2x *bp,
					struct bnx2x_mac_vals *vals)
{
	u32 val, base_addr, offset, mask, reset_reg;
	bool mac_stopped = false;
	u8 port = BP_PORT(bp);

	/* reset addresses as they also mark which values were changed */
	vals->bmac_addr = 0;
	vals->umac_addr = 0;
	vals->xmac_addr = 0;
	vals->emac_addr = 0;

	reset_reg = REG_RD(bp, MISC_REG_RESET_REG_2);

	if (!CHIP_IS_E3(bp)) {
		val = REG_RD(bp, NIG_REG_BMAC0_REGS_OUT_EN + port * 4);
		mask = MISC_REGISTERS_RESET_REG_2_RST_BMAC0 << port;
		if ((mask & reset_reg) && val) {
			u32 wb_data[2];
			BNX2X_DEV_INFO("Disable bmac Rx\n");
			base_addr = BP_PORT(bp) ? NIG_REG_INGRESS_BMAC1_MEM
						: NIG_REG_INGRESS_BMAC0_MEM;
			offset = CHIP_IS_E2(bp) ? BIGMAC2_REGISTER_BMAC_CONTROL
						: BIGMAC_REGISTER_BMAC_CONTROL;

			/*
			 * use rd/wr since we cannot use dmae. This is safe
			 * since MCP won't access the bus due to the request
			 * to unload, and no function on the path can be
			 * loaded at this time.
			 */
			wb_data[0] = REG_RD(bp, base_addr + offset);
			wb_data[1] = REG_RD(bp, base_addr + offset + 0x4);
			vals->bmac_addr = base_addr + offset;
			vals->bmac_val[0] = wb_data[0];
			vals->bmac_val[1] = wb_data[1];
			wb_data[0] &= ~BMAC_CONTROL_RX_ENABLE;
			REG_WR(bp, vals->bmac_addr, wb_data[0]);
			REG_WR(bp, vals->bmac_addr + 0x4, wb_data[1]);
		}
		BNX2X_DEV_INFO("Disable emac Rx\n");
		vals->emac_addr = NIG_REG_NIG_EMAC0_EN + BP_PORT(bp)*4;
		vals->emac_val = REG_RD(bp, vals->emac_addr);
		REG_WR(bp, vals->emac_addr, 0);
		mac_stopped = true;
	} else {
		if (reset_reg & MISC_REGISTERS_RESET_REG_2_XMAC) {
			BNX2X_DEV_INFO("Disable xmac Rx\n");
			base_addr = BP_PORT(bp) ? GRCBASE_XMAC1 : GRCBASE_XMAC0;
			val = REG_RD(bp, base_addr + XMAC_REG_PFC_CTRL_HI);
			REG_WR(bp, base_addr + XMAC_REG_PFC_CTRL_HI,
			       val & ~(1 << 1));
			REG_WR(bp, base_addr + XMAC_REG_PFC_CTRL_HI,
			       val | (1 << 1));
			vals->xmac_addr = base_addr + XMAC_REG_CTRL;
			vals->xmac_val = REG_RD(bp, vals->xmac_addr);
			REG_WR(bp, vals->xmac_addr, 0);
			mac_stopped = true;
		}
		mask = MISC_REGISTERS_RESET_REG_2_UMAC0 << port;
		if (mask & reset_reg) {
			BNX2X_DEV_INFO("Disable umac Rx\n");
			base_addr = BP_PORT(bp) ? GRCBASE_UMAC1 : GRCBASE_UMAC0;
			vals->umac_addr = base_addr + UMAC_REG_COMMAND_CONFIG;
			vals->umac_val = REG_RD(bp, vals->umac_addr);
			REG_WR(bp, vals->umac_addr, 0);
			mac_stopped = true;
		}
	}

	if (mac_stopped)
		msleep(20);
}

#define BNX2X_PREV_UNDI_PROD_ADDR(p) (BAR_TSTRORM_INTMEM + 0x1508 + ((p) << 4))
#define BNX2X_PREV_UNDI_RCQ(val)	((val) & 0xffff)
#define BNX2X_PREV_UNDI_BD(val)		((val) >> 16 & 0xffff)
#define BNX2X_PREV_UNDI_PROD(rcq, bd)	((bd) << 16 | (rcq))

#define BCM_5710_UNDI_FW_MF_MAJOR	(0x07)
#define BCM_5710_UNDI_FW_MF_MINOR	(0x08)
#define BCM_5710_UNDI_FW_MF_VERS	(0x05)
#define BNX2X_PREV_UNDI_MF_PORT(p)	(0x1a150c + ((p) << 4))
#define BNX2X_PREV_UNDI_MF_FUNC(f)	(0x1a184c + ((f) << 4))
static bool bnx2x_prev_unload_undi_fw_supports_mf(struct bnx2x *bp)
{
	u8 major, minor, version;
	u32 fw;

	/* Must check that FW is loaded */
	if (!(REG_RD(bp, MISC_REG_RESET_REG_1) &
	     MISC_REGISTERS_RESET_REG_1_RST_XSEM)) {
		BNX2X_DEV_INFO("XSEM is reset - UNDI MF FW is not loaded\n");
		return false;
	}

	/* Read Currently loaded FW version */
	fw = REG_RD(bp, XSEM_REG_PRAM);
	major = fw & 0xff;
	minor = (fw >> 0x8) & 0xff;
	version = (fw >> 0x10) & 0xff;
	BNX2X_DEV_INFO("Loaded FW: 0x%08x: Major 0x%02x Minor 0x%02x Version 0x%02x\n",
		       fw, major, minor, version);

	if (major > BCM_5710_UNDI_FW_MF_MAJOR)
		return true;

	if ((major == BCM_5710_UNDI_FW_MF_MAJOR) &&
	    (minor > BCM_5710_UNDI_FW_MF_MINOR))
		return true;

	if ((major == BCM_5710_UNDI_FW_MF_MAJOR) &&
	    (minor == BCM_5710_UNDI_FW_MF_MINOR) &&
	    (version >= BCM_5710_UNDI_FW_MF_VERS))
		return true;

	return false;
}

static void bnx2x_prev_unload_undi_mf(struct bnx2x *bp)
{
	int i;

	/* Due to legacy (FW) code, the first function on each engine has a
	 * different offset macro from the rest of the functions.
	 * Setting this for all 8 functions is harmless regardless of whether
	 * this is actually a multi-function device.
	 */
	for (i = 0; i < 2; i++)
		REG_WR(bp, BNX2X_PREV_UNDI_MF_PORT(i), 1);

	for (i = 2; i < 8; i++)
		REG_WR(bp, BNX2X_PREV_UNDI_MF_FUNC(i - 2), 1);

	BNX2X_DEV_INFO("UNDI FW (MF) set to discard\n");
}

static void bnx2x_prev_unload_undi_inc(struct bnx2x *bp, u8 port, u8 inc)
{
	u16 rcq, bd;
	u32 tmp_reg = REG_RD(bp, BNX2X_PREV_UNDI_PROD_ADDR(port));

	rcq = BNX2X_PREV_UNDI_RCQ(tmp_reg) + inc;
	bd = BNX2X_PREV_UNDI_BD(tmp_reg) + inc;

	tmp_reg = BNX2X_PREV_UNDI_PROD(rcq, bd);
	REG_WR(bp, BNX2X_PREV_UNDI_PROD_ADDR(port), tmp_reg);

	BNX2X_DEV_INFO("UNDI producer [%d] rings bd -> 0x%04x, rcq -> 0x%04x\n",
		       port, bd, rcq);
}

static int bnx2x_prev_mcp_done(struct bnx2x *bp)
{
	u32 rc = bnx2x_fw_command(bp, DRV_MSG_CODE_UNLOAD_DONE,
				  DRV_MSG_CODE_UNLOAD_SKIP_LINK_RESET);
	if (!rc) {
		BNX2X_ERR("MCP response failure, aborting\n");
		return -EBUSY;
	}

	return 0;
}

static struct bnx2x_prev_path_list *
		bnx2x_prev_path_get_entry(struct bnx2x *bp)
{
	struct bnx2x_prev_path_list *tmp_list;

	list_for_each_entry(tmp_list, &bnx2x_prev_list, list)
		if (PCI_SLOT(bp->pdev->devfn) == tmp_list->slot &&
		    bp->pdev->bus->number == tmp_list->bus &&
		    BP_PATH(bp) == tmp_list->path)
			return tmp_list;

	return NULL;
}

static int bnx2x_prev_path_mark_eeh(struct bnx2x *bp)
{
	struct bnx2x_prev_path_list *tmp_list;
	int rc;

	rc = down_interruptible(&bnx2x_prev_sem);
	if (rc) {
		BNX2X_ERR("Received %d when tried to take lock\n", rc);
		return rc;
	}

	tmp_list = bnx2x_prev_path_get_entry(bp);
	if (tmp_list) {
		tmp_list->aer = 1;
		rc = 0;
	} else {
		BNX2X_ERR("path %d: Entry does not exist for eeh; Flow occurs before initial insmod is over ?\n",
			  BP_PATH(bp));
	}

	up(&bnx2x_prev_sem);

	return rc;
}

static bool bnx2x_prev_is_path_marked(struct bnx2x *bp)
{
	struct bnx2x_prev_path_list *tmp_list;
	bool rc = false;

	if (down_trylock(&bnx2x_prev_sem))
		return false;

	tmp_list = bnx2x_prev_path_get_entry(bp);
	if (tmp_list) {
		if (tmp_list->aer) {
			DP(NETIF_MSG_HW, "Path %d was marked by AER\n",
			   BP_PATH(bp));
		} else {
			rc = true;
			BNX2X_DEV_INFO("Path %d was already cleaned from previous drivers\n",
				       BP_PATH(bp));
		}
	}

	up(&bnx2x_prev_sem);

	return rc;
}

bool bnx2x_port_after_undi(struct bnx2x *bp)
{
	struct bnx2x_prev_path_list *entry;
	bool val;

	down(&bnx2x_prev_sem);

	entry = bnx2x_prev_path_get_entry(bp);
	val = !!(entry && (entry->undi & (1 << BP_PORT(bp))));

	up(&bnx2x_prev_sem);

	return val;
}

static int bnx2x_prev_mark_path(struct bnx2x *bp, bool after_undi)
{
	struct bnx2x_prev_path_list *tmp_list;
	int rc;

	rc = down_interruptible(&bnx2x_prev_sem);
	if (rc) {
		BNX2X_ERR("Received %d when tried to take lock\n", rc);
		return rc;
	}

	/* Check whether the entry for this path already exists */
	tmp_list = bnx2x_prev_path_get_entry(bp);
	if (tmp_list) {
		if (!tmp_list->aer) {
			BNX2X_ERR("Re-Marking the path.\n");
		} else {
			DP(NETIF_MSG_HW, "Removing AER indication from path %d\n",
			   BP_PATH(bp));
			tmp_list->aer = 0;
		}
		up(&bnx2x_prev_sem);
		return 0;
	}
	up(&bnx2x_prev_sem);

	/* Create an entry for this path and add it */
	tmp_list = kmalloc(sizeof(struct bnx2x_prev_path_list), GFP_KERNEL);
	if (!tmp_list) {
		BNX2X_ERR("Failed to allocate 'bnx2x_prev_path_list'\n");
		return -ENOMEM;
	}

	tmp_list->bus = bp->pdev->bus->number;
	tmp_list->slot = PCI_SLOT(bp->pdev->devfn);
	tmp_list->path = BP_PATH(bp);
	tmp_list->aer = 0;
	tmp_list->undi = after_undi ? (1 << BP_PORT(bp)) : 0;

	rc = down_interruptible(&bnx2x_prev_sem);
	if (rc) {
		BNX2X_ERR("Received %d when tried to take lock\n", rc);
		kfree(tmp_list);
	} else {
		DP(NETIF_MSG_HW, "Marked path [%d] - finished previous unload\n",
		   BP_PATH(bp));
		list_add(&tmp_list->list, &bnx2x_prev_list);
		up(&bnx2x_prev_sem);
	}

	return rc;
}

static int bnx2x_do_flr(struct bnx2x *bp)
{
	struct pci_dev *dev = bp->pdev;

	if (CHIP_IS_E1x(bp)) {
		BNX2X_DEV_INFO("FLR not supported in E1/E1H\n");
		return -EINVAL;
	}

	/* only bootcode REQ_BC_VER_4_INITIATE_FLR and onwards support flr */
	if (bp->common.bc_ver < REQ_BC_VER_4_INITIATE_FLR) {
		BNX2X_ERR("FLR not supported by BC_VER: 0x%x\n",
			  bp->common.bc_ver);
		return -EINVAL;
	}

	if (!pci_wait_for_pending_transaction(dev))
		dev_err(&dev->dev, "transaction is not cleared; proceeding with reset anyway\n");

	BNX2X_DEV_INFO("Initiating FLR\n");
	bnx2x_fw_command(bp, DRV_MSG_CODE_INITIATE_FLR, 0);

	return 0;
}

static int bnx2x_prev_unload_uncommon(struct bnx2x *bp)
{
	int rc;

	BNX2X_DEV_INFO("Uncommon unload Flow\n");

	/* Test if previous unload process was already finished for this path */
	if (bnx2x_prev_is_path_marked(bp))
		return bnx2x_prev_mcp_done(bp);

	BNX2X_DEV_INFO("Path is unmarked\n");

	/* If function has FLR capabilities, and existing FW version matches
	 * the one required, then FLR will be sufficient to clean any residue
	 * left by previous driver
	 */
	rc = bnx2x_compare_fw_ver(bp, FW_MSG_CODE_DRV_LOAD_FUNCTION, false);

	if (!rc) {
		/* fw version is good */
		BNX2X_DEV_INFO("FW version matches our own. Attempting FLR\n");
		rc = bnx2x_do_flr(bp);
	}

	if (!rc) {
		/* FLR was performed */
		BNX2X_DEV_INFO("FLR successful\n");
		return 0;
	}

	BNX2X_DEV_INFO("Could not FLR\n");

	/* Close the MCP request, return failure*/
	rc = bnx2x_prev_mcp_done(bp);
	if (!rc)
		rc = BNX2X_PREV_WAIT_NEEDED;

	return rc;
}

static int bnx2x_prev_unload_common(struct bnx2x *bp)
{
	u32 reset_reg, tmp_reg = 0, rc;
	bool prev_undi = false;
	struct bnx2x_mac_vals mac_vals;

	/* It is possible a previous function received 'common' answer,
	 * but hasn't loaded yet, therefore creating a scenario of
	 * multiple functions receiving 'common' on the same path.
	 */
	BNX2X_DEV_INFO("Common unload Flow\n");

	memset(&mac_vals, 0, sizeof(mac_vals));

	if (bnx2x_prev_is_path_marked(bp))
		return bnx2x_prev_mcp_done(bp);

	reset_reg = REG_RD(bp, MISC_REG_RESET_REG_1);

	/* Reset should be performed after BRB is emptied */
	if (reset_reg & MISC_REGISTERS_RESET_REG_1_RST_BRB1) {
		u32 timer_count = 1000;

		/* Close the MAC Rx to prevent BRB from filling up */
		bnx2x_prev_unload_close_mac(bp, &mac_vals);

		/* close LLH filters towards the BRB */
		bnx2x_set_rx_filter(&bp->link_params, 0);

		/* Check if the UNDI driver was previously loaded
		 * UNDI driver initializes CID offset for normal bell to 0x7
		 */
		if (reset_reg & MISC_REGISTERS_RESET_REG_1_RST_DORQ) {
			tmp_reg = REG_RD(bp, DORQ_REG_NORM_CID_OFST);
			if (tmp_reg == 0x7) {
				BNX2X_DEV_INFO("UNDI previously loaded\n");
				prev_undi = true;
				/* clear the UNDI indication */
				REG_WR(bp, DORQ_REG_NORM_CID_OFST, 0);
				/* clear possible idle check errors */
				REG_RD(bp, NIG_REG_NIG_INT_STS_CLR_0);
			}
		}
		if (!CHIP_IS_E1x(bp))
			/* block FW from writing to host */
			REG_WR(bp, PGLUE_B_REG_INTERNAL_PFID_ENABLE_MASTER, 0);

		/* wait until BRB is empty */
		tmp_reg = REG_RD(bp, BRB1_REG_NUM_OF_FULL_BLOCKS);
		while (timer_count) {
			u32 prev_brb = tmp_reg;

			tmp_reg = REG_RD(bp, BRB1_REG_NUM_OF_FULL_BLOCKS);
			if (!tmp_reg)
				break;

			BNX2X_DEV_INFO("BRB still has 0x%08x\n", tmp_reg);

			/* reset timer as long as BRB actually gets emptied */
			if (prev_brb > tmp_reg)
				timer_count = 1000;
			else
				timer_count--;

			/* New UNDI FW supports MF and contains better
			 * cleaning methods - might be redundant but harmless.
			 */
			if (bnx2x_prev_unload_undi_fw_supports_mf(bp)) {
				bnx2x_prev_unload_undi_mf(bp);
			} else if (prev_undi) {
				/* If UNDI resides in memory,
				 * manually increment it
				 */
				bnx2x_prev_unload_undi_inc(bp, BP_PORT(bp), 1);
			}
			udelay(10);
		}

		if (!timer_count)
			BNX2X_ERR("Failed to empty BRB, hope for the best\n");
	}

	/* No packets are in the pipeline, path is ready for reset */
	bnx2x_reset_common(bp);

	if (mac_vals.xmac_addr)
		REG_WR(bp, mac_vals.xmac_addr, mac_vals.xmac_val);
	if (mac_vals.umac_addr)
		REG_WR(bp, mac_vals.umac_addr, mac_vals.umac_val);
	if (mac_vals.emac_addr)
		REG_WR(bp, mac_vals.emac_addr, mac_vals.emac_val);
	if (mac_vals.bmac_addr) {
		REG_WR(bp, mac_vals.bmac_addr, mac_vals.bmac_val[0]);
		REG_WR(bp, mac_vals.bmac_addr + 4, mac_vals.bmac_val[1]);
	}

	rc = bnx2x_prev_mark_path(bp, prev_undi);
	if (rc) {
		bnx2x_prev_mcp_done(bp);
		return rc;
	}

	return bnx2x_prev_mcp_done(bp);
}

/* previous driver DMAE transaction may have occurred when pre-boot stage ended
 * and boot began, or when kdump kernel was loaded. Either case would invalidate
 * the addresses of the transaction, resulting in was-error bit set in the pci
 * causing all hw-to-host pcie transactions to timeout. If this happened we want
 * to clear the interrupt which detected this from the pglueb and the was done
 * bit
 */
static void bnx2x_prev_interrupted_dmae(struct bnx2x *bp)
{
	if (!CHIP_IS_E1x(bp)) {
		u32 val = REG_RD(bp, PGLUE_B_REG_PGLUE_B_INT_STS);
		if (val & PGLUE_B_PGLUE_B_INT_STS_REG_WAS_ERROR_ATTN) {
			DP(BNX2X_MSG_SP,
			   "'was error' bit was found to be set in pglueb upon startup. Clearing\n");
			REG_WR(bp, PGLUE_B_REG_WAS_ERROR_PF_7_0_CLR,
			       1 << BP_FUNC(bp));
		}
	}
}

static int bnx2x_prev_unload(struct bnx2x *bp)
{
	int time_counter = 10;
	u32 rc, fw, hw_lock_reg, hw_lock_val;
	BNX2X_DEV_INFO("Entering Previous Unload Flow\n");

	/* clear hw from errors which may have resulted from an interrupted
	 * dmae transaction.
	 */
	bnx2x_prev_interrupted_dmae(bp);

	/* Release previously held locks */
	hw_lock_reg = (BP_FUNC(bp) <= 5) ?
		      (MISC_REG_DRIVER_CONTROL_1 + BP_FUNC(bp) * 8) :
		      (MISC_REG_DRIVER_CONTROL_7 + (BP_FUNC(bp) - 6) * 8);

	hw_lock_val = REG_RD(bp, hw_lock_reg);
	if (hw_lock_val) {
		if (hw_lock_val & HW_LOCK_RESOURCE_NVRAM) {
			BNX2X_DEV_INFO("Release Previously held NVRAM lock\n");
			REG_WR(bp, MCP_REG_MCPR_NVM_SW_ARB,
			       (MCPR_NVM_SW_ARB_ARB_REQ_CLR1 << BP_PORT(bp)));
		}

		BNX2X_DEV_INFO("Release Previously held hw lock\n");
		REG_WR(bp, hw_lock_reg, 0xffffffff);
	} else
		BNX2X_DEV_INFO("No need to release hw/nvram locks\n");

	if (MCPR_ACCESS_LOCK_LOCK & REG_RD(bp, MCP_REG_MCPR_ACCESS_LOCK)) {
		BNX2X_DEV_INFO("Release previously held alr\n");
		bnx2x_release_alr(bp);
	}

	do {
		int aer = 0;
		/* Lock MCP using an unload request */
		fw = bnx2x_fw_command(bp, DRV_MSG_CODE_UNLOAD_REQ_WOL_DIS, 0);
		if (!fw) {
			BNX2X_ERR("MCP response failure, aborting\n");
			rc = -EBUSY;
			break;
		}

		rc = down_interruptible(&bnx2x_prev_sem);
		if (rc) {
			BNX2X_ERR("Cannot check for AER; Received %d when tried to take lock\n",
				  rc);
		} else {
			/* If Path is marked by EEH, ignore unload status */
			aer = !!(bnx2x_prev_path_get_entry(bp) &&
				 bnx2x_prev_path_get_entry(bp)->aer);
			up(&bnx2x_prev_sem);
		}

		if (fw == FW_MSG_CODE_DRV_UNLOAD_COMMON || aer) {
			rc = bnx2x_prev_unload_common(bp);
			break;
		}

		/* non-common reply from MCP might require looping */
		rc = bnx2x_prev_unload_uncommon(bp);
		if (rc != BNX2X_PREV_WAIT_NEEDED)
			break;

		msleep(20);
	} while (--time_counter);

	if (!time_counter || rc) {
		BNX2X_DEV_INFO("Unloading previous driver did not occur, Possibly due to MF UNDI\n");
		rc = -EPROBE_DEFER;
	}

	/* Mark function if its port was used to boot from SAN */
	if (bnx2x_port_after_undi(bp))
		bp->link_params.feature_config_flags |=
			FEATURE_CONFIG_BOOT_FROM_SAN;

	BNX2X_DEV_INFO("Finished Previous Unload Flow [%d]\n", rc);

	return rc;
}

static void bnx2x_get_common_hwinfo(struct bnx2x *bp)
{
	u32 val, val2, val3, val4, id, boot_mode;
	u16 pmc;

	/* Get the chip revision id and number. */
	/* chip num:16-31, rev:12-15, metal:4-11, bond_id:0-3 */
	val = REG_RD(bp, MISC_REG_CHIP_NUM);
	id = ((val & 0xffff) << 16);
	val = REG_RD(bp, MISC_REG_CHIP_REV);
	id |= ((val & 0xf) << 12);

	/* Metal is read from PCI regs, but we can't access >=0x400 from
	 * the configuration space (so we need to reg_rd)
	 */
	val = REG_RD(bp, PCICFG_OFFSET + PCI_ID_VAL3);
	id |= (((val >> 24) & 0xf) << 4);
	val = REG_RD(bp, MISC_REG_BOND_ID);
	id |= (val & 0xf);
	bp->common.chip_id = id;

	/* force 57811 according to MISC register */
	if (REG_RD(bp, MISC_REG_CHIP_TYPE) & MISC_REG_CHIP_TYPE_57811_MASK) {
		if (CHIP_IS_57810(bp))
			bp->common.chip_id = (CHIP_NUM_57811 << 16) |
				(bp->common.chip_id & 0x0000FFFF);
		else if (CHIP_IS_57810_MF(bp))
			bp->common.chip_id = (CHIP_NUM_57811_MF << 16) |
				(bp->common.chip_id & 0x0000FFFF);
		bp->common.chip_id |= 0x1;
	}

	/* Set doorbell size */
	bp->db_size = (1 << BNX2X_DB_SHIFT);

	if (!CHIP_IS_E1x(bp)) {
		val = REG_RD(bp, MISC_REG_PORT4MODE_EN_OVWR);
		if ((val & 1) == 0)
			val = REG_RD(bp, MISC_REG_PORT4MODE_EN);
		else
			val = (val >> 1) & 1;
		BNX2X_DEV_INFO("chip is in %s\n", val ? "4_PORT_MODE" :
						       "2_PORT_MODE");
		bp->common.chip_port_mode = val ? CHIP_4_PORT_MODE :
						 CHIP_2_PORT_MODE;

		if (CHIP_MODE_IS_4_PORT(bp))
			bp->pfid = (bp->pf_num >> 1);	/* 0..3 */
		else
			bp->pfid = (bp->pf_num & 0x6);	/* 0, 2, 4, 6 */
	} else {
		bp->common.chip_port_mode = CHIP_PORT_MODE_NONE; /* N/A */
		bp->pfid = bp->pf_num;			/* 0..7 */
	}

	BNX2X_DEV_INFO("pf_id: %x", bp->pfid);

	bp->link_params.chip_id = bp->common.chip_id;
	BNX2X_DEV_INFO("chip ID is 0x%x\n", id);

	val = (REG_RD(bp, 0x2874) & 0x55);
	if ((bp->common.chip_id & 0x1) ||
	    (CHIP_IS_E1(bp) && val) || (CHIP_IS_E1H(bp) && (val == 0x55))) {
		bp->flags |= ONE_PORT_FLAG;
		BNX2X_DEV_INFO("single port device\n");
	}

	val = REG_RD(bp, MCP_REG_MCPR_NVM_CFG4);
	bp->common.flash_size = (BNX2X_NVRAM_1MB_SIZE <<
				 (val & MCPR_NVM_CFG4_FLASH_SIZE));
	BNX2X_DEV_INFO("flash_size 0x%x (%d)\n",
		       bp->common.flash_size, bp->common.flash_size);

	bnx2x_init_shmem(bp);

	bp->common.shmem2_base = REG_RD(bp, (BP_PATH(bp) ?
					MISC_REG_GENERIC_CR_1 :
					MISC_REG_GENERIC_CR_0));

	bp->link_params.shmem_base = bp->common.shmem_base;
	bp->link_params.shmem2_base = bp->common.shmem2_base;
	if (SHMEM2_RD(bp, size) >
	    (u32)offsetof(struct shmem2_region, lfa_host_addr[BP_PORT(bp)]))
		bp->link_params.lfa_base =
		REG_RD(bp, bp->common.shmem2_base +
		       (u32)offsetof(struct shmem2_region,
				     lfa_host_addr[BP_PORT(bp)]));
	else
		bp->link_params.lfa_base = 0;
	BNX2X_DEV_INFO("shmem offset 0x%x  shmem2 offset 0x%x\n",
		       bp->common.shmem_base, bp->common.shmem2_base);

	if (!bp->common.shmem_base) {
		BNX2X_DEV_INFO("MCP not active\n");
		bp->flags |= NO_MCP_FLAG;
		return;
	}

	bp->common.hw_config = SHMEM_RD(bp, dev_info.shared_hw_config.config);
	BNX2X_DEV_INFO("hw_config 0x%08x\n", bp->common.hw_config);

	bp->link_params.hw_led_mode = ((bp->common.hw_config &
					SHARED_HW_CFG_LED_MODE_MASK) >>
				       SHARED_HW_CFG_LED_MODE_SHIFT);

	bp->link_params.feature_config_flags = 0;
	val = SHMEM_RD(bp, dev_info.shared_feature_config.config);
	if (val & SHARED_FEAT_CFG_OVERRIDE_PREEMPHASIS_CFG_ENABLED)
		bp->link_params.feature_config_flags |=
				FEATURE_CONFIG_OVERRIDE_PREEMPHASIS_ENABLED;
	else
		bp->link_params.feature_config_flags &=
				~FEATURE_CONFIG_OVERRIDE_PREEMPHASIS_ENABLED;

	val = SHMEM_RD(bp, dev_info.bc_rev) >> 8;
	bp->common.bc_ver = val;
	BNX2X_DEV_INFO("bc_ver %X\n", val);
	if (val < BNX2X_BC_VER) {
		/* for now only warn
		 * later we might need to enforce this */
		BNX2X_ERR("This driver needs bc_ver %X but found %X, please upgrade BC\n",
			  BNX2X_BC_VER, val);
	}
	bp->link_params.feature_config_flags |=
				(val >= REQ_BC_VER_4_VRFY_FIRST_PHY_OPT_MDL) ?
				FEATURE_CONFIG_BC_SUPPORTS_OPT_MDL_VRFY : 0;

	bp->link_params.feature_config_flags |=
		(val >= REQ_BC_VER_4_VRFY_SPECIFIC_PHY_OPT_MDL) ?
		FEATURE_CONFIG_BC_SUPPORTS_DUAL_PHY_OPT_MDL_VRFY : 0;
	bp->link_params.feature_config_flags |=
		(val >= REQ_BC_VER_4_VRFY_AFEX_SUPPORTED) ?
		FEATURE_CONFIG_BC_SUPPORTS_AFEX : 0;
	bp->link_params.feature_config_flags |=
		(val >= REQ_BC_VER_4_SFP_TX_DISABLE_SUPPORTED) ?
		FEATURE_CONFIG_BC_SUPPORTS_SFP_TX_DISABLED : 0;

	bp->link_params.feature_config_flags |=
		(val >= REQ_BC_VER_4_MT_SUPPORTED) ?
		FEATURE_CONFIG_MT_SUPPORT : 0;

	bp->flags |= (val >= REQ_BC_VER_4_PFC_STATS_SUPPORTED) ?
			BC_SUPPORTS_PFC_STATS : 0;

	bp->flags |= (val >= REQ_BC_VER_4_FCOE_FEATURES) ?
			BC_SUPPORTS_FCOE_FEATURES : 0;

	bp->flags |= (val >= REQ_BC_VER_4_DCBX_ADMIN_MSG_NON_PMF) ?
			BC_SUPPORTS_DCBX_MSG_NON_PMF : 0;

	bp->flags |= (val >= REQ_BC_VER_4_RMMOD_CMD) ?
			BC_SUPPORTS_RMMOD_CMD : 0;

	boot_mode = SHMEM_RD(bp,
			dev_info.port_feature_config[BP_PORT(bp)].mba_config) &
			PORT_FEATURE_MBA_BOOT_AGENT_TYPE_MASK;
	switch (boot_mode) {
	case PORT_FEATURE_MBA_BOOT_AGENT_TYPE_PXE:
		bp->common.boot_mode = FEATURE_ETH_BOOTMODE_PXE;
		break;
	case PORT_FEATURE_MBA_BOOT_AGENT_TYPE_ISCSIB:
		bp->common.boot_mode = FEATURE_ETH_BOOTMODE_ISCSI;
		break;
	case PORT_FEATURE_MBA_BOOT_AGENT_TYPE_FCOE_BOOT:
		bp->common.boot_mode = FEATURE_ETH_BOOTMODE_FCOE;
		break;
	case PORT_FEATURE_MBA_BOOT_AGENT_TYPE_NONE:
		bp->common.boot_mode = FEATURE_ETH_BOOTMODE_NONE;
		break;
	}

	pci_read_config_word(bp->pdev, bp->pdev->pm_cap + PCI_PM_PMC, &pmc);
	bp->flags |= (pmc & PCI_PM_CAP_PME_D3cold) ? 0 : NO_WOL_FLAG;

	BNX2X_DEV_INFO("%sWoL capable\n",
		       (bp->flags & NO_WOL_FLAG) ? "not " : "");

	val = SHMEM_RD(bp, dev_info.shared_hw_config.part_num);
	val2 = SHMEM_RD(bp, dev_info.shared_hw_config.part_num[4]);
	val3 = SHMEM_RD(bp, dev_info.shared_hw_config.part_num[8]);
	val4 = SHMEM_RD(bp, dev_info.shared_hw_config.part_num[12]);

	dev_info(&bp->pdev->dev, "part number %X-%X-%X-%X\n",
		 val, val2, val3, val4);
}

#define IGU_FID(val)	GET_FIELD((val), IGU_REG_MAPPING_MEMORY_FID)
#define IGU_VEC(val)	GET_FIELD((val), IGU_REG_MAPPING_MEMORY_VECTOR)

static int bnx2x_get_igu_cam_info(struct bnx2x *bp)
{
	int pfid = BP_FUNC(bp);
	int igu_sb_id;
	u32 val;
	u8 fid, igu_sb_cnt = 0;

	bp->igu_base_sb = 0xff;
	if (CHIP_INT_MODE_IS_BC(bp)) {
		int vn = BP_VN(bp);
		igu_sb_cnt = bp->igu_sb_cnt;
		bp->igu_base_sb = (CHIP_MODE_IS_4_PORT(bp) ? pfid : vn) *
			FP_SB_MAX_E1x;

		bp->igu_dsb_id =  E1HVN_MAX * FP_SB_MAX_E1x +
			(CHIP_MODE_IS_4_PORT(bp) ? pfid : vn);

		return 0;
	}

	/* IGU in normal mode - read CAM */
	for (igu_sb_id = 0; igu_sb_id < IGU_REG_MAPPING_MEMORY_SIZE;
	     igu_sb_id++) {
		val = REG_RD(bp, IGU_REG_MAPPING_MEMORY + igu_sb_id * 4);
		if (!(val & IGU_REG_MAPPING_MEMORY_VALID))
			continue;
		fid = IGU_FID(val);
		if ((fid & IGU_FID_ENCODE_IS_PF)) {
			if ((fid & IGU_FID_PF_NUM_MASK) != pfid)
				continue;
			if (IGU_VEC(val) == 0)
				/* default status block */
				bp->igu_dsb_id = igu_sb_id;
			else {
				if (bp->igu_base_sb == 0xff)
					bp->igu_base_sb = igu_sb_id;
				igu_sb_cnt++;
			}
		}
	}

#ifdef CONFIG_PCI_MSI
	/* Due to new PF resource allocation by MFW T7.4 and above, it's
	 * optional that number of CAM entries will not be equal to the value
	 * advertised in PCI.
	 * Driver should use the minimal value of both as the actual status
	 * block count
	 */
	bp->igu_sb_cnt = min_t(int, bp->igu_sb_cnt, igu_sb_cnt);
#endif

	if (igu_sb_cnt == 0) {
		BNX2X_ERR("CAM configuration error\n");
		return -EINVAL;
	}

	return 0;
}

static void bnx2x_link_settings_supported(struct bnx2x *bp, u32 switch_cfg)
{
	int cfg_size = 0, idx, port = BP_PORT(bp);

	/* Aggregation of supported attributes of all external phys */
	bp->port.supported[0] = 0;
	bp->port.supported[1] = 0;
	switch (bp->link_params.num_phys) {
	case 1:
		bp->port.supported[0] = bp->link_params.phy[INT_PHY].supported;
		cfg_size = 1;
		break;
	case 2:
		bp->port.supported[0] = bp->link_params.phy[EXT_PHY1].supported;
		cfg_size = 1;
		break;
	case 3:
		if (bp->link_params.multi_phy_config &
		    PORT_HW_CFG_PHY_SWAPPED_ENABLED) {
			bp->port.supported[1] =
				bp->link_params.phy[EXT_PHY1].supported;
			bp->port.supported[0] =
				bp->link_params.phy[EXT_PHY2].supported;
		} else {
			bp->port.supported[0] =
				bp->link_params.phy[EXT_PHY1].supported;
			bp->port.supported[1] =
				bp->link_params.phy[EXT_PHY2].supported;
		}
		cfg_size = 2;
		break;
	}

	if (!(bp->port.supported[0] || bp->port.supported[1])) {
		BNX2X_ERR("NVRAM config error. BAD phy config. PHY1 config 0x%x, PHY2 config 0x%x\n",
			   SHMEM_RD(bp,
			   dev_info.port_hw_config[port].external_phy_config),
			   SHMEM_RD(bp,
			   dev_info.port_hw_config[port].external_phy_config2));
			return;
	}

	if (CHIP_IS_E3(bp))
		bp->port.phy_addr = REG_RD(bp, MISC_REG_WC0_CTRL_PHY_ADDR);
	else {
		switch (switch_cfg) {
		case SWITCH_CFG_1G:
			bp->port.phy_addr = REG_RD(
				bp, NIG_REG_SERDES0_CTRL_PHY_ADDR + port*0x10);
			break;
		case SWITCH_CFG_10G:
			bp->port.phy_addr = REG_RD(
				bp, NIG_REG_XGXS0_CTRL_PHY_ADDR + port*0x18);
			break;
		default:
			BNX2X_ERR("BAD switch_cfg link_config 0x%x\n",
				  bp->port.link_config[0]);
			return;
		}
	}
	BNX2X_DEV_INFO("phy_addr 0x%x\n", bp->port.phy_addr);
	/* mask what we support according to speed_cap_mask per configuration */
	for (idx = 0; idx < cfg_size; idx++) {
		if (!(bp->link_params.speed_cap_mask[idx] &
				PORT_HW_CFG_SPEED_CAPABILITY_D0_10M_HALF))
			bp->port.supported[idx] &= ~SUPPORTED_10baseT_Half;

		if (!(bp->link_params.speed_cap_mask[idx] &
				PORT_HW_CFG_SPEED_CAPABILITY_D0_10M_FULL))
			bp->port.supported[idx] &= ~SUPPORTED_10baseT_Full;

		if (!(bp->link_params.speed_cap_mask[idx] &
				PORT_HW_CFG_SPEED_CAPABILITY_D0_100M_HALF))
			bp->port.supported[idx] &= ~SUPPORTED_100baseT_Half;

		if (!(bp->link_params.speed_cap_mask[idx] &
				PORT_HW_CFG_SPEED_CAPABILITY_D0_100M_FULL))
			bp->port.supported[idx] &= ~SUPPORTED_100baseT_Full;

		if (!(bp->link_params.speed_cap_mask[idx] &
					PORT_HW_CFG_SPEED_CAPABILITY_D0_1G))
			bp->port.supported[idx] &= ~(SUPPORTED_1000baseT_Half |
						     SUPPORTED_1000baseT_Full);

		if (!(bp->link_params.speed_cap_mask[idx] &
					PORT_HW_CFG_SPEED_CAPABILITY_D0_2_5G))
			bp->port.supported[idx] &= ~SUPPORTED_2500baseX_Full;

		if (!(bp->link_params.speed_cap_mask[idx] &
					PORT_HW_CFG_SPEED_CAPABILITY_D0_10G))
			bp->port.supported[idx] &= ~SUPPORTED_10000baseT_Full;

		if (!(bp->link_params.speed_cap_mask[idx] &
					PORT_HW_CFG_SPEED_CAPABILITY_D0_20G))
			bp->port.supported[idx] &= ~SUPPORTED_20000baseKR2_Full;
	}

	BNX2X_DEV_INFO("supported 0x%x 0x%x\n", bp->port.supported[0],
		       bp->port.supported[1]);
}

static void bnx2x_link_settings_requested(struct bnx2x *bp)
{
	u32 link_config, idx, cfg_size = 0;
	bp->port.advertising[0] = 0;
	bp->port.advertising[1] = 0;
	switch (bp->link_params.num_phys) {
	case 1:
	case 2:
		cfg_size = 1;
		break;
	case 3:
		cfg_size = 2;
		break;
	}
	for (idx = 0; idx < cfg_size; idx++) {
		bp->link_params.req_duplex[idx] = DUPLEX_FULL;
		link_config = bp->port.link_config[idx];
		switch (link_config & PORT_FEATURE_LINK_SPEED_MASK) {
		case PORT_FEATURE_LINK_SPEED_AUTO:
			if (bp->port.supported[idx] & SUPPORTED_Autoneg) {
				bp->link_params.req_line_speed[idx] =
					SPEED_AUTO_NEG;
				bp->port.advertising[idx] |=
					bp->port.supported[idx];
				if (bp->link_params.phy[EXT_PHY1].type ==
				    PORT_HW_CFG_XGXS_EXT_PHY_TYPE_BCM84833)
					bp->port.advertising[idx] |=
					(SUPPORTED_100baseT_Half |
					 SUPPORTED_100baseT_Full);
			} else {
				/* force 10G, no AN */
				bp->link_params.req_line_speed[idx] =
					SPEED_10000;
				bp->port.advertising[idx] |=
					(ADVERTISED_10000baseT_Full |
					 ADVERTISED_FIBRE);
				continue;
			}
			break;

		case PORT_FEATURE_LINK_SPEED_10M_FULL:
			if (bp->port.supported[idx] & SUPPORTED_10baseT_Full) {
				bp->link_params.req_line_speed[idx] =
					SPEED_10;
				bp->port.advertising[idx] |=
					(ADVERTISED_10baseT_Full |
					 ADVERTISED_TP);
			} else {
				BNX2X_ERR("NVRAM config error. Invalid link_config 0x%x  speed_cap_mask 0x%x\n",
					    link_config,
				    bp->link_params.speed_cap_mask[idx]);
				return;
			}
			break;

		case PORT_FEATURE_LINK_SPEED_10M_HALF:
			if (bp->port.supported[idx] & SUPPORTED_10baseT_Half) {
				bp->link_params.req_line_speed[idx] =
					SPEED_10;
				bp->link_params.req_duplex[idx] =
					DUPLEX_HALF;
				bp->port.advertising[idx] |=
					(ADVERTISED_10baseT_Half |
					 ADVERTISED_TP);
			} else {
				BNX2X_ERR("NVRAM config error. Invalid link_config 0x%x  speed_cap_mask 0x%x\n",
					    link_config,
					  bp->link_params.speed_cap_mask[idx]);
				return;
			}
			break;

		case PORT_FEATURE_LINK_SPEED_100M_FULL:
			if (bp->port.supported[idx] &
			    SUPPORTED_100baseT_Full) {
				bp->link_params.req_line_speed[idx] =
					SPEED_100;
				bp->port.advertising[idx] |=
					(ADVERTISED_100baseT_Full |
					 ADVERTISED_TP);
			} else {
				BNX2X_ERR("NVRAM config error. Invalid link_config 0x%x  speed_cap_mask 0x%x\n",
					    link_config,
					  bp->link_params.speed_cap_mask[idx]);
				return;
			}
			break;

		case PORT_FEATURE_LINK_SPEED_100M_HALF:
			if (bp->port.supported[idx] &
			    SUPPORTED_100baseT_Half) {
				bp->link_params.req_line_speed[idx] =
								SPEED_100;
				bp->link_params.req_duplex[idx] =
								DUPLEX_HALF;
				bp->port.advertising[idx] |=
					(ADVERTISED_100baseT_Half |
					 ADVERTISED_TP);
			} else {
				BNX2X_ERR("NVRAM config error. Invalid link_config 0x%x  speed_cap_mask 0x%x\n",
				    link_config,
				    bp->link_params.speed_cap_mask[idx]);
				return;
			}
			break;

		case PORT_FEATURE_LINK_SPEED_1G:
			if (bp->port.supported[idx] &
			    SUPPORTED_1000baseT_Full) {
				bp->link_params.req_line_speed[idx] =
					SPEED_1000;
				bp->port.advertising[idx] |=
					(ADVERTISED_1000baseT_Full |
					 ADVERTISED_TP);
			} else {
				BNX2X_ERR("NVRAM config error. Invalid link_config 0x%x  speed_cap_mask 0x%x\n",
				    link_config,
				    bp->link_params.speed_cap_mask[idx]);
				return;
			}
			break;

		case PORT_FEATURE_LINK_SPEED_2_5G:
			if (bp->port.supported[idx] &
			    SUPPORTED_2500baseX_Full) {
				bp->link_params.req_line_speed[idx] =
					SPEED_2500;
				bp->port.advertising[idx] |=
					(ADVERTISED_2500baseX_Full |
						ADVERTISED_TP);
			} else {
				BNX2X_ERR("NVRAM config error. Invalid link_config 0x%x  speed_cap_mask 0x%x\n",
				    link_config,
				    bp->link_params.speed_cap_mask[idx]);
				return;
			}
			break;

		case PORT_FEATURE_LINK_SPEED_10G_CX4:
			if (bp->port.supported[idx] &
			    SUPPORTED_10000baseT_Full) {
				bp->link_params.req_line_speed[idx] =
					SPEED_10000;
				bp->port.advertising[idx] |=
					(ADVERTISED_10000baseT_Full |
						ADVERTISED_FIBRE);
			} else {
				BNX2X_ERR("NVRAM config error. Invalid link_config 0x%x  speed_cap_mask 0x%x\n",
				    link_config,
				    bp->link_params.speed_cap_mask[idx]);
				return;
			}
			break;
		case PORT_FEATURE_LINK_SPEED_20G:
			bp->link_params.req_line_speed[idx] = SPEED_20000;

			break;
		default:
			BNX2X_ERR("NVRAM config error. BAD link speed link_config 0x%x\n",
				  link_config);
				bp->link_params.req_line_speed[idx] =
							SPEED_AUTO_NEG;
				bp->port.advertising[idx] =
						bp->port.supported[idx];
			break;
		}

		bp->link_params.req_flow_ctrl[idx] = (link_config &
					 PORT_FEATURE_FLOW_CONTROL_MASK);
		if (bp->link_params.req_flow_ctrl[idx] ==
		    BNX2X_FLOW_CTRL_AUTO) {
			if (!(bp->port.supported[idx] & SUPPORTED_Autoneg))
				bp->link_params.req_flow_ctrl[idx] =
							BNX2X_FLOW_CTRL_NONE;
			else
				bnx2x_set_requested_fc(bp);
		}

		BNX2X_DEV_INFO("req_line_speed %d  req_duplex %d req_flow_ctrl 0x%x advertising 0x%x\n",
			       bp->link_params.req_line_speed[idx],
			       bp->link_params.req_duplex[idx],
			       bp->link_params.req_flow_ctrl[idx],
			       bp->port.advertising[idx]);
	}
}

static void bnx2x_set_mac_buf(u8 *mac_buf, u32 mac_lo, u16 mac_hi)
{
	__be16 mac_hi_be = cpu_to_be16(mac_hi);
	__be32 mac_lo_be = cpu_to_be32(mac_lo);
	memcpy(mac_buf, &mac_hi_be, sizeof(mac_hi_be));
	memcpy(mac_buf + sizeof(mac_hi_be), &mac_lo_be, sizeof(mac_lo_be));
}

static void bnx2x_get_port_hwinfo(struct bnx2x *bp)
{
	int port = BP_PORT(bp);
	u32 config;
	u32 ext_phy_type, ext_phy_config, eee_mode;

	bp->link_params.bp = bp;
	bp->link_params.port = port;

	bp->link_params.lane_config =
		SHMEM_RD(bp, dev_info.port_hw_config[port].lane_config);

	bp->link_params.speed_cap_mask[0] =
		SHMEM_RD(bp,
			 dev_info.port_hw_config[port].speed_capability_mask) &
		PORT_HW_CFG_SPEED_CAPABILITY_D0_MASK;
	bp->link_params.speed_cap_mask[1] =
		SHMEM_RD(bp,
			 dev_info.port_hw_config[port].speed_capability_mask2) &
		PORT_HW_CFG_SPEED_CAPABILITY_D0_MASK;
	bp->port.link_config[0] =
		SHMEM_RD(bp, dev_info.port_feature_config[port].link_config);

	bp->port.link_config[1] =
		SHMEM_RD(bp, dev_info.port_feature_config[port].link_config2);

	bp->link_params.multi_phy_config =
		SHMEM_RD(bp, dev_info.port_hw_config[port].multi_phy_config);
	/* If the device is capable of WoL, set the default state according
	 * to the HW
	 */
	config = SHMEM_RD(bp, dev_info.port_feature_config[port].config);
	bp->wol = (!(bp->flags & NO_WOL_FLAG) &&
		   (config & PORT_FEATURE_WOL_ENABLED));

	if ((config & PORT_FEAT_CFG_STORAGE_PERSONALITY_MASK) ==
	    PORT_FEAT_CFG_STORAGE_PERSONALITY_FCOE && !IS_MF(bp))
		bp->flags |= NO_ISCSI_FLAG;
	if ((config & PORT_FEAT_CFG_STORAGE_PERSONALITY_MASK) ==
	    PORT_FEAT_CFG_STORAGE_PERSONALITY_ISCSI && !(IS_MF(bp)))
		bp->flags |= NO_FCOE_FLAG;

	BNX2X_DEV_INFO("lane_config 0x%08x  speed_cap_mask0 0x%08x  link_config0 0x%08x\n",
		       bp->link_params.lane_config,
		       bp->link_params.speed_cap_mask[0],
		       bp->port.link_config[0]);

	bp->link_params.switch_cfg = (bp->port.link_config[0] &
				      PORT_FEATURE_CONNECTED_SWITCH_MASK);
	bnx2x_phy_probe(&bp->link_params);
	bnx2x_link_settings_supported(bp, bp->link_params.switch_cfg);

	bnx2x_link_settings_requested(bp);

	/*
	 * If connected directly, work with the internal PHY, otherwise, work
	 * with the external PHY
	 */
	ext_phy_config =
		SHMEM_RD(bp,
			 dev_info.port_hw_config[port].external_phy_config);
	ext_phy_type = XGXS_EXT_PHY_TYPE(ext_phy_config);
	if (ext_phy_type == PORT_HW_CFG_XGXS_EXT_PHY_TYPE_DIRECT)
		bp->mdio.prtad = bp->port.phy_addr;

	else if ((ext_phy_type != PORT_HW_CFG_XGXS_EXT_PHY_TYPE_FAILURE) &&
		 (ext_phy_type != PORT_HW_CFG_XGXS_EXT_PHY_TYPE_NOT_CONN))
		bp->mdio.prtad =
			XGXS_EXT_PHY_ADDR(ext_phy_config);

	/* Configure link feature according to nvram value */
	eee_mode = (((SHMEM_RD(bp, dev_info.
		      port_feature_config[port].eee_power_mode)) &
		     PORT_FEAT_CFG_EEE_POWER_MODE_MASK) >>
		    PORT_FEAT_CFG_EEE_POWER_MODE_SHIFT);
	if (eee_mode != PORT_FEAT_CFG_EEE_POWER_MODE_DISABLED) {
		bp->link_params.eee_mode = EEE_MODE_ADV_LPI |
					   EEE_MODE_ENABLE_LPI |
					   EEE_MODE_OUTPUT_TIME;
	} else {
		bp->link_params.eee_mode = 0;
	}
}

void bnx2x_get_iscsi_info(struct bnx2x *bp)
{
	u32 no_flags = NO_ISCSI_FLAG;
	int port = BP_PORT(bp);
	u32 max_iscsi_conn = FW_ENCODE_32BIT_PATTERN ^ SHMEM_RD(bp,
				drv_lic_key[port].max_iscsi_conn);

	if (!CNIC_SUPPORT(bp)) {
		bp->flags |= no_flags;
		return;
	}

	/* Get the number of maximum allowed iSCSI connections */
	bp->cnic_eth_dev.max_iscsi_conn =
		(max_iscsi_conn & BNX2X_MAX_ISCSI_INIT_CONN_MASK) >>
		BNX2X_MAX_ISCSI_INIT_CONN_SHIFT;

	BNX2X_DEV_INFO("max_iscsi_conn 0x%x\n",
		       bp->cnic_eth_dev.max_iscsi_conn);

	/*
	 * If maximum allowed number of connections is zero -
	 * disable the feature.
	 */
	if (!bp->cnic_eth_dev.max_iscsi_conn)
		bp->flags |= no_flags;
}

static void bnx2x_get_ext_wwn_info(struct bnx2x *bp, int func)
{
	/* Port info */
	bp->cnic_eth_dev.fcoe_wwn_port_name_hi =
		MF_CFG_RD(bp, func_ext_config[func].fcoe_wwn_port_name_upper);
	bp->cnic_eth_dev.fcoe_wwn_port_name_lo =
		MF_CFG_RD(bp, func_ext_config[func].fcoe_wwn_port_name_lower);

	/* Node info */
	bp->cnic_eth_dev.fcoe_wwn_node_name_hi =
		MF_CFG_RD(bp, func_ext_config[func].fcoe_wwn_node_name_upper);
	bp->cnic_eth_dev.fcoe_wwn_node_name_lo =
		MF_CFG_RD(bp, func_ext_config[func].fcoe_wwn_node_name_lower);
}

static int bnx2x_shared_fcoe_funcs(struct bnx2x *bp)
{
	u8 count = 0;

	if (IS_MF(bp)) {
		u8 fid;

		/* iterate over absolute function ids for this path: */
		for (fid = BP_PATH(bp); fid < E2_FUNC_MAX * 2; fid += 2) {
			if (IS_MF_SD(bp)) {
				u32 cfg = MF_CFG_RD(bp,
						    func_mf_config[fid].config);

				if (!(cfg & FUNC_MF_CFG_FUNC_HIDE) &&
				    ((cfg & FUNC_MF_CFG_PROTOCOL_MASK) ==
					    FUNC_MF_CFG_PROTOCOL_FCOE))
					count++;
			} else {
				u32 cfg = MF_CFG_RD(bp,
						    func_ext_config[fid].
								      func_cfg);

				if ((cfg & MACP_FUNC_CFG_FLAGS_ENABLED) &&
				    (cfg & MACP_FUNC_CFG_FLAGS_FCOE_OFFLOAD))
					count++;
			}
		}
	} else { /* SF */
		int port, port_cnt = CHIP_MODE_IS_4_PORT(bp) ? 2 : 1;

		for (port = 0; port < port_cnt; port++) {
			u32 lic = SHMEM_RD(bp,
					   drv_lic_key[port].max_fcoe_conn) ^
				  FW_ENCODE_32BIT_PATTERN;
			if (lic)
				count++;
		}
	}

	return count;
}

static void bnx2x_get_fcoe_info(struct bnx2x *bp)
{
	int port = BP_PORT(bp);
	int func = BP_ABS_FUNC(bp);
	u32 max_fcoe_conn = FW_ENCODE_32BIT_PATTERN ^ SHMEM_RD(bp,
				drv_lic_key[port].max_fcoe_conn);
	u8 num_fcoe_func = bnx2x_shared_fcoe_funcs(bp);

	if (!CNIC_SUPPORT(bp)) {
		bp->flags |= NO_FCOE_FLAG;
		return;
	}

	/* Get the number of maximum allowed FCoE connections */
	bp->cnic_eth_dev.max_fcoe_conn =
		(max_fcoe_conn & BNX2X_MAX_FCOE_INIT_CONN_MASK) >>
		BNX2X_MAX_FCOE_INIT_CONN_SHIFT;

	/* Calculate the number of maximum allowed FCoE tasks */
	bp->cnic_eth_dev.max_fcoe_exchanges = MAX_NUM_FCOE_TASKS_PER_ENGINE;

	/* check if FCoE resources must be shared between different functions */
	if (num_fcoe_func)
		bp->cnic_eth_dev.max_fcoe_exchanges /= num_fcoe_func;

	/* Read the WWN: */
	if (!IS_MF(bp)) {
		/* Port info */
		bp->cnic_eth_dev.fcoe_wwn_port_name_hi =
			SHMEM_RD(bp,
				 dev_info.port_hw_config[port].
				 fcoe_wwn_port_name_upper);
		bp->cnic_eth_dev.fcoe_wwn_port_name_lo =
			SHMEM_RD(bp,
				 dev_info.port_hw_config[port].
				 fcoe_wwn_port_name_lower);

		/* Node info */
		bp->cnic_eth_dev.fcoe_wwn_node_name_hi =
			SHMEM_RD(bp,
				 dev_info.port_hw_config[port].
				 fcoe_wwn_node_name_upper);
		bp->cnic_eth_dev.fcoe_wwn_node_name_lo =
			SHMEM_RD(bp,
				 dev_info.port_hw_config[port].
				 fcoe_wwn_node_name_lower);
	} else if (!IS_MF_SD(bp)) {
		/*
		 * Read the WWN info only if the FCoE feature is enabled for
		 * this function.
		 */
		if (BNX2X_MF_EXT_PROTOCOL_FCOE(bp) && !CHIP_IS_E1x(bp))
			bnx2x_get_ext_wwn_info(bp, func);

	} else if (IS_MF_FCOE_SD(bp) && !CHIP_IS_E1x(bp)) {
		bnx2x_get_ext_wwn_info(bp, func);
	}

	BNX2X_DEV_INFO("max_fcoe_conn 0x%x\n", bp->cnic_eth_dev.max_fcoe_conn);

	/*
	 * If maximum allowed number of connections is zero -
	 * disable the feature.
	 */
	if (!bp->cnic_eth_dev.max_fcoe_conn)
		bp->flags |= NO_FCOE_FLAG;
}

static void bnx2x_get_cnic_info(struct bnx2x *bp)
{
	/*
	 * iSCSI may be dynamically disabled but reading
	 * info here we will decrease memory usage by driver
	 * if the feature is disabled for good
	 */
	bnx2x_get_iscsi_info(bp);
	bnx2x_get_fcoe_info(bp);
}

static void bnx2x_get_cnic_mac_hwinfo(struct bnx2x *bp)
{
	u32 val, val2;
	int func = BP_ABS_FUNC(bp);
	int port = BP_PORT(bp);
	u8 *iscsi_mac = bp->cnic_eth_dev.iscsi_mac;
	u8 *fip_mac = bp->fip_mac;

	if (IS_MF(bp)) {
		/* iSCSI and FCoE NPAR MACs: if there is no either iSCSI or
		 * FCoE MAC then the appropriate feature should be disabled.
		 * In non SD mode features configuration comes from struct
		 * func_ext_config.
		 */
		if (!IS_MF_SD(bp) && !CHIP_IS_E1x(bp)) {
			u32 cfg = MF_CFG_RD(bp, func_ext_config[func].func_cfg);
			if (cfg & MACP_FUNC_CFG_FLAGS_ISCSI_OFFLOAD) {
				val2 = MF_CFG_RD(bp, func_ext_config[func].
						 iscsi_mac_addr_upper);
				val = MF_CFG_RD(bp, func_ext_config[func].
						iscsi_mac_addr_lower);
				bnx2x_set_mac_buf(iscsi_mac, val, val2);
				BNX2X_DEV_INFO
					("Read iSCSI MAC: %pM\n", iscsi_mac);
			} else {
				bp->flags |= NO_ISCSI_OOO_FLAG | NO_ISCSI_FLAG;
			}

			if (cfg & MACP_FUNC_CFG_FLAGS_FCOE_OFFLOAD) {
				val2 = MF_CFG_RD(bp, func_ext_config[func].
						 fcoe_mac_addr_upper);
				val = MF_CFG_RD(bp, func_ext_config[func].
						fcoe_mac_addr_lower);
				bnx2x_set_mac_buf(fip_mac, val, val2);
				BNX2X_DEV_INFO
					("Read FCoE L2 MAC: %pM\n", fip_mac);
			} else {
				bp->flags |= NO_FCOE_FLAG;
			}

			bp->mf_ext_config = cfg;

		} else { /* SD MODE */
			if (BNX2X_IS_MF_SD_PROTOCOL_ISCSI(bp)) {
				/* use primary mac as iscsi mac */
				memcpy(iscsi_mac, bp->dev->dev_addr, ETH_ALEN);

				BNX2X_DEV_INFO("SD ISCSI MODE\n");
				BNX2X_DEV_INFO
					("Read iSCSI MAC: %pM\n", iscsi_mac);
			} else if (BNX2X_IS_MF_SD_PROTOCOL_FCOE(bp)) {
				/* use primary mac as fip mac */
				memcpy(fip_mac, bp->dev->dev_addr, ETH_ALEN);
				BNX2X_DEV_INFO("SD FCoE MODE\n");
				BNX2X_DEV_INFO
					("Read FIP MAC: %pM\n", fip_mac);
			}
		}

		/* If this is a storage-only interface, use SAN mac as
		 * primary MAC. Notice that for SD this is already the case,
		 * as the SAN mac was copied from the primary MAC.
		 */
		if (IS_MF_FCOE_AFEX(bp))
			memcpy(bp->dev->dev_addr, fip_mac, ETH_ALEN);
	} else {
		val2 = SHMEM_RD(bp, dev_info.port_hw_config[port].
				iscsi_mac_upper);
		val = SHMEM_RD(bp, dev_info.port_hw_config[port].
			       iscsi_mac_lower);
		bnx2x_set_mac_buf(iscsi_mac, val, val2);

		val2 = SHMEM_RD(bp, dev_info.port_hw_config[port].
				fcoe_fip_mac_upper);
		val = SHMEM_RD(bp, dev_info.port_hw_config[port].
			       fcoe_fip_mac_lower);
		bnx2x_set_mac_buf(fip_mac, val, val2);
	}

	/* Disable iSCSI OOO if MAC configuration is invalid. */
	if (!is_valid_ether_addr(iscsi_mac)) {
		bp->flags |= NO_ISCSI_OOO_FLAG | NO_ISCSI_FLAG;
		memset(iscsi_mac, 0, ETH_ALEN);
	}

	/* Disable FCoE if MAC configuration is invalid. */
	if (!is_valid_ether_addr(fip_mac)) {
		bp->flags |= NO_FCOE_FLAG;
		memset(bp->fip_mac, 0, ETH_ALEN);
	}
}

static void bnx2x_get_mac_hwinfo(struct bnx2x *bp)
{
	u32 val, val2;
	int func = BP_ABS_FUNC(bp);
	int port = BP_PORT(bp);

	/* Zero primary MAC configuration */
	memset(bp->dev->dev_addr, 0, ETH_ALEN);

	if (BP_NOMCP(bp)) {
		BNX2X_ERROR("warning: random MAC workaround active\n");
		eth_hw_addr_random(bp->dev);
	} else if (IS_MF(bp)) {
		val2 = MF_CFG_RD(bp, func_mf_config[func].mac_upper);
		val = MF_CFG_RD(bp, func_mf_config[func].mac_lower);
		if ((val2 != FUNC_MF_CFG_UPPERMAC_DEFAULT) &&
		    (val != FUNC_MF_CFG_LOWERMAC_DEFAULT))
			bnx2x_set_mac_buf(bp->dev->dev_addr, val, val2);

		if (CNIC_SUPPORT(bp))
			bnx2x_get_cnic_mac_hwinfo(bp);
	} else {
		/* in SF read MACs from port configuration */
		val2 = SHMEM_RD(bp, dev_info.port_hw_config[port].mac_upper);
		val = SHMEM_RD(bp, dev_info.port_hw_config[port].mac_lower);
		bnx2x_set_mac_buf(bp->dev->dev_addr, val, val2);

		if (CNIC_SUPPORT(bp))
			bnx2x_get_cnic_mac_hwinfo(bp);
	}

	if (!BP_NOMCP(bp)) {
		/* Read physical port identifier from shmem */
		val2 = SHMEM_RD(bp, dev_info.port_hw_config[port].mac_upper);
		val = SHMEM_RD(bp, dev_info.port_hw_config[port].mac_lower);
		bnx2x_set_mac_buf(bp->phys_port_id, val, val2);
		bp->flags |= HAS_PHYS_PORT_ID;
	}

	memcpy(bp->link_params.mac_addr, bp->dev->dev_addr, ETH_ALEN);

	if (!bnx2x_is_valid_ether_addr(bp, bp->dev->dev_addr))
		dev_err(&bp->pdev->dev,
			"bad Ethernet MAC address configuration: %pM\n"
			"change it manually before bringing up the appropriate network interface\n",
			bp->dev->dev_addr);
}

static bool bnx2x_get_dropless_info(struct bnx2x *bp)
{
	int tmp;
	u32 cfg;

	if (IS_VF(bp))
		return 0;

	if (IS_MF(bp) && !CHIP_IS_E1x(bp)) {
		/* Take function: tmp = func */
		tmp = BP_ABS_FUNC(bp);
		cfg = MF_CFG_RD(bp, func_ext_config[tmp].func_cfg);
		cfg = !!(cfg & MACP_FUNC_CFG_PAUSE_ON_HOST_RING);
	} else {
		/* Take port: tmp = port */
		tmp = BP_PORT(bp);
		cfg = SHMEM_RD(bp,
			       dev_info.port_hw_config[tmp].generic_features);
		cfg = !!(cfg & PORT_HW_CFG_PAUSE_ON_HOST_RING_ENABLED);
	}
	return cfg;
}

static int bnx2x_get_hwinfo(struct bnx2x *bp)
{
	int /*abs*/func = BP_ABS_FUNC(bp);
	int vn;
	u32 val = 0;
	int rc = 0;

	bnx2x_get_common_hwinfo(bp);

	/*
	 * initialize IGU parameters
	 */
	if (CHIP_IS_E1x(bp)) {
		bp->common.int_block = INT_BLOCK_HC;

		bp->igu_dsb_id = DEF_SB_IGU_ID;
		bp->igu_base_sb = 0;
	} else {
		bp->common.int_block = INT_BLOCK_IGU;

		/* do not allow device reset during IGU info processing */
		bnx2x_acquire_hw_lock(bp, HW_LOCK_RESOURCE_RESET);

		val = REG_RD(bp, IGU_REG_BLOCK_CONFIGURATION);

		if (val & IGU_BLOCK_CONFIGURATION_REG_BACKWARD_COMP_EN) {
			int tout = 5000;

			BNX2X_DEV_INFO("FORCING Normal Mode\n");

			val &= ~(IGU_BLOCK_CONFIGURATION_REG_BACKWARD_COMP_EN);
			REG_WR(bp, IGU_REG_BLOCK_CONFIGURATION, val);
			REG_WR(bp, IGU_REG_RESET_MEMORIES, 0x7f);

			while (tout && REG_RD(bp, IGU_REG_RESET_MEMORIES)) {
				tout--;
				usleep_range(1000, 2000);
			}

			if (REG_RD(bp, IGU_REG_RESET_MEMORIES)) {
				dev_err(&bp->pdev->dev,
					"FORCING Normal Mode failed!!!\n");
				bnx2x_release_hw_lock(bp,
						      HW_LOCK_RESOURCE_RESET);
				return -EPERM;
			}
		}

		if (val & IGU_BLOCK_CONFIGURATION_REG_BACKWARD_COMP_EN) {
			BNX2X_DEV_INFO("IGU Backward Compatible Mode\n");
			bp->common.int_block |= INT_BLOCK_MODE_BW_COMP;
		} else
			BNX2X_DEV_INFO("IGU Normal Mode\n");

		rc = bnx2x_get_igu_cam_info(bp);
		bnx2x_release_hw_lock(bp, HW_LOCK_RESOURCE_RESET);
		if (rc)
			return rc;
	}

	/*
	 * set base FW non-default (fast path) status block id, this value is
	 * used to initialize the fw_sb_id saved on the fp/queue structure to
	 * determine the id used by the FW.
	 */
	if (CHIP_IS_E1x(bp))
		bp->base_fw_ndsb = BP_PORT(bp) * FP_SB_MAX_E1x + BP_L_ID(bp);
	else /*
	      * 57712 - we currently use one FW SB per IGU SB (Rx and Tx of
	      * the same queue are indicated on the same IGU SB). So we prefer
	      * FW and IGU SBs to be the same value.
	      */
		bp->base_fw_ndsb = bp->igu_base_sb;

	BNX2X_DEV_INFO("igu_dsb_id %d  igu_base_sb %d  igu_sb_cnt %d\n"
		       "base_fw_ndsb %d\n", bp->igu_dsb_id, bp->igu_base_sb,
		       bp->igu_sb_cnt, bp->base_fw_ndsb);

	/*
	 * Initialize MF configuration
	 */

	bp->mf_ov = 0;
	bp->mf_mode = 0;
	vn = BP_VN(bp);

	if (!CHIP_IS_E1(bp) && !BP_NOMCP(bp)) {
		BNX2X_DEV_INFO("shmem2base 0x%x, size %d, mfcfg offset %d\n",
			       bp->common.shmem2_base, SHMEM2_RD(bp, size),
			      (u32)offsetof(struct shmem2_region, mf_cfg_addr));

		if (SHMEM2_HAS(bp, mf_cfg_addr))
			bp->common.mf_cfg_base = SHMEM2_RD(bp, mf_cfg_addr);
		else
			bp->common.mf_cfg_base = bp->common.shmem_base +
				offsetof(struct shmem_region, func_mb) +
				E1H_FUNC_MAX * sizeof(struct drv_func_mb);
		/*
		 * get mf configuration:
		 * 1. Existence of MF configuration
		 * 2. MAC address must be legal (check only upper bytes)
		 *    for  Switch-Independent mode;
		 *    OVLAN must be legal for Switch-Dependent mode
		 * 3. SF_MODE configures specific MF mode
		 */
		if (bp->common.mf_cfg_base != SHMEM_MF_CFG_ADDR_NONE) {
			/* get mf configuration */
			val = SHMEM_RD(bp,
				       dev_info.shared_feature_config.config);
			val &= SHARED_FEAT_CFG_FORCE_SF_MODE_MASK;

			switch (val) {
			case SHARED_FEAT_CFG_FORCE_SF_MODE_SWITCH_INDEPT:
				val = MF_CFG_RD(bp, func_mf_config[func].
						mac_upper);
				/* check for legal mac (upper bytes)*/
				if (val != 0xffff) {
					bp->mf_mode = MULTI_FUNCTION_SI;
					bp->mf_config[vn] = MF_CFG_RD(bp,
						   func_mf_config[func].config);
				} else
					BNX2X_DEV_INFO("illegal MAC address for SI\n");
				break;
			case SHARED_FEAT_CFG_FORCE_SF_MODE_AFEX_MODE:
				if ((!CHIP_IS_E1x(bp)) &&
				    (MF_CFG_RD(bp, func_mf_config[func].
					       mac_upper) != 0xffff) &&
				    (SHMEM2_HAS(bp,
						afex_driver_support))) {
					bp->mf_mode = MULTI_FUNCTION_AFEX;
					bp->mf_config[vn] = MF_CFG_RD(bp,
						func_mf_config[func].config);
				} else {
					BNX2X_DEV_INFO("can not configure afex mode\n");
				}
				break;
			case SHARED_FEAT_CFG_FORCE_SF_MODE_MF_ALLOWED:
				/* get OV configuration */
				val = MF_CFG_RD(bp,
					func_mf_config[FUNC_0].e1hov_tag);
				val &= FUNC_MF_CFG_E1HOV_TAG_MASK;

				if (val != FUNC_MF_CFG_E1HOV_TAG_DEFAULT) {
					bp->mf_mode = MULTI_FUNCTION_SD;
					bp->mf_config[vn] = MF_CFG_RD(bp,
						func_mf_config[func].config);
				} else
					BNX2X_DEV_INFO("illegal OV for SD\n");
				break;
			case SHARED_FEAT_CFG_FORCE_SF_MODE_FORCED_SF:
				bp->mf_config[vn] = 0;
				break;
			default:
				/* Unknown configuration: reset mf_config */
				bp->mf_config[vn] = 0;
				BNX2X_DEV_INFO("unknown MF mode 0x%x\n", val);
			}
		}

		BNX2X_DEV_INFO("%s function mode\n",
			       IS_MF(bp) ? "multi" : "single");

		switch (bp->mf_mode) {
		case MULTI_FUNCTION_SD:
			val = MF_CFG_RD(bp, func_mf_config[func].e1hov_tag) &
			      FUNC_MF_CFG_E1HOV_TAG_MASK;
			if (val != FUNC_MF_CFG_E1HOV_TAG_DEFAULT) {
				bp->mf_ov = val;
				bp->path_has_ovlan = true;

				BNX2X_DEV_INFO("MF OV for func %d is %d (0x%04x)\n",
					       func, bp->mf_ov, bp->mf_ov);
			} else {
				dev_err(&bp->pdev->dev,
					"No valid MF OV for func %d, aborting\n",
					func);
				return -EPERM;
			}
			break;
		case MULTI_FUNCTION_AFEX:
			BNX2X_DEV_INFO("func %d is in MF afex mode\n", func);
			break;
		case MULTI_FUNCTION_SI:
			BNX2X_DEV_INFO("func %d is in MF switch-independent mode\n",
				       func);
			break;
		default:
			if (vn) {
				dev_err(&bp->pdev->dev,
					"VN %d is in a single function mode, aborting\n",
					vn);
				return -EPERM;
			}
			break;
		}

		/* check if other port on the path needs ovlan:
		 * Since MF configuration is shared between ports
		 * Possible mixed modes are only
		 * {SF, SI} {SF, SD} {SD, SF} {SI, SF}
		 */
		if (CHIP_MODE_IS_4_PORT(bp) &&
		    !bp->path_has_ovlan &&
		    !IS_MF(bp) &&
		    bp->common.mf_cfg_base != SHMEM_MF_CFG_ADDR_NONE) {
			u8 other_port = !BP_PORT(bp);
			u8 other_func = BP_PATH(bp) + 2*other_port;
			val = MF_CFG_RD(bp,
					func_mf_config[other_func].e1hov_tag);
			if (val != FUNC_MF_CFG_E1HOV_TAG_DEFAULT)
				bp->path_has_ovlan = true;
		}
	}

	/* adjust igu_sb_cnt to MF for E1H */
	if (CHIP_IS_E1H(bp) && IS_MF(bp))
		bp->igu_sb_cnt = min_t(u8, bp->igu_sb_cnt, E1H_MAX_MF_SB_COUNT);

	/* port info */
	bnx2x_get_port_hwinfo(bp);

	/* Get MAC addresses */
	bnx2x_get_mac_hwinfo(bp);

	bnx2x_get_cnic_info(bp);

	return rc;
}

static void bnx2x_read_fwinfo(struct bnx2x *bp)
{
	int cnt, i, block_end, rodi;
	char vpd_start[BNX2X_VPD_LEN+1];
	char str_id_reg[VENDOR_ID_LEN+1];
	char str_id_cap[VENDOR_ID_LEN+1];
	char *vpd_data;
	char *vpd_extended_data = NULL;
	u8 len;

	cnt = pci_read_vpd(bp->pdev, 0, BNX2X_VPD_LEN, vpd_start);
	memset(bp->fw_ver, 0, sizeof(bp->fw_ver));

	if (cnt < BNX2X_VPD_LEN)
		goto out_not_found;

	/* VPD RO tag should be first tag after identifier string, hence
	 * we should be able to find it in first BNX2X_VPD_LEN chars
	 */
	i = pci_vpd_find_tag(vpd_start, 0, BNX2X_VPD_LEN,
			     PCI_VPD_LRDT_RO_DATA);
	if (i < 0)
		goto out_not_found;

	block_end = i + PCI_VPD_LRDT_TAG_SIZE +
		    pci_vpd_lrdt_size(&vpd_start[i]);

	i += PCI_VPD_LRDT_TAG_SIZE;

	if (block_end > BNX2X_VPD_LEN) {
		vpd_extended_data = kmalloc(block_end, GFP_KERNEL);
		if (vpd_extended_data  == NULL)
			goto out_not_found;

		/* read rest of vpd image into vpd_extended_data */
		memcpy(vpd_extended_data, vpd_start, BNX2X_VPD_LEN);
		cnt = pci_read_vpd(bp->pdev, BNX2X_VPD_LEN,
				   block_end - BNX2X_VPD_LEN,
				   vpd_extended_data + BNX2X_VPD_LEN);
		if (cnt < (block_end - BNX2X_VPD_LEN))
			goto out_not_found;
		vpd_data = vpd_extended_data;
	} else
		vpd_data = vpd_start;

	/* now vpd_data holds full vpd content in both cases */

	rodi = pci_vpd_find_info_keyword(vpd_data, i, block_end,
				   PCI_VPD_RO_KEYWORD_MFR_ID);
	if (rodi < 0)
		goto out_not_found;

	len = pci_vpd_info_field_size(&vpd_data[rodi]);

	if (len != VENDOR_ID_LEN)
		goto out_not_found;

	rodi += PCI_VPD_INFO_FLD_HDR_SIZE;

	/* vendor specific info */
	snprintf(str_id_reg, VENDOR_ID_LEN + 1, "%04x", PCI_VENDOR_ID_DELL);
	snprintf(str_id_cap, VENDOR_ID_LEN + 1, "%04X", PCI_VENDOR_ID_DELL);
	if (!strncmp(str_id_reg, &vpd_data[rodi], VENDOR_ID_LEN) ||
	    !strncmp(str_id_cap, &vpd_data[rodi], VENDOR_ID_LEN)) {

		rodi = pci_vpd_find_info_keyword(vpd_data, i, block_end,
						PCI_VPD_RO_KEYWORD_VENDOR0);
		if (rodi >= 0) {
			len = pci_vpd_info_field_size(&vpd_data[rodi]);

			rodi += PCI_VPD_INFO_FLD_HDR_SIZE;

			if (len < 32 && (len + rodi) <= BNX2X_VPD_LEN) {
				memcpy(bp->fw_ver, &vpd_data[rodi], len);
				bp->fw_ver[len] = ' ';
			}
		}
		kfree(vpd_extended_data);
		return;
	}
out_not_found:
	kfree(vpd_extended_data);
	return;
}

static void bnx2x_set_modes_bitmap(struct bnx2x *bp)
{
	u32 flags = 0;

	if (CHIP_REV_IS_FPGA(bp))
		SET_FLAGS(flags, MODE_FPGA);
	else if (CHIP_REV_IS_EMUL(bp))
		SET_FLAGS(flags, MODE_EMUL);
	else
		SET_FLAGS(flags, MODE_ASIC);

	if (CHIP_MODE_IS_4_PORT(bp))
		SET_FLAGS(flags, MODE_PORT4);
	else
		SET_FLAGS(flags, MODE_PORT2);

	if (CHIP_IS_E2(bp))
		SET_FLAGS(flags, MODE_E2);
	else if (CHIP_IS_E3(bp)) {
		SET_FLAGS(flags, MODE_E3);
		if (CHIP_REV(bp) == CHIP_REV_Ax)
			SET_FLAGS(flags, MODE_E3_A0);
		else /*if (CHIP_REV(bp) == CHIP_REV_Bx)*/
			SET_FLAGS(flags, MODE_E3_B0 | MODE_COS3);
	}

	if (IS_MF(bp)) {
		SET_FLAGS(flags, MODE_MF);
		switch (bp->mf_mode) {
		case MULTI_FUNCTION_SD:
			SET_FLAGS(flags, MODE_MF_SD);
			break;
		case MULTI_FUNCTION_SI:
			SET_FLAGS(flags, MODE_MF_SI);
			break;
		case MULTI_FUNCTION_AFEX:
			SET_FLAGS(flags, MODE_MF_AFEX);
			break;
		}
	} else
		SET_FLAGS(flags, MODE_SF);

#if defined(__LITTLE_ENDIAN)
	SET_FLAGS(flags, MODE_LITTLE_ENDIAN);
#else /*(__BIG_ENDIAN)*/
	SET_FLAGS(flags, MODE_BIG_ENDIAN);
#endif
	INIT_MODE_FLAGS(bp) = flags;
}

static int bnx2x_init_bp(struct bnx2x *bp)
{
	int func;
	int rc;

	mutex_init(&bp->port.phy_mutex);
	mutex_init(&bp->fw_mb_mutex);
	spin_lock_init(&bp->stats_lock);
	sema_init(&bp->stats_sema, 1);

	INIT_DELAYED_WORK(&bp->sp_task, bnx2x_sp_task);
	INIT_DELAYED_WORK(&bp->sp_rtnl_task, bnx2x_sp_rtnl_task);
	INIT_DELAYED_WORK(&bp->period_task, bnx2x_period_task);
	if (IS_PF(bp)) {
		rc = bnx2x_get_hwinfo(bp);
		if (rc)
			return rc;
	} else {
		eth_zero_addr(bp->dev->dev_addr);
	}

	bnx2x_set_modes_bitmap(bp);

	rc = bnx2x_alloc_mem_bp(bp);
	if (rc)
		return rc;

	bnx2x_read_fwinfo(bp);

	func = BP_FUNC(bp);

	/* need to reset chip if undi was active */
	if (IS_PF(bp) && !BP_NOMCP(bp)) {
		/* init fw_seq */
		bp->fw_seq =
			SHMEM_RD(bp, func_mb[BP_FW_MB_IDX(bp)].drv_mb_header) &
							DRV_MSG_SEQ_NUMBER_MASK;
		BNX2X_DEV_INFO("fw_seq 0x%08x\n", bp->fw_seq);

		rc = bnx2x_prev_unload(bp);
		if (rc) {
			bnx2x_free_mem_bp(bp);
			return rc;
		}
	}

	if (CHIP_REV_IS_FPGA(bp))
		dev_err(&bp->pdev->dev, "FPGA detected\n");

	if (BP_NOMCP(bp) && (func == 0))
		dev_err(&bp->pdev->dev, "MCP disabled, must load devices in order!\n");

	bp->disable_tpa = disable_tpa;
	bp->disable_tpa |= IS_MF_STORAGE_SD(bp) || IS_MF_FCOE_AFEX(bp);

	/* Set TPA flags */
	if (bp->disable_tpa) {
		bp->flags &= ~(TPA_ENABLE_FLAG | GRO_ENABLE_FLAG);
		bp->dev->features &= ~NETIF_F_LRO;
	} else {
		bp->flags |= (TPA_ENABLE_FLAG | GRO_ENABLE_FLAG);
		bp->dev->features |= NETIF_F_LRO;
	}

	if (CHIP_IS_E1(bp))
		bp->dropless_fc = 0;
	else
		bp->dropless_fc = dropless_fc | bnx2x_get_dropless_info(bp);

	bp->mrrs = mrrs;

	bp->tx_ring_size = IS_MF_FCOE_AFEX(bp) ? 0 : MAX_TX_AVAIL;
	if (IS_VF(bp))
		bp->rx_ring_size = MAX_RX_AVAIL;

	/* make sure that the numbers are in the right granularity */
	bp->tx_ticks = (50 / BNX2X_BTR) * BNX2X_BTR;
	bp->rx_ticks = (25 / BNX2X_BTR) * BNX2X_BTR;

	bp->current_interval = CHIP_REV_IS_SLOW(bp) ? 5*HZ : HZ;

	init_timer(&bp->timer);
	bp->timer.expires = jiffies + bp->current_interval;
	bp->timer.data = (unsigned long) bp;
	bp->timer.function = bnx2x_timer;

	if (SHMEM2_HAS(bp, dcbx_lldp_params_offset) &&
	    SHMEM2_HAS(bp, dcbx_lldp_dcbx_stat_offset) &&
	    SHMEM2_RD(bp, dcbx_lldp_params_offset) &&
	    SHMEM2_RD(bp, dcbx_lldp_dcbx_stat_offset)) {
		bnx2x_dcbx_set_state(bp, true, BNX2X_DCBX_ENABLED_ON_NEG_ON);
		bnx2x_dcbx_init_params(bp);
	} else {
		bnx2x_dcbx_set_state(bp, false, BNX2X_DCBX_ENABLED_OFF);
	}

	if (CHIP_IS_E1x(bp))
		bp->cnic_base_cl_id = FP_SB_MAX_E1x;
	else
		bp->cnic_base_cl_id = FP_SB_MAX_E2;

	/* multiple tx priority */
	if (IS_VF(bp))
		bp->max_cos = 1;
	else if (CHIP_IS_E1x(bp))
		bp->max_cos = BNX2X_MULTI_TX_COS_E1X;
	else if (CHIP_IS_E2(bp) || CHIP_IS_E3A0(bp))
		bp->max_cos = BNX2X_MULTI_TX_COS_E2_E3A0;
	else if (CHIP_IS_E3B0(bp))
		bp->max_cos = BNX2X_MULTI_TX_COS_E3B0;
	else
		BNX2X_ERR("unknown chip %x revision %x\n",
			  CHIP_NUM(bp), CHIP_REV(bp));
	BNX2X_DEV_INFO("set bp->max_cos to %d\n", bp->max_cos);

	/* We need at least one default status block for slow-path events,
	 * second status block for the L2 queue, and a third status block for
	 * CNIC if supported.
	 */
	if (IS_VF(bp))
		bp->min_msix_vec_cnt = 1;
	else if (CNIC_SUPPORT(bp))
		bp->min_msix_vec_cnt = 3;
	else /* PF w/o cnic */
		bp->min_msix_vec_cnt = 2;
	BNX2X_DEV_INFO("bp->min_msix_vec_cnt %d", bp->min_msix_vec_cnt);

	bp->dump_preset_idx = 1;

	return rc;
}

/****************************************************************************
* General service functions
****************************************************************************/

/*
 * net_device service functions
 */

/* called with rtnl_lock */
static int bnx2x_open(struct net_device *dev)
{
	struct bnx2x *bp = netdev_priv(dev);
	int rc;

	bp->stats_init = true;

	netif_carrier_off(dev);

	bnx2x_set_power_state(bp, PCI_D0);

	/* If parity had happen during the unload, then attentions
	 * and/or RECOVERY_IN_PROGRES may still be set. In this case we
	 * want the first function loaded on the current engine to
	 * complete the recovery.
	 * Parity recovery is only relevant for PF driver.
	 */
	if (IS_PF(bp)) {
		int other_engine = BP_PATH(bp) ? 0 : 1;
		bool other_load_status, load_status;
		bool global = false;

		other_load_status = bnx2x_get_load_status(bp, other_engine);
		load_status = bnx2x_get_load_status(bp, BP_PATH(bp));
		if (!bnx2x_reset_is_done(bp, BP_PATH(bp)) ||
		    bnx2x_chk_parity_attn(bp, &global, true)) {
			do {
				/* If there are attentions and they are in a
				 * global blocks, set the GLOBAL_RESET bit
				 * regardless whether it will be this function
				 * that will complete the recovery or not.
				 */
				if (global)
					bnx2x_set_reset_global(bp);

				/* Only the first function on the current
				 * engine should try to recover in open. In case
				 * of attentions in global blocks only the first
				 * in the chip should try to recover.
				 */
				if ((!load_status &&
				     (!global || !other_load_status)) &&
				      bnx2x_trylock_leader_lock(bp) &&
				      !bnx2x_leader_reset(bp)) {
					netdev_info(bp->dev,
						    "Recovered in open\n");
					break;
				}

				/* recovery has failed... */
				bnx2x_set_power_state(bp, PCI_D3hot);
				bp->recovery_state = BNX2X_RECOVERY_FAILED;

				BNX2X_ERR("Recovery flow hasn't been properly completed yet. Try again later.\n"
					  "If you still see this message after a few retries then power cycle is required.\n");

				return -EAGAIN;
			} while (0);
		}
	}

	bp->recovery_state = BNX2X_RECOVERY_DONE;
	rc = bnx2x_nic_load(bp, LOAD_OPEN);
	if (rc)
		return rc;
	return 0;
}

/* called with rtnl_lock */
static int bnx2x_close(struct net_device *dev)
{
	struct bnx2x *bp = netdev_priv(dev);

	/* Unload the driver, release IRQs */
	bnx2x_nic_unload(bp, UNLOAD_CLOSE, false);

	return 0;
}

static int bnx2x_init_mcast_macs_list(struct bnx2x *bp,
				      struct bnx2x_mcast_ramrod_params *p)
{
	int mc_count = netdev_mc_count(bp->dev);
	struct bnx2x_mcast_list_elem *mc_mac =
		kzalloc(sizeof(*mc_mac) * mc_count, GFP_ATOMIC);
	struct netdev_hw_addr *ha;

	if (!mc_mac)
		return -ENOMEM;

	INIT_LIST_HEAD(&p->mcast_list);

	netdev_for_each_mc_addr(ha, bp->dev) {
		mc_mac->mac = bnx2x_mc_addr(ha);
		list_add_tail(&mc_mac->link, &p->mcast_list);
		mc_mac++;
	}

	p->mcast_list_len = mc_count;

	return 0;
}

static void bnx2x_free_mcast_macs_list(
	struct bnx2x_mcast_ramrod_params *p)
{
	struct bnx2x_mcast_list_elem *mc_mac =
		list_first_entry(&p->mcast_list, struct bnx2x_mcast_list_elem,
				 link);

	WARN_ON(!mc_mac);
	kfree(mc_mac);
}

/**
 * bnx2x_set_uc_list - configure a new unicast MACs list.
 *
 * @bp: driver handle
 *
 * We will use zero (0) as a MAC type for these MACs.
 */
static int bnx2x_set_uc_list(struct bnx2x *bp)
{
	int rc;
	struct net_device *dev = bp->dev;
	struct netdev_hw_addr *ha;
	struct bnx2x_vlan_mac_obj *mac_obj = &bp->sp_objs->mac_obj;
	unsigned long ramrod_flags = 0;

	/* First schedule a cleanup up of old configuration */
	rc = bnx2x_del_all_macs(bp, mac_obj, BNX2X_UC_LIST_MAC, false);
	if (rc < 0) {
		BNX2X_ERR("Failed to schedule DELETE operations: %d\n", rc);
		return rc;
	}

	netdev_for_each_uc_addr(ha, dev) {
		rc = bnx2x_set_mac_one(bp, bnx2x_uc_addr(ha), mac_obj, true,
				       BNX2X_UC_LIST_MAC, &ramrod_flags);
		if (rc == -EEXIST) {
			DP(BNX2X_MSG_SP,
			   "Failed to schedule ADD operations: %d\n", rc);
			/* do not treat adding same MAC as error */
			rc = 0;

		} else if (rc < 0) {

			BNX2X_ERR("Failed to schedule ADD operations: %d\n",
				  rc);
			return rc;
		}
	}

	/* Execute the pending commands */
	__set_bit(RAMROD_CONT, &ramrod_flags);
	return bnx2x_set_mac_one(bp, NULL, mac_obj, false /* don't care */,
				 BNX2X_UC_LIST_MAC, &ramrod_flags);
}

static int bnx2x_set_mc_list(struct bnx2x *bp)
{
	struct net_device *dev = bp->dev;
	struct bnx2x_mcast_ramrod_params rparam = {NULL};
	int rc = 0;

	rparam.mcast_obj = &bp->mcast_obj;

	/* first, clear all configured multicast MACs */
	rc = bnx2x_config_mcast(bp, &rparam, BNX2X_MCAST_CMD_DEL);
	if (rc < 0) {
		BNX2X_ERR("Failed to clear multicast configuration: %d\n", rc);
		return rc;
	}

	/* then, configure a new MACs list */
	if (netdev_mc_count(dev)) {
		rc = bnx2x_init_mcast_macs_list(bp, &rparam);
		if (rc) {
			BNX2X_ERR("Failed to create multicast MACs list: %d\n",
				  rc);
			return rc;
		}

		/* Now add the new MACs */
		rc = bnx2x_config_mcast(bp, &rparam,
					BNX2X_MCAST_CMD_ADD);
		if (rc < 0)
			BNX2X_ERR("Failed to set a new multicast configuration: %d\n",
				  rc);

		bnx2x_free_mcast_macs_list(&rparam);
	}

	return rc;
}

/* If bp->state is OPEN, should be called with netif_addr_lock_bh() */
static void bnx2x_set_rx_mode(struct net_device *dev)
{
	struct bnx2x *bp = netdev_priv(dev);

	if (bp->state != BNX2X_STATE_OPEN) {
		DP(NETIF_MSG_IFUP, "state is %x, returning\n", bp->state);
		return;
	} else {
		/* Schedule an SP task to handle rest of change */
		DP(NETIF_MSG_IFUP, "Scheduling an Rx mode change\n");
		smp_mb__before_clear_bit();
		set_bit(BNX2X_SP_RTNL_RX_MODE, &bp->sp_rtnl_state);
		smp_mb__after_clear_bit();
		schedule_delayed_work(&bp->sp_rtnl_task, 0);
	}
}

void bnx2x_set_rx_mode_inner(struct bnx2x *bp)
{
	u32 rx_mode = BNX2X_RX_MODE_NORMAL;

	DP(NETIF_MSG_IFUP, "dev->flags = %x\n", bp->dev->flags);

	netif_addr_lock_bh(bp->dev);

	if (bp->dev->flags & IFF_PROMISC) {
		rx_mode = BNX2X_RX_MODE_PROMISC;
	} else if ((bp->dev->flags & IFF_ALLMULTI) ||
		   ((netdev_mc_count(bp->dev) > BNX2X_MAX_MULTICAST) &&
		    CHIP_IS_E1(bp))) {
		rx_mode = BNX2X_RX_MODE_ALLMULTI;
	} else {
		if (IS_PF(bp)) {
			/* some multicasts */
			if (bnx2x_set_mc_list(bp) < 0)
				rx_mode = BNX2X_RX_MODE_ALLMULTI;

			/* release bh lock, as bnx2x_set_uc_list might sleep */
			netif_addr_unlock_bh(bp->dev);
			if (bnx2x_set_uc_list(bp) < 0)
				rx_mode = BNX2X_RX_MODE_PROMISC;
			netif_addr_lock_bh(bp->dev);
		} else {
			/* configuring mcast to a vf involves sleeping (when we
			 * wait for the pf's response).
			 */
			smp_mb__before_clear_bit();
			set_bit(BNX2X_SP_RTNL_VFPF_MCAST,
				&bp->sp_rtnl_state);
			smp_mb__after_clear_bit();
			schedule_delayed_work(&bp->sp_rtnl_task, 0);
		}
	}

	bp->rx_mode = rx_mode;
	/* handle ISCSI SD mode */
	if (IS_MF_ISCSI_SD(bp))
		bp->rx_mode = BNX2X_RX_MODE_NONE;

	/* Schedule the rx_mode command */
	if (test_bit(BNX2X_FILTER_RX_MODE_PENDING, &bp->sp_state)) {
		set_bit(BNX2X_FILTER_RX_MODE_SCHED, &bp->sp_state);
		netif_addr_unlock_bh(bp->dev);
		return;
	}

	if (IS_PF(bp)) {
		bnx2x_set_storm_rx_mode(bp);
		netif_addr_unlock_bh(bp->dev);
	} else {
		/* VF will need to request the PF to make this change, and so
		 * the VF needs to release the bottom-half lock prior to the
		 * request (as it will likely require sleep on the VF side)
		 */
		netif_addr_unlock_bh(bp->dev);
		bnx2x_vfpf_storm_rx_mode(bp);
	}
}

/* called with rtnl_lock */
static int bnx2x_mdio_read(struct net_device *netdev, int prtad,
			   int devad, u16 addr)
{
	struct bnx2x *bp = netdev_priv(netdev);
	u16 value;
	int rc;

	DP(NETIF_MSG_LINK, "mdio_read: prtad 0x%x, devad 0x%x, addr 0x%x\n",
	   prtad, devad, addr);

	/* The HW expects different devad if CL22 is used */
	devad = (devad == MDIO_DEVAD_NONE) ? DEFAULT_PHY_DEV_ADDR : devad;

	bnx2x_acquire_phy_lock(bp);
	rc = bnx2x_phy_read(&bp->link_params, prtad, devad, addr, &value);
	bnx2x_release_phy_lock(bp);
	DP(NETIF_MSG_LINK, "mdio_read_val 0x%x rc = 0x%x\n", value, rc);

	if (!rc)
		rc = value;
	return rc;
}

/* called with rtnl_lock */
static int bnx2x_mdio_write(struct net_device *netdev, int prtad, int devad,
			    u16 addr, u16 value)
{
	struct bnx2x *bp = netdev_priv(netdev);
	int rc;

	DP(NETIF_MSG_LINK,
	   "mdio_write: prtad 0x%x, devad 0x%x, addr 0x%x, value 0x%x\n",
	   prtad, devad, addr, value);

	/* The HW expects different devad if CL22 is used */
	devad = (devad == MDIO_DEVAD_NONE) ? DEFAULT_PHY_DEV_ADDR : devad;

	bnx2x_acquire_phy_lock(bp);
	rc = bnx2x_phy_write(&bp->link_params, prtad, devad, addr, value);
	bnx2x_release_phy_lock(bp);
	return rc;
}

/* called with rtnl_lock */
static int bnx2x_ioctl(struct net_device *dev, struct ifreq *ifr, int cmd)
{
	struct bnx2x *bp = netdev_priv(dev);
	struct mii_ioctl_data *mdio = if_mii(ifr);

	DP(NETIF_MSG_LINK, "ioctl: phy id 0x%x, reg 0x%x, val_in 0x%x\n",
	   mdio->phy_id, mdio->reg_num, mdio->val_in);

	if (!netif_running(dev))
		return -EAGAIN;

	return mdio_mii_ioctl(&bp->mdio, mdio, cmd);
}

#ifdef CONFIG_NET_POLL_CONTROLLER
static void poll_bnx2x(struct net_device *dev)
{
	struct bnx2x *bp = netdev_priv(dev);
	int i;

	for_each_eth_queue(bp, i) {
		struct bnx2x_fastpath *fp = &bp->fp[i];
		napi_schedule(&bnx2x_fp(bp, fp->index, napi));
	}
}
#endif

static int bnx2x_validate_addr(struct net_device *dev)
{
	struct bnx2x *bp = netdev_priv(dev);

	/* query the bulletin board for mac address configured by the PF */
	if (IS_VF(bp))
		bnx2x_sample_bulletin(bp);

	if (!bnx2x_is_valid_ether_addr(bp, dev->dev_addr)) {
		BNX2X_ERR("Non-valid Ethernet address\n");
		return -EADDRNOTAVAIL;
	}
	return 0;
}

static int bnx2x_get_phys_port_id(struct net_device *netdev,
				  struct netdev_phys_port_id *ppid)
{
	struct bnx2x *bp = netdev_priv(netdev);

	if (!(bp->flags & HAS_PHYS_PORT_ID))
		return -EOPNOTSUPP;

	ppid->id_len = sizeof(bp->phys_port_id);
	memcpy(ppid->id, bp->phys_port_id, ppid->id_len);

	return 0;
}

static const struct net_device_ops bnx2x_netdev_ops = {
	.ndo_open		= bnx2x_open,
	.ndo_stop		= bnx2x_close,
	.ndo_start_xmit		= bnx2x_start_xmit,
	.ndo_select_queue	= bnx2x_select_queue,
	.ndo_set_rx_mode	= bnx2x_set_rx_mode,
	.ndo_set_mac_address	= bnx2x_change_mac_addr,
	.ndo_validate_addr	= bnx2x_validate_addr,
	.ndo_do_ioctl		= bnx2x_ioctl,
	.ndo_change_mtu		= bnx2x_change_mtu,
	.ndo_fix_features	= bnx2x_fix_features,
	.ndo_set_features	= bnx2x_set_features,
	.ndo_tx_timeout		= bnx2x_tx_timeout,
#ifdef CONFIG_NET_POLL_CONTROLLER
	.ndo_poll_controller	= poll_bnx2x,
#endif
	.ndo_setup_tc		= bnx2x_setup_tc,
#ifdef CONFIG_BNX2X_SRIOV
	.ndo_set_vf_mac		= bnx2x_set_vf_mac,
	.ndo_set_vf_vlan	= bnx2x_set_vf_vlan,
	.ndo_get_vf_config	= bnx2x_get_vf_config,
#endif
#ifdef NETDEV_FCOE_WWNN
	.ndo_fcoe_get_wwn	= bnx2x_fcoe_get_wwn,
#endif

#ifdef CONFIG_NET_RX_BUSY_POLL
	.ndo_busy_poll		= bnx2x_low_latency_recv,
#endif
	.ndo_get_phys_port_id	= bnx2x_get_phys_port_id,
};

static int bnx2x_set_coherency_mask(struct bnx2x *bp)
{
	struct device *dev = &bp->pdev->dev;

	if (dma_set_mask_and_coherent(dev, DMA_BIT_MASK(64)) != 0 &&
	    dma_set_mask_and_coherent(dev, DMA_BIT_MASK(32)) != 0) {
		dev_err(dev, "System does not support DMA, aborting\n");
		return -EIO;
	}

	return 0;
}

static void bnx2x_disable_pcie_error_reporting(struct bnx2x *bp)
{
	if (bp->flags & AER_ENABLED) {
		pci_disable_pcie_error_reporting(bp->pdev);
		bp->flags &= ~AER_ENABLED;
	}
}

static int bnx2x_init_dev(struct bnx2x *bp, struct pci_dev *pdev,
			  struct net_device *dev, unsigned long board_type)
{
	int rc;
	u32 pci_cfg_dword;
	bool chip_is_e1x = (board_type == BCM57710 ||
			    board_type == BCM57711 ||
			    board_type == BCM57711E);

	SET_NETDEV_DEV(dev, &pdev->dev);

	bp->dev = dev;
	bp->pdev = pdev;

	rc = pci_enable_device(pdev);
	if (rc) {
		dev_err(&bp->pdev->dev,
			"Cannot enable PCI device, aborting\n");
		goto err_out;
	}

	if (!(pci_resource_flags(pdev, 0) & IORESOURCE_MEM)) {
		dev_err(&bp->pdev->dev,
			"Cannot find PCI device base address, aborting\n");
		rc = -ENODEV;
		goto err_out_disable;
	}

	if (IS_PF(bp) && !(pci_resource_flags(pdev, 2) & IORESOURCE_MEM)) {
		dev_err(&bp->pdev->dev, "Cannot find second PCI device base address, aborting\n");
		rc = -ENODEV;
		goto err_out_disable;
	}

	pci_read_config_dword(pdev, PCICFG_REVISION_ID_OFFSET, &pci_cfg_dword);
	if ((pci_cfg_dword & PCICFG_REVESION_ID_MASK) ==
	    PCICFG_REVESION_ID_ERROR_VAL) {
		pr_err("PCI device error, probably due to fan failure, aborting\n");
		rc = -ENODEV;
		goto err_out_disable;
	}

	if (atomic_read(&pdev->enable_cnt) == 1) {
		rc = pci_request_regions(pdev, DRV_MODULE_NAME);
		if (rc) {
			dev_err(&bp->pdev->dev,
				"Cannot obtain PCI resources, aborting\n");
			goto err_out_disable;
		}

		pci_set_master(pdev);
		pci_save_state(pdev);
	}

	if (IS_PF(bp)) {
		if (!pdev->pm_cap) {
			dev_err(&bp->pdev->dev,
				"Cannot find power management capability, aborting\n");
			rc = -EIO;
			goto err_out_release;
		}
	}

	if (!pci_is_pcie(pdev)) {
		dev_err(&bp->pdev->dev, "Not PCI Express, aborting\n");
		rc = -EIO;
		goto err_out_release;
	}

	rc = bnx2x_set_coherency_mask(bp);
	if (rc)
		goto err_out_release;

	dev->mem_start = pci_resource_start(pdev, 0);
	dev->base_addr = dev->mem_start;
	dev->mem_end = pci_resource_end(pdev, 0);

	dev->irq = pdev->irq;

	bp->regview = pci_ioremap_bar(pdev, 0);
	if (!bp->regview) {
		dev_err(&bp->pdev->dev,
			"Cannot map register space, aborting\n");
		rc = -ENOMEM;
		goto err_out_release;
	}

	/* In E1/E1H use pci device function given by kernel.
	 * In E2/E3 read physical function from ME register since these chips
	 * support Physical Device Assignment where kernel BDF maybe arbitrary
	 * (depending on hypervisor).
	 */
	if (chip_is_e1x) {
		bp->pf_num = PCI_FUNC(pdev->devfn);
	} else {
		/* chip is E2/3*/
		pci_read_config_dword(bp->pdev,
				      PCICFG_ME_REGISTER, &pci_cfg_dword);
		bp->pf_num = (u8)((pci_cfg_dword & ME_REG_ABS_PF_NUM) >>
				  ME_REG_ABS_PF_NUM_SHIFT);
	}
	BNX2X_DEV_INFO("me reg PF num: %d\n", bp->pf_num);

	/* clean indirect addresses */
	pci_write_config_dword(bp->pdev, PCICFG_GRC_ADDRESS,
			       PCICFG_VENDOR_ID_OFFSET);

	/* AER (Advanced Error reporting) configuration */
	rc = pci_enable_pcie_error_reporting(pdev);
	if (!rc)
		bp->flags |= AER_ENABLED;
	else
		BNX2X_DEV_INFO("Failed To configure PCIe AER [%d]\n", rc);

	/*
	 * Clean the following indirect addresses for all functions since it
	 * is not used by the driver.
	 */
	if (IS_PF(bp)) {
		REG_WR(bp, PXP2_REG_PGL_ADDR_88_F0, 0);
		REG_WR(bp, PXP2_REG_PGL_ADDR_8C_F0, 0);
		REG_WR(bp, PXP2_REG_PGL_ADDR_90_F0, 0);
		REG_WR(bp, PXP2_REG_PGL_ADDR_94_F0, 0);

		if (chip_is_e1x) {
			REG_WR(bp, PXP2_REG_PGL_ADDR_88_F1, 0);
			REG_WR(bp, PXP2_REG_PGL_ADDR_8C_F1, 0);
			REG_WR(bp, PXP2_REG_PGL_ADDR_90_F1, 0);
			REG_WR(bp, PXP2_REG_PGL_ADDR_94_F1, 0);
		}

		/* Enable internal target-read (in case we are probed after PF
		 * FLR). Must be done prior to any BAR read access. Only for
		 * 57712 and up
		 */
		if (!chip_is_e1x)
			REG_WR(bp,
			       PGLUE_B_REG_INTERNAL_PFID_ENABLE_TARGET_READ, 1);
	}

	dev->watchdog_timeo = TX_TIMEOUT;

	dev->netdev_ops = &bnx2x_netdev_ops;
	bnx2x_set_ethtool_ops(bp, dev);

	dev->priv_flags |= IFF_UNICAST_FLT;

	dev->hw_features = NETIF_F_SG | NETIF_F_IP_CSUM | NETIF_F_IPV6_CSUM |
		NETIF_F_TSO | NETIF_F_TSO_ECN | NETIF_F_TSO6 |
		NETIF_F_RXCSUM | NETIF_F_LRO | NETIF_F_GRO |
		NETIF_F_RXHASH | NETIF_F_HW_VLAN_CTAG_TX;
	if (!CHIP_IS_E1x(bp)) {
		dev->hw_features |= NETIF_F_GSO_GRE | NETIF_F_GSO_UDP_TUNNEL |
				    NETIF_F_GSO_IPIP | NETIF_F_GSO_SIT;
		dev->hw_enc_features =
			NETIF_F_IP_CSUM | NETIF_F_IPV6_CSUM | NETIF_F_SG |
			NETIF_F_TSO | NETIF_F_TSO_ECN | NETIF_F_TSO6 |
			NETIF_F_GSO_IPIP |
			NETIF_F_GSO_SIT |
			NETIF_F_GSO_GRE | NETIF_F_GSO_UDP_TUNNEL;
	}

	dev->vlan_features = NETIF_F_SG | NETIF_F_IP_CSUM | NETIF_F_IPV6_CSUM |
		NETIF_F_TSO | NETIF_F_TSO_ECN | NETIF_F_TSO6 | NETIF_F_HIGHDMA;

	dev->features |= dev->hw_features | NETIF_F_HW_VLAN_CTAG_RX;
	dev->features |= NETIF_F_HIGHDMA;

	/* Add Loopback capability to the device */
	dev->hw_features |= NETIF_F_LOOPBACK;

#ifdef BCM_DCBNL
	dev->dcbnl_ops = &bnx2x_dcbnl_ops;
#endif

	/* get_port_hwinfo() will set prtad and mmds properly */
	bp->mdio.prtad = MDIO_PRTAD_NONE;
	bp->mdio.mmds = 0;
	bp->mdio.mode_support = MDIO_SUPPORTS_C45 | MDIO_EMULATE_C22;
	bp->mdio.dev = dev;
	bp->mdio.mdio_read = bnx2x_mdio_read;
	bp->mdio.mdio_write = bnx2x_mdio_write;

	return 0;

err_out_release:
	if (atomic_read(&pdev->enable_cnt) == 1)
		pci_release_regions(pdev);

err_out_disable:
	pci_disable_device(pdev);

err_out:
	return rc;
}

static int bnx2x_check_firmware(struct bnx2x *bp)
{
	const struct firmware *firmware = bp->firmware;
	struct bnx2x_fw_file_hdr *fw_hdr;
	struct bnx2x_fw_file_section *sections;
	u32 offset, len, num_ops;
	__be16 *ops_offsets;
	int i;
	const u8 *fw_ver;

	if (firmware->size < sizeof(struct bnx2x_fw_file_hdr)) {
		BNX2X_ERR("Wrong FW size\n");
		return -EINVAL;
	}

	fw_hdr = (struct bnx2x_fw_file_hdr *)firmware->data;
	sections = (struct bnx2x_fw_file_section *)fw_hdr;

	/* Make sure none of the offsets and sizes make us read beyond
	 * the end of the firmware data */
	for (i = 0; i < sizeof(*fw_hdr) / sizeof(*sections); i++) {
		offset = be32_to_cpu(sections[i].offset);
		len = be32_to_cpu(sections[i].len);
		if (offset + len > firmware->size) {
			BNX2X_ERR("Section %d length is out of bounds\n", i);
			return -EINVAL;
		}
	}

	/* Likewise for the init_ops offsets */
	offset = be32_to_cpu(fw_hdr->init_ops_offsets.offset);
	ops_offsets = (__force __be16 *)(firmware->data + offset);
	num_ops = be32_to_cpu(fw_hdr->init_ops.len) / sizeof(struct raw_op);

	for (i = 0; i < be32_to_cpu(fw_hdr->init_ops_offsets.len) / 2; i++) {
		if (be16_to_cpu(ops_offsets[i]) > num_ops) {
			BNX2X_ERR("Section offset %d is out of bounds\n", i);
			return -EINVAL;
		}
	}

	/* Check FW version */
	offset = be32_to_cpu(fw_hdr->fw_version.offset);
	fw_ver = firmware->data + offset;
	if ((fw_ver[0] != BCM_5710_FW_MAJOR_VERSION) ||
	    (fw_ver[1] != BCM_5710_FW_MINOR_VERSION) ||
	    (fw_ver[2] != BCM_5710_FW_REVISION_VERSION) ||
	    (fw_ver[3] != BCM_5710_FW_ENGINEERING_VERSION)) {
		BNX2X_ERR("Bad FW version:%d.%d.%d.%d. Should be %d.%d.%d.%d\n",
		       fw_ver[0], fw_ver[1], fw_ver[2], fw_ver[3],
		       BCM_5710_FW_MAJOR_VERSION,
		       BCM_5710_FW_MINOR_VERSION,
		       BCM_5710_FW_REVISION_VERSION,
		       BCM_5710_FW_ENGINEERING_VERSION);
		return -EINVAL;
	}

	return 0;
}

static void be32_to_cpu_n(const u8 *_source, u8 *_target, u32 n)
{
	const __be32 *source = (const __be32 *)_source;
	u32 *target = (u32 *)_target;
	u32 i;

	for (i = 0; i < n/4; i++)
		target[i] = be32_to_cpu(source[i]);
}

/*
   Ops array is stored in the following format:
   {op(8bit), offset(24bit, big endian), data(32bit, big endian)}
 */
static void bnx2x_prep_ops(const u8 *_source, u8 *_target, u32 n)
{
	const __be32 *source = (const __be32 *)_source;
	struct raw_op *target = (struct raw_op *)_target;
	u32 i, j, tmp;

	for (i = 0, j = 0; i < n/8; i++, j += 2) {
		tmp = be32_to_cpu(source[j]);
		target[i].op = (tmp >> 24) & 0xff;
		target[i].offset = tmp & 0xffffff;
		target[i].raw_data = be32_to_cpu(source[j + 1]);
	}
}

/* IRO array is stored in the following format:
 * {base(24bit), m1(16bit), m2(16bit), m3(16bit), size(16bit) }
 */
static void bnx2x_prep_iro(const u8 *_source, u8 *_target, u32 n)
{
	const __be32 *source = (const __be32 *)_source;
	struct iro *target = (struct iro *)_target;
	u32 i, j, tmp;

	for (i = 0, j = 0; i < n/sizeof(struct iro); i++) {
		target[i].base = be32_to_cpu(source[j]);
		j++;
		tmp = be32_to_cpu(source[j]);
		target[i].m1 = (tmp >> 16) & 0xffff;
		target[i].m2 = tmp & 0xffff;
		j++;
		tmp = be32_to_cpu(source[j]);
		target[i].m3 = (tmp >> 16) & 0xffff;
		target[i].size = tmp & 0xffff;
		j++;
	}
}

static void be16_to_cpu_n(const u8 *_source, u8 *_target, u32 n)
{
	const __be16 *source = (const __be16 *)_source;
	u16 *target = (u16 *)_target;
	u32 i;

	for (i = 0; i < n/2; i++)
		target[i] = be16_to_cpu(source[i]);
}

#define BNX2X_ALLOC_AND_SET(arr, lbl, func)				\
do {									\
	u32 len = be32_to_cpu(fw_hdr->arr.len);				\
	bp->arr = kmalloc(len, GFP_KERNEL);				\
	if (!bp->arr)							\
		goto lbl;						\
	func(bp->firmware->data + be32_to_cpu(fw_hdr->arr.offset),	\
	     (u8 *)bp->arr, len);					\
} while (0)

static int bnx2x_init_firmware(struct bnx2x *bp)
{
	const char *fw_file_name;
	struct bnx2x_fw_file_hdr *fw_hdr;
	int rc;

	if (bp->firmware)
		return 0;

	if (CHIP_IS_E1(bp))
		fw_file_name = FW_FILE_NAME_E1;
	else if (CHIP_IS_E1H(bp))
		fw_file_name = FW_FILE_NAME_E1H;
	else if (!CHIP_IS_E1x(bp))
		fw_file_name = FW_FILE_NAME_E2;
	else {
		BNX2X_ERR("Unsupported chip revision\n");
		return -EINVAL;
	}
	BNX2X_DEV_INFO("Loading %s\n", fw_file_name);

	rc = request_firmware(&bp->firmware, fw_file_name, &bp->pdev->dev);
	if (rc) {
		BNX2X_ERR("Can't load firmware file %s\n",
			  fw_file_name);
		goto request_firmware_exit;
	}

	rc = bnx2x_check_firmware(bp);
	if (rc) {
		BNX2X_ERR("Corrupt firmware file %s\n", fw_file_name);
		goto request_firmware_exit;
	}

	fw_hdr = (struct bnx2x_fw_file_hdr *)bp->firmware->data;

	/* Initialize the pointers to the init arrays */
	/* Blob */
	BNX2X_ALLOC_AND_SET(init_data, request_firmware_exit, be32_to_cpu_n);

	/* Opcodes */
	BNX2X_ALLOC_AND_SET(init_ops, init_ops_alloc_err, bnx2x_prep_ops);

	/* Offsets */
	BNX2X_ALLOC_AND_SET(init_ops_offsets, init_offsets_alloc_err,
			    be16_to_cpu_n);

	/* STORMs firmware */
	INIT_TSEM_INT_TABLE_DATA(bp) = bp->firmware->data +
			be32_to_cpu(fw_hdr->tsem_int_table_data.offset);
	INIT_TSEM_PRAM_DATA(bp)      = bp->firmware->data +
			be32_to_cpu(fw_hdr->tsem_pram_data.offset);
	INIT_USEM_INT_TABLE_DATA(bp) = bp->firmware->data +
			be32_to_cpu(fw_hdr->usem_int_table_data.offset);
	INIT_USEM_PRAM_DATA(bp)      = bp->firmware->data +
			be32_to_cpu(fw_hdr->usem_pram_data.offset);
	INIT_XSEM_INT_TABLE_DATA(bp) = bp->firmware->data +
			be32_to_cpu(fw_hdr->xsem_int_table_data.offset);
	INIT_XSEM_PRAM_DATA(bp)      = bp->firmware->data +
			be32_to_cpu(fw_hdr->xsem_pram_data.offset);
	INIT_CSEM_INT_TABLE_DATA(bp) = bp->firmware->data +
			be32_to_cpu(fw_hdr->csem_int_table_data.offset);
	INIT_CSEM_PRAM_DATA(bp)      = bp->firmware->data +
			be32_to_cpu(fw_hdr->csem_pram_data.offset);
	/* IRO */
	BNX2X_ALLOC_AND_SET(iro_arr, iro_alloc_err, bnx2x_prep_iro);

	return 0;

iro_alloc_err:
	kfree(bp->init_ops_offsets);
init_offsets_alloc_err:
	kfree(bp->init_ops);
init_ops_alloc_err:
	kfree(bp->init_data);
request_firmware_exit:
	release_firmware(bp->firmware);
	bp->firmware = NULL;

	return rc;
}

static void bnx2x_release_firmware(struct bnx2x *bp)
{
	kfree(bp->init_ops_offsets);
	kfree(bp->init_ops);
	kfree(bp->init_data);
	release_firmware(bp->firmware);
	bp->firmware = NULL;
}

static struct bnx2x_func_sp_drv_ops bnx2x_func_sp_drv = {
	.init_hw_cmn_chip = bnx2x_init_hw_common_chip,
	.init_hw_cmn      = bnx2x_init_hw_common,
	.init_hw_port     = bnx2x_init_hw_port,
	.init_hw_func     = bnx2x_init_hw_func,

	.reset_hw_cmn     = bnx2x_reset_common,
	.reset_hw_port    = bnx2x_reset_port,
	.reset_hw_func    = bnx2x_reset_func,

	.gunzip_init      = bnx2x_gunzip_init,
	.gunzip_end       = bnx2x_gunzip_end,

	.init_fw          = bnx2x_init_firmware,
	.release_fw       = bnx2x_release_firmware,
};

void bnx2x__init_func_obj(struct bnx2x *bp)
{
	/* Prepare DMAE related driver resources */
	bnx2x_setup_dmae(bp);

	bnx2x_init_func_obj(bp, &bp->func_obj,
			    bnx2x_sp(bp, func_rdata),
			    bnx2x_sp_mapping(bp, func_rdata),
			    bnx2x_sp(bp, func_afex_rdata),
			    bnx2x_sp_mapping(bp, func_afex_rdata),
			    &bnx2x_func_sp_drv);
}

/* must be called after sriov-enable */
static int bnx2x_set_qm_cid_count(struct bnx2x *bp)
{
	int cid_count = BNX2X_L2_MAX_CID(bp);

	if (IS_SRIOV(bp))
		cid_count += BNX2X_VF_CIDS;

	if (CNIC_SUPPORT(bp))
		cid_count += CNIC_CID_MAX;

	return roundup(cid_count, QM_CID_ROUND);
}

/**
 * bnx2x_get_num_none_def_sbs - return the number of none default SBs
 *
 * @dev:	pci device
 *
 */
static int bnx2x_get_num_non_def_sbs(struct pci_dev *pdev, int cnic_cnt)
{
	int index;
	u16 control = 0;

	/*
	 * If MSI-X is not supported - return number of SBs needed to support
	 * one fast path queue: one FP queue + SB for CNIC
	 */
	if (!pdev->msix_cap) {
		dev_info(&pdev->dev, "no msix capability found\n");
		return 1 + cnic_cnt;
	}
	dev_info(&pdev->dev, "msix capability found\n");

	/*
	 * The value in the PCI configuration space is the index of the last
	 * entry, namely one less than the actual size of the table, which is
	 * exactly what we want to return from this function: number of all SBs
	 * without the default SB.
	 * For VFs there is no default SB, then we return (index+1).
	 */
	pci_read_config_word(pdev, pdev->msix_cap + PCI_MSI_FLAGS, &control);

	index = control & PCI_MSIX_FLAGS_QSIZE;

	return index;
}

static int set_max_cos_est(int chip_id)
{
	switch (chip_id) {
	case BCM57710:
	case BCM57711:
	case BCM57711E:
		return BNX2X_MULTI_TX_COS_E1X;
	case BCM57712:
	case BCM57712_MF:
		return BNX2X_MULTI_TX_COS_E2_E3A0;
	case BCM57800:
	case BCM57800_MF:
	case BCM57810:
	case BCM57810_MF:
	case BCM57840_4_10:
	case BCM57840_2_20:
	case BCM57840_O:
	case BCM57840_MFO:
	case BCM57840_MF:
	case BCM57811:
	case BCM57811_MF:
		return BNX2X_MULTI_TX_COS_E3B0;
	case BCM57712_VF:
	case BCM57800_VF:
	case BCM57810_VF:
	case BCM57840_VF:
	case BCM57811_VF:
		return 1;
	default:
		pr_err("Unknown board_type (%d), aborting\n", chip_id);
		return -ENODEV;
	}
}

static int set_is_vf(int chip_id)
{
	switch (chip_id) {
	case BCM57712_VF:
	case BCM57800_VF:
	case BCM57810_VF:
	case BCM57840_VF:
	case BCM57811_VF:
		return true;
	default:
		return false;
	}
}

static int bnx2x_init_one(struct pci_dev *pdev,
				    const struct pci_device_id *ent)
{
	struct net_device *dev = NULL;
	struct bnx2x *bp;
	enum pcie_link_width pcie_width;
	enum pci_bus_speed pcie_speed;
	int rc, max_non_def_sbs;
	int rx_count, tx_count, rss_count, doorbell_size;
	int max_cos_est;
	bool is_vf;
	int cnic_cnt;

	/* An estimated maximum supported CoS number according to the chip
	 * version.
	 * We will try to roughly estimate the maximum number of CoSes this chip
	 * may support in order to minimize the memory allocated for Tx
	 * netdev_queue's. This number will be accurately calculated during the
	 * initialization of bp->max_cos based on the chip versions AND chip
	 * revision in the bnx2x_init_bp().
	 */
	max_cos_est = set_max_cos_est(ent->driver_data);
	if (max_cos_est < 0)
		return max_cos_est;
	is_vf = set_is_vf(ent->driver_data);
	cnic_cnt = is_vf ? 0 : 1;

	max_non_def_sbs = bnx2x_get_num_non_def_sbs(pdev, cnic_cnt);

	/* add another SB for VF as it has no default SB */
	max_non_def_sbs += is_vf ? 1 : 0;

	/* Maximum number of RSS queues: one IGU SB goes to CNIC */
	rss_count = max_non_def_sbs - cnic_cnt;

	if (rss_count < 1)
		return -EINVAL;

	/* Maximum number of netdev Rx queues: RSS + FCoE L2 */
	rx_count = rss_count + cnic_cnt;

	/* Maximum number of netdev Tx queues:
	 * Maximum TSS queues * Maximum supported number of CoS  + FCoE L2
	 */
	tx_count = rss_count * max_cos_est + cnic_cnt;

	/* dev zeroed in init_etherdev */
	dev = alloc_etherdev_mqs(sizeof(*bp), tx_count, rx_count);
	if (!dev)
		return -ENOMEM;

	bp = netdev_priv(dev);

	bp->flags = 0;
	if (is_vf)
		bp->flags |= IS_VF_FLAG;

	bp->igu_sb_cnt = max_non_def_sbs;
	bp->igu_base_addr = IS_VF(bp) ? PXP_VF_ADDR_IGU_START : BAR_IGU_INTMEM;
	bp->msg_enable = debug;
	bp->cnic_support = cnic_cnt;
	bp->cnic_probe = bnx2x_cnic_probe;

	pci_set_drvdata(pdev, dev);

	rc = bnx2x_init_dev(bp, pdev, dev, ent->driver_data);
	if (rc < 0) {
		free_netdev(dev);
		return rc;
	}

	BNX2X_DEV_INFO("This is a %s function\n",
		       IS_PF(bp) ? "physical" : "virtual");
	BNX2X_DEV_INFO("Cnic support is %s\n", CNIC_SUPPORT(bp) ? "on" : "off");
	BNX2X_DEV_INFO("Max num of status blocks %d\n", max_non_def_sbs);
	BNX2X_DEV_INFO("Allocated netdev with %d tx and %d rx queues\n",
		       tx_count, rx_count);

	rc = bnx2x_init_bp(bp);
	if (rc)
		goto init_one_exit;

	/* Map doorbells here as we need the real value of bp->max_cos which
	 * is initialized in bnx2x_init_bp() to determine the number of
	 * l2 connections.
	 */
	if (IS_VF(bp)) {
		bp->doorbells = bnx2x_vf_doorbells(bp);
		rc = bnx2x_vf_pci_alloc(bp);
		if (rc)
			goto init_one_exit;
	} else {
		doorbell_size = BNX2X_L2_MAX_CID(bp) * (1 << BNX2X_DB_SHIFT);
		if (doorbell_size > pci_resource_len(pdev, 2)) {
			dev_err(&bp->pdev->dev,
				"Cannot map doorbells, bar size too small, aborting\n");
			rc = -ENOMEM;
			goto init_one_exit;
		}
		bp->doorbells = ioremap_nocache(pci_resource_start(pdev, 2),
						doorbell_size);
	}
	if (!bp->doorbells) {
		dev_err(&bp->pdev->dev,
			"Cannot map doorbell space, aborting\n");
		rc = -ENOMEM;
		goto init_one_exit;
	}

	if (IS_VF(bp)) {
		rc = bnx2x_vfpf_acquire(bp, tx_count, rx_count);
		if (rc)
			goto init_one_exit;
	}

	/* Enable SRIOV if capability found in configuration space */
	rc = bnx2x_iov_init_one(bp, int_mode, BNX2X_MAX_NUM_OF_VFS);
	if (rc)
		goto init_one_exit;

	/* calc qm_cid_count */
	bp->qm_cid_count = bnx2x_set_qm_cid_count(bp);
	BNX2X_DEV_INFO("qm_cid_count %d\n", bp->qm_cid_count);

	/* disable FCOE L2 queue for E1x*/
	if (CHIP_IS_E1x(bp))
		bp->flags |= NO_FCOE_FLAG;

	/* Set bp->num_queues for MSI-X mode*/
	bnx2x_set_num_queues(bp);

	/* Configure interrupt mode: try to enable MSI-X/MSI if
	 * needed.
	 */
	rc = bnx2x_set_int_mode(bp);
	if (rc) {
		dev_err(&pdev->dev, "Cannot set interrupts\n");
		goto init_one_exit;
	}
	BNX2X_DEV_INFO("set interrupts successfully\n");

	/* register the net device */
	rc = register_netdev(dev);
	if (rc) {
		dev_err(&pdev->dev, "Cannot register net device\n");
		goto init_one_exit;
	}
	BNX2X_DEV_INFO("device name after netdev register %s\n", dev->name);

	if (!NO_FCOE(bp)) {
		/* Add storage MAC address */
		rtnl_lock();
		dev_addr_add(bp->dev, bp->fip_mac, NETDEV_HW_ADDR_T_SAN);
		rtnl_unlock();
	}
	if (pcie_get_minimum_link(bp->pdev, &pcie_speed, &pcie_width) ||
	    pcie_speed == PCI_SPEED_UNKNOWN ||
	    pcie_width == PCIE_LNK_WIDTH_UNKNOWN)
		BNX2X_DEV_INFO("Failed to determine PCI Express Bandwidth\n");
	else
		BNX2X_DEV_INFO(
		       "%s (%c%d) PCI-E x%d %s found at mem %lx, IRQ %d, node addr %pM\n",
		       board_info[ent->driver_data].name,
		       (CHIP_REV(bp) >> 12) + 'A', (CHIP_METAL(bp) >> 4),
		       pcie_width,
		       pcie_speed == PCIE_SPEED_2_5GT ? "2.5GHz" :
		       pcie_speed == PCIE_SPEED_5_0GT ? "5.0GHz" :
		       pcie_speed == PCIE_SPEED_8_0GT ? "8.0GHz" :
		       "Unknown",
		       dev->base_addr, bp->pdev->irq, dev->dev_addr);

	return 0;

init_one_exit:
	bnx2x_disable_pcie_error_reporting(bp);

	if (bp->regview)
		iounmap(bp->regview);

	if (IS_PF(bp) && bp->doorbells)
		iounmap(bp->doorbells);

	free_netdev(dev);

	if (atomic_read(&pdev->enable_cnt) == 1)
		pci_release_regions(pdev);

	pci_disable_device(pdev);

	return rc;
}

static void __bnx2x_remove(struct pci_dev *pdev,
			   struct net_device *dev,
			   struct bnx2x *bp,
			   bool remove_netdev)
{
	/* Delete storage MAC address */
	if (!NO_FCOE(bp)) {
		rtnl_lock();
		dev_addr_del(bp->dev, bp->fip_mac, NETDEV_HW_ADDR_T_SAN);
		rtnl_unlock();
	}

#ifdef BCM_DCBNL
	/* Delete app tlvs from dcbnl */
	bnx2x_dcbnl_update_applist(bp, true);
#endif

	if (IS_PF(bp) &&
	    !BP_NOMCP(bp) &&
	    (bp->flags & BC_SUPPORTS_RMMOD_CMD))
		bnx2x_fw_command(bp, DRV_MSG_CODE_RMMOD, 0);

	/* Close the interface - either directly or implicitly */
	if (remove_netdev) {
		unregister_netdev(dev);
	} else {
		rtnl_lock();
		dev_close(dev);
		rtnl_unlock();
	}

	bnx2x_iov_remove_one(bp);

	/* Power on: we can't let PCI layer write to us while we are in D3 */
	if (IS_PF(bp))
		bnx2x_set_power_state(bp, PCI_D0);

	/* Disable MSI/MSI-X */
	bnx2x_disable_msi(bp);

	/* Power off */
	if (IS_PF(bp))
		bnx2x_set_power_state(bp, PCI_D3hot);

	/* Make sure RESET task is not scheduled before continuing */
	cancel_delayed_work_sync(&bp->sp_rtnl_task);

	/* send message via vfpf channel to release the resources of this vf */
	if (IS_VF(bp))
		bnx2x_vfpf_release(bp);

	/* Assumes no further PCIe PM changes will occur */
	if (system_state == SYSTEM_POWER_OFF) {
		pci_wake_from_d3(pdev, bp->wol);
		pci_set_power_state(pdev, PCI_D3hot);
	}

<<<<<<< HEAD
	bnx2x_disable_pcie_error_reporting(bp);

	if (bp->regview)
		iounmap(bp->regview);
=======
	if (remove_netdev) {
		if (bp->regview)
			iounmap(bp->regview);
>>>>>>> 7d0d46da

		/* For vfs, doorbells are part of the regview and were unmapped
		 * along with it. FW is only loaded by PF.
		 */
		if (IS_PF(bp)) {
			if (bp->doorbells)
				iounmap(bp->doorbells);

			bnx2x_release_firmware(bp);
		}
		bnx2x_free_mem_bp(bp);

		free_netdev(dev);

		if (atomic_read(&pdev->enable_cnt) == 1)
			pci_release_regions(pdev);
	}

	pci_disable_device(pdev);
}

static void bnx2x_remove_one(struct pci_dev *pdev)
{
	struct net_device *dev = pci_get_drvdata(pdev);
	struct bnx2x *bp;

	if (!dev) {
		dev_err(&pdev->dev, "BAD net device from bnx2x_init_one\n");
		return;
	}
	bp = netdev_priv(dev);

	__bnx2x_remove(pdev, dev, bp, true);
}

static int bnx2x_eeh_nic_unload(struct bnx2x *bp)
{
	bp->state = BNX2X_STATE_CLOSING_WAIT4_HALT;

	bp->rx_mode = BNX2X_RX_MODE_NONE;

	if (CNIC_LOADED(bp))
		bnx2x_cnic_notify(bp, CNIC_CTL_STOP_CMD);

	/* Stop Tx */
	bnx2x_tx_disable(bp);
	/* Delete all NAPI objects */
	bnx2x_del_all_napi(bp);
	if (CNIC_LOADED(bp))
		bnx2x_del_all_napi_cnic(bp);
	netdev_reset_tc(bp->dev);

	del_timer_sync(&bp->timer);
	cancel_delayed_work(&bp->sp_task);
	cancel_delayed_work(&bp->period_task);

	spin_lock_bh(&bp->stats_lock);
	bp->stats_state = STATS_STATE_DISABLED;
	spin_unlock_bh(&bp->stats_lock);

	bnx2x_save_statistics(bp);

	netif_carrier_off(bp->dev);

	return 0;
}

/**
 * bnx2x_io_error_detected - called when PCI error is detected
 * @pdev: Pointer to PCI device
 * @state: The current pci connection state
 *
 * This function is called after a PCI bus error affecting
 * this device has been detected.
 */
static pci_ers_result_t bnx2x_io_error_detected(struct pci_dev *pdev,
						pci_channel_state_t state)
{
	struct net_device *dev = pci_get_drvdata(pdev);
	struct bnx2x *bp = netdev_priv(dev);

	rtnl_lock();

	BNX2X_ERR("IO error detected\n");

	netif_device_detach(dev);

	if (state == pci_channel_io_perm_failure) {
		rtnl_unlock();
		return PCI_ERS_RESULT_DISCONNECT;
	}

	if (netif_running(dev))
		bnx2x_eeh_nic_unload(bp);

	bnx2x_prev_path_mark_eeh(bp);

	pci_disable_device(pdev);

	rtnl_unlock();

	/* Request a slot reset */
	return PCI_ERS_RESULT_NEED_RESET;
}

/**
 * bnx2x_io_slot_reset - called after the PCI bus has been reset
 * @pdev: Pointer to PCI device
 *
 * Restart the card from scratch, as if from a cold-boot.
 */
static pci_ers_result_t bnx2x_io_slot_reset(struct pci_dev *pdev)
{
	struct net_device *dev = pci_get_drvdata(pdev);
	struct bnx2x *bp = netdev_priv(dev);
	int i;

	rtnl_lock();
	BNX2X_ERR("IO slot reset initializing...\n");
	if (pci_enable_device(pdev)) {
		dev_err(&pdev->dev,
			"Cannot re-enable PCI device after reset\n");
		rtnl_unlock();
		return PCI_ERS_RESULT_DISCONNECT;
	}

	pci_set_master(pdev);
	pci_restore_state(pdev);
	pci_save_state(pdev);

	if (netif_running(dev))
		bnx2x_set_power_state(bp, PCI_D0);

	if (netif_running(dev)) {
		BNX2X_ERR("IO slot reset --> driver unload\n");

		/* MCP should have been reset; Need to wait for validity */
		bnx2x_init_shmem(bp);

		if (IS_PF(bp) && SHMEM2_HAS(bp, drv_capabilities_flag)) {
			u32 v;

			v = SHMEM2_RD(bp,
				      drv_capabilities_flag[BP_FW_MB_IDX(bp)]);
			SHMEM2_WR(bp, drv_capabilities_flag[BP_FW_MB_IDX(bp)],
				  v & ~DRV_FLAGS_CAPABILITIES_LOADED_L2);
		}
		bnx2x_drain_tx_queues(bp);
		bnx2x_send_unload_req(bp, UNLOAD_RECOVERY);
		bnx2x_netif_stop(bp, 1);
		bnx2x_free_irq(bp);

		/* Report UNLOAD_DONE to MCP */
		bnx2x_send_unload_done(bp, true);

		bp->sp_state = 0;
		bp->port.pmf = 0;

		bnx2x_prev_unload(bp);

		/* We should have reseted the engine, so It's fair to
		 * assume the FW will no longer write to the bnx2x driver.
		 */
		bnx2x_squeeze_objects(bp);
		bnx2x_free_skbs(bp);
		for_each_rx_queue(bp, i)
			bnx2x_free_rx_sge_range(bp, bp->fp + i, NUM_RX_SGE);
		bnx2x_free_fp_mem(bp);
		bnx2x_free_mem(bp);

		bp->state = BNX2X_STATE_CLOSED;
	}

	rtnl_unlock();

	/* If AER, perform cleanup of the PCIe registers */
	if (bp->flags & AER_ENABLED) {
		if (pci_cleanup_aer_uncorrect_error_status(pdev))
			BNX2X_ERR("pci_cleanup_aer_uncorrect_error_status failed\n");
		else
			DP(NETIF_MSG_HW, "pci_cleanup_aer_uncorrect_error_status succeeded\n");
	}

	return PCI_ERS_RESULT_RECOVERED;
}

/**
 * bnx2x_io_resume - called when traffic can start flowing again
 * @pdev: Pointer to PCI device
 *
 * This callback is called when the error recovery driver tells us that
 * its OK to resume normal operation.
 */
static void bnx2x_io_resume(struct pci_dev *pdev)
{
	struct net_device *dev = pci_get_drvdata(pdev);
	struct bnx2x *bp = netdev_priv(dev);

	if (bp->recovery_state != BNX2X_RECOVERY_DONE) {
		netdev_err(bp->dev, "Handling parity error recovery. Try again later\n");
		return;
	}

	rtnl_lock();

	bp->fw_seq = SHMEM_RD(bp, func_mb[BP_FW_MB_IDX(bp)].drv_mb_header) &
							DRV_MSG_SEQ_NUMBER_MASK;

	if (netif_running(dev))
		bnx2x_nic_load(bp, LOAD_NORMAL);

	netif_device_attach(dev);

	rtnl_unlock();
}

static const struct pci_error_handlers bnx2x_err_handler = {
	.error_detected = bnx2x_io_error_detected,
	.slot_reset     = bnx2x_io_slot_reset,
	.resume         = bnx2x_io_resume,
};

static void bnx2x_shutdown(struct pci_dev *pdev)
{
	struct net_device *dev = pci_get_drvdata(pdev);
	struct bnx2x *bp;

	if (!dev)
		return;

	bp = netdev_priv(dev);
	if (!bp)
		return;

	rtnl_lock();
	netif_device_detach(dev);
	rtnl_unlock();

	/* Don't remove the netdevice, as there are scenarios which will cause
	 * the kernel to hang, e.g., when trying to remove bnx2i while the
	 * rootfs is mounted from SAN.
	 */
	__bnx2x_remove(pdev, dev, bp, false);
}

static struct pci_driver bnx2x_pci_driver = {
	.name        = DRV_MODULE_NAME,
	.id_table    = bnx2x_pci_tbl,
	.probe       = bnx2x_init_one,
	.remove      = bnx2x_remove_one,
	.suspend     = bnx2x_suspend,
	.resume      = bnx2x_resume,
	.err_handler = &bnx2x_err_handler,
#ifdef CONFIG_BNX2X_SRIOV
	.sriov_configure = bnx2x_sriov_configure,
#endif
	.shutdown    = bnx2x_shutdown,
};

static int __init bnx2x_init(void)
{
	int ret;

	pr_info("%s", version);

	bnx2x_wq = create_singlethread_workqueue("bnx2x");
	if (bnx2x_wq == NULL) {
		pr_err("Cannot create workqueue\n");
		return -ENOMEM;
	}

	ret = pci_register_driver(&bnx2x_pci_driver);
	if (ret) {
		pr_err("Cannot register driver\n");
		destroy_workqueue(bnx2x_wq);
	}
	return ret;
}

static void __exit bnx2x_cleanup(void)
{
	struct list_head *pos, *q;

	pci_unregister_driver(&bnx2x_pci_driver);

	destroy_workqueue(bnx2x_wq);

	/* Free globally allocated resources */
	list_for_each_safe(pos, q, &bnx2x_prev_list) {
		struct bnx2x_prev_path_list *tmp =
			list_entry(pos, struct bnx2x_prev_path_list, list);
		list_del(pos);
		kfree(tmp);
	}
}

void bnx2x_notify_link_changed(struct bnx2x *bp)
{
	REG_WR(bp, MISC_REG_AEU_GENERAL_ATTN_12 + BP_FUNC(bp)*sizeof(u32), 1);
}

module_init(bnx2x_init);
module_exit(bnx2x_cleanup);

/**
 * bnx2x_set_iscsi_eth_mac_addr - set iSCSI MAC(s).
 *
 * @bp:		driver handle
 * @set:	set or clear the CAM entry
 *
 * This function will wait until the ramrod completion returns.
 * Return 0 if success, -ENODEV if ramrod doesn't return.
 */
static int bnx2x_set_iscsi_eth_mac_addr(struct bnx2x *bp)
{
	unsigned long ramrod_flags = 0;

	__set_bit(RAMROD_COMP_WAIT, &ramrod_flags);
	return bnx2x_set_mac_one(bp, bp->cnic_eth_dev.iscsi_mac,
				 &bp->iscsi_l2_mac_obj, true,
				 BNX2X_ISCSI_ETH_MAC, &ramrod_flags);
}

/* count denotes the number of new completions we have seen */
static void bnx2x_cnic_sp_post(struct bnx2x *bp, int count)
{
	struct eth_spe *spe;
	int cxt_index, cxt_offset;

#ifdef BNX2X_STOP_ON_ERROR
	if (unlikely(bp->panic))
		return;
#endif

	spin_lock_bh(&bp->spq_lock);
	BUG_ON(bp->cnic_spq_pending < count);
	bp->cnic_spq_pending -= count;

	for (; bp->cnic_kwq_pending; bp->cnic_kwq_pending--) {
		u16 type =  (le16_to_cpu(bp->cnic_kwq_cons->hdr.type)
				& SPE_HDR_CONN_TYPE) >>
				SPE_HDR_CONN_TYPE_SHIFT;
		u8 cmd = (le32_to_cpu(bp->cnic_kwq_cons->hdr.conn_and_cmd_data)
				>> SPE_HDR_CMD_ID_SHIFT) & 0xff;

		/* Set validation for iSCSI L2 client before sending SETUP
		 *  ramrod
		 */
		if (type == ETH_CONNECTION_TYPE) {
			if (cmd == RAMROD_CMD_ID_ETH_CLIENT_SETUP) {
				cxt_index = BNX2X_ISCSI_ETH_CID(bp) /
					ILT_PAGE_CIDS;
				cxt_offset = BNX2X_ISCSI_ETH_CID(bp) -
					(cxt_index * ILT_PAGE_CIDS);
				bnx2x_set_ctx_validation(bp,
					&bp->context[cxt_index].
							 vcxt[cxt_offset].eth,
					BNX2X_ISCSI_ETH_CID(bp));
			}
		}

		/*
		 * There may be not more than 8 L2, not more than 8 L5 SPEs
		 * and in the air. We also check that number of outstanding
		 * COMMON ramrods is not more than the EQ and SPQ can
		 * accommodate.
		 */
		if (type == ETH_CONNECTION_TYPE) {
			if (!atomic_read(&bp->cq_spq_left))
				break;
			else
				atomic_dec(&bp->cq_spq_left);
		} else if (type == NONE_CONNECTION_TYPE) {
			if (!atomic_read(&bp->eq_spq_left))
				break;
			else
				atomic_dec(&bp->eq_spq_left);
		} else if ((type == ISCSI_CONNECTION_TYPE) ||
			   (type == FCOE_CONNECTION_TYPE)) {
			if (bp->cnic_spq_pending >=
			    bp->cnic_eth_dev.max_kwqe_pending)
				break;
			else
				bp->cnic_spq_pending++;
		} else {
			BNX2X_ERR("Unknown SPE type: %d\n", type);
			bnx2x_panic();
			break;
		}

		spe = bnx2x_sp_get_next(bp);
		*spe = *bp->cnic_kwq_cons;

		DP(BNX2X_MSG_SP, "pending on SPQ %d, on KWQ %d count %d\n",
		   bp->cnic_spq_pending, bp->cnic_kwq_pending, count);

		if (bp->cnic_kwq_cons == bp->cnic_kwq_last)
			bp->cnic_kwq_cons = bp->cnic_kwq;
		else
			bp->cnic_kwq_cons++;
	}
	bnx2x_sp_prod_update(bp);
	spin_unlock_bh(&bp->spq_lock);
}

static int bnx2x_cnic_sp_queue(struct net_device *dev,
			       struct kwqe_16 *kwqes[], u32 count)
{
	struct bnx2x *bp = netdev_priv(dev);
	int i;

#ifdef BNX2X_STOP_ON_ERROR
	if (unlikely(bp->panic)) {
		BNX2X_ERR("Can't post to SP queue while panic\n");
		return -EIO;
	}
#endif

	if ((bp->recovery_state != BNX2X_RECOVERY_DONE) &&
	    (bp->recovery_state != BNX2X_RECOVERY_NIC_LOADING)) {
		BNX2X_ERR("Handling parity error recovery. Try again later\n");
		return -EAGAIN;
	}

	spin_lock_bh(&bp->spq_lock);

	for (i = 0; i < count; i++) {
		struct eth_spe *spe = (struct eth_spe *)kwqes[i];

		if (bp->cnic_kwq_pending == MAX_SP_DESC_CNT)
			break;

		*bp->cnic_kwq_prod = *spe;

		bp->cnic_kwq_pending++;

		DP(BNX2X_MSG_SP, "L5 SPQE %x %x %x:%x pos %d\n",
		   spe->hdr.conn_and_cmd_data, spe->hdr.type,
		   spe->data.update_data_addr.hi,
		   spe->data.update_data_addr.lo,
		   bp->cnic_kwq_pending);

		if (bp->cnic_kwq_prod == bp->cnic_kwq_last)
			bp->cnic_kwq_prod = bp->cnic_kwq;
		else
			bp->cnic_kwq_prod++;
	}

	spin_unlock_bh(&bp->spq_lock);

	if (bp->cnic_spq_pending < bp->cnic_eth_dev.max_kwqe_pending)
		bnx2x_cnic_sp_post(bp, 0);

	return i;
}

static int bnx2x_cnic_ctl_send(struct bnx2x *bp, struct cnic_ctl_info *ctl)
{
	struct cnic_ops *c_ops;
	int rc = 0;

	mutex_lock(&bp->cnic_mutex);
	c_ops = rcu_dereference_protected(bp->cnic_ops,
					  lockdep_is_held(&bp->cnic_mutex));
	if (c_ops)
		rc = c_ops->cnic_ctl(bp->cnic_data, ctl);
	mutex_unlock(&bp->cnic_mutex);

	return rc;
}

static int bnx2x_cnic_ctl_send_bh(struct bnx2x *bp, struct cnic_ctl_info *ctl)
{
	struct cnic_ops *c_ops;
	int rc = 0;

	rcu_read_lock();
	c_ops = rcu_dereference(bp->cnic_ops);
	if (c_ops)
		rc = c_ops->cnic_ctl(bp->cnic_data, ctl);
	rcu_read_unlock();

	return rc;
}

/*
 * for commands that have no data
 */
int bnx2x_cnic_notify(struct bnx2x *bp, int cmd)
{
	struct cnic_ctl_info ctl = {0};

	ctl.cmd = cmd;

	return bnx2x_cnic_ctl_send(bp, &ctl);
}

static void bnx2x_cnic_cfc_comp(struct bnx2x *bp, int cid, u8 err)
{
	struct cnic_ctl_info ctl = {0};

	/* first we tell CNIC and only then we count this as a completion */
	ctl.cmd = CNIC_CTL_COMPLETION_CMD;
	ctl.data.comp.cid = cid;
	ctl.data.comp.error = err;

	bnx2x_cnic_ctl_send_bh(bp, &ctl);
	bnx2x_cnic_sp_post(bp, 0);
}

/* Called with netif_addr_lock_bh() taken.
 * Sets an rx_mode config for an iSCSI ETH client.
 * Doesn't block.
 * Completion should be checked outside.
 */
static void bnx2x_set_iscsi_eth_rx_mode(struct bnx2x *bp, bool start)
{
	unsigned long accept_flags = 0, ramrod_flags = 0;
	u8 cl_id = bnx2x_cnic_eth_cl_id(bp, BNX2X_ISCSI_ETH_CL_ID_IDX);
	int sched_state = BNX2X_FILTER_ISCSI_ETH_STOP_SCHED;

	if (start) {
		/* Start accepting on iSCSI L2 ring. Accept all multicasts
		 * because it's the only way for UIO Queue to accept
		 * multicasts (in non-promiscuous mode only one Queue per
		 * function will receive multicast packets (leading in our
		 * case).
		 */
		__set_bit(BNX2X_ACCEPT_UNICAST, &accept_flags);
		__set_bit(BNX2X_ACCEPT_ALL_MULTICAST, &accept_flags);
		__set_bit(BNX2X_ACCEPT_BROADCAST, &accept_flags);
		__set_bit(BNX2X_ACCEPT_ANY_VLAN, &accept_flags);

		/* Clear STOP_PENDING bit if START is requested */
		clear_bit(BNX2X_FILTER_ISCSI_ETH_STOP_SCHED, &bp->sp_state);

		sched_state = BNX2X_FILTER_ISCSI_ETH_START_SCHED;
	} else
		/* Clear START_PENDING bit if STOP is requested */
		clear_bit(BNX2X_FILTER_ISCSI_ETH_START_SCHED, &bp->sp_state);

	if (test_bit(BNX2X_FILTER_RX_MODE_PENDING, &bp->sp_state))
		set_bit(sched_state, &bp->sp_state);
	else {
		__set_bit(RAMROD_RX, &ramrod_flags);
		bnx2x_set_q_rx_mode(bp, cl_id, 0, accept_flags, 0,
				    ramrod_flags);
	}
}

static int bnx2x_drv_ctl(struct net_device *dev, struct drv_ctl_info *ctl)
{
	struct bnx2x *bp = netdev_priv(dev);
	int rc = 0;

	switch (ctl->cmd) {
	case DRV_CTL_CTXTBL_WR_CMD: {
		u32 index = ctl->data.io.offset;
		dma_addr_t addr = ctl->data.io.dma_addr;

		bnx2x_ilt_wr(bp, index, addr);
		break;
	}

	case DRV_CTL_RET_L5_SPQ_CREDIT_CMD: {
		int count = ctl->data.credit.credit_count;

		bnx2x_cnic_sp_post(bp, count);
		break;
	}

	/* rtnl_lock is held.  */
	case DRV_CTL_START_L2_CMD: {
		struct cnic_eth_dev *cp = &bp->cnic_eth_dev;
		unsigned long sp_bits = 0;

		/* Configure the iSCSI classification object */
		bnx2x_init_mac_obj(bp, &bp->iscsi_l2_mac_obj,
				   cp->iscsi_l2_client_id,
				   cp->iscsi_l2_cid, BP_FUNC(bp),
				   bnx2x_sp(bp, mac_rdata),
				   bnx2x_sp_mapping(bp, mac_rdata),
				   BNX2X_FILTER_MAC_PENDING,
				   &bp->sp_state, BNX2X_OBJ_TYPE_RX,
				   &bp->macs_pool);

		/* Set iSCSI MAC address */
		rc = bnx2x_set_iscsi_eth_mac_addr(bp);
		if (rc)
			break;

		mmiowb();
		barrier();

		/* Start accepting on iSCSI L2 ring */

		netif_addr_lock_bh(dev);
		bnx2x_set_iscsi_eth_rx_mode(bp, true);
		netif_addr_unlock_bh(dev);

		/* bits to wait on */
		__set_bit(BNX2X_FILTER_RX_MODE_PENDING, &sp_bits);
		__set_bit(BNX2X_FILTER_ISCSI_ETH_START_SCHED, &sp_bits);

		if (!bnx2x_wait_sp_comp(bp, sp_bits))
			BNX2X_ERR("rx_mode completion timed out!\n");

		break;
	}

	/* rtnl_lock is held.  */
	case DRV_CTL_STOP_L2_CMD: {
		unsigned long sp_bits = 0;

		/* Stop accepting on iSCSI L2 ring */
		netif_addr_lock_bh(dev);
		bnx2x_set_iscsi_eth_rx_mode(bp, false);
		netif_addr_unlock_bh(dev);

		/* bits to wait on */
		__set_bit(BNX2X_FILTER_RX_MODE_PENDING, &sp_bits);
		__set_bit(BNX2X_FILTER_ISCSI_ETH_STOP_SCHED, &sp_bits);

		if (!bnx2x_wait_sp_comp(bp, sp_bits))
			BNX2X_ERR("rx_mode completion timed out!\n");

		mmiowb();
		barrier();

		/* Unset iSCSI L2 MAC */
		rc = bnx2x_del_all_macs(bp, &bp->iscsi_l2_mac_obj,
					BNX2X_ISCSI_ETH_MAC, true);
		break;
	}
	case DRV_CTL_RET_L2_SPQ_CREDIT_CMD: {
		int count = ctl->data.credit.credit_count;

		smp_mb__before_atomic_inc();
		atomic_add(count, &bp->cq_spq_left);
		smp_mb__after_atomic_inc();
		break;
	}
	case DRV_CTL_ULP_REGISTER_CMD: {
		int ulp_type = ctl->data.register_data.ulp_type;

		if (CHIP_IS_E3(bp)) {
			int idx = BP_FW_MB_IDX(bp);
			u32 cap = SHMEM2_RD(bp, drv_capabilities_flag[idx]);
			int path = BP_PATH(bp);
			int port = BP_PORT(bp);
			int i;
			u32 scratch_offset;
			u32 *host_addr;

			/* first write capability to shmem2 */
			if (ulp_type == CNIC_ULP_ISCSI)
				cap |= DRV_FLAGS_CAPABILITIES_LOADED_ISCSI;
			else if (ulp_type == CNIC_ULP_FCOE)
				cap |= DRV_FLAGS_CAPABILITIES_LOADED_FCOE;
			SHMEM2_WR(bp, drv_capabilities_flag[idx], cap);

			if ((ulp_type != CNIC_ULP_FCOE) ||
			    (!SHMEM2_HAS(bp, ncsi_oem_data_addr)) ||
			    (!(bp->flags &  BC_SUPPORTS_FCOE_FEATURES)))
				break;

			/* if reached here - should write fcoe capabilities */
			scratch_offset = SHMEM2_RD(bp, ncsi_oem_data_addr);
			if (!scratch_offset)
				break;
			scratch_offset += offsetof(struct glob_ncsi_oem_data,
						   fcoe_features[path][port]);
			host_addr = (u32 *) &(ctl->data.register_data.
					      fcoe_features);
			for (i = 0; i < sizeof(struct fcoe_capabilities);
			     i += 4)
				REG_WR(bp, scratch_offset + i,
				       *(host_addr + i/4));
		}
		break;
	}

	case DRV_CTL_ULP_UNREGISTER_CMD: {
		int ulp_type = ctl->data.ulp_type;

		if (CHIP_IS_E3(bp)) {
			int idx = BP_FW_MB_IDX(bp);
			u32 cap;

			cap = SHMEM2_RD(bp, drv_capabilities_flag[idx]);
			if (ulp_type == CNIC_ULP_ISCSI)
				cap &= ~DRV_FLAGS_CAPABILITIES_LOADED_ISCSI;
			else if (ulp_type == CNIC_ULP_FCOE)
				cap &= ~DRV_FLAGS_CAPABILITIES_LOADED_FCOE;
			SHMEM2_WR(bp, drv_capabilities_flag[idx], cap);
		}
		break;
	}

	default:
		BNX2X_ERR("unknown command %x\n", ctl->cmd);
		rc = -EINVAL;
	}

	return rc;
}

void bnx2x_setup_cnic_irq_info(struct bnx2x *bp)
{
	struct cnic_eth_dev *cp = &bp->cnic_eth_dev;

	if (bp->flags & USING_MSIX_FLAG) {
		cp->drv_state |= CNIC_DRV_STATE_USING_MSIX;
		cp->irq_arr[0].irq_flags |= CNIC_IRQ_FL_MSIX;
		cp->irq_arr[0].vector = bp->msix_table[1].vector;
	} else {
		cp->drv_state &= ~CNIC_DRV_STATE_USING_MSIX;
		cp->irq_arr[0].irq_flags &= ~CNIC_IRQ_FL_MSIX;
	}
	if (!CHIP_IS_E1x(bp))
		cp->irq_arr[0].status_blk = (void *)bp->cnic_sb.e2_sb;
	else
		cp->irq_arr[0].status_blk = (void *)bp->cnic_sb.e1x_sb;

	cp->irq_arr[0].status_blk_num =  bnx2x_cnic_fw_sb_id(bp);
	cp->irq_arr[0].status_blk_num2 = bnx2x_cnic_igu_sb_id(bp);
	cp->irq_arr[1].status_blk = bp->def_status_blk;
	cp->irq_arr[1].status_blk_num = DEF_SB_ID;
	cp->irq_arr[1].status_blk_num2 = DEF_SB_IGU_ID;

	cp->num_irq = 2;
}

void bnx2x_setup_cnic_info(struct bnx2x *bp)
{
	struct cnic_eth_dev *cp = &bp->cnic_eth_dev;

	cp->ctx_tbl_offset = FUNC_ILT_BASE(BP_FUNC(bp)) +
			     bnx2x_cid_ilt_lines(bp);
	cp->starting_cid = bnx2x_cid_ilt_lines(bp) * ILT_PAGE_CIDS;
	cp->fcoe_init_cid = BNX2X_FCOE_ETH_CID(bp);
	cp->iscsi_l2_cid = BNX2X_ISCSI_ETH_CID(bp);

	DP(NETIF_MSG_IFUP, "BNX2X_1st_NON_L2_ETH_CID(bp) %x, cp->starting_cid %x, cp->fcoe_init_cid %x, cp->iscsi_l2_cid %x\n",
	   BNX2X_1st_NON_L2_ETH_CID(bp), cp->starting_cid, cp->fcoe_init_cid,
	   cp->iscsi_l2_cid);

	if (NO_ISCSI_OOO(bp))
		cp->drv_state |= CNIC_DRV_STATE_NO_ISCSI_OOO;
}

static int bnx2x_register_cnic(struct net_device *dev, struct cnic_ops *ops,
			       void *data)
{
	struct bnx2x *bp = netdev_priv(dev);
	struct cnic_eth_dev *cp = &bp->cnic_eth_dev;
	int rc;

	DP(NETIF_MSG_IFUP, "Register_cnic called\n");

	if (ops == NULL) {
		BNX2X_ERR("NULL ops received\n");
		return -EINVAL;
	}

	if (!CNIC_SUPPORT(bp)) {
		BNX2X_ERR("Can't register CNIC when not supported\n");
		return -EOPNOTSUPP;
	}

	if (!CNIC_LOADED(bp)) {
		rc = bnx2x_load_cnic(bp);
		if (rc) {
			BNX2X_ERR("CNIC-related load failed\n");
			return rc;
		}
	}

	bp->cnic_enabled = true;

	bp->cnic_kwq = kzalloc(PAGE_SIZE, GFP_KERNEL);
	if (!bp->cnic_kwq)
		return -ENOMEM;

	bp->cnic_kwq_cons = bp->cnic_kwq;
	bp->cnic_kwq_prod = bp->cnic_kwq;
	bp->cnic_kwq_last = bp->cnic_kwq + MAX_SP_DESC_CNT;

	bp->cnic_spq_pending = 0;
	bp->cnic_kwq_pending = 0;

	bp->cnic_data = data;

	cp->num_irq = 0;
	cp->drv_state |= CNIC_DRV_STATE_REGD;
	cp->iro_arr = bp->iro_arr;

	bnx2x_setup_cnic_irq_info(bp);

	rcu_assign_pointer(bp->cnic_ops, ops);

	return 0;
}

static int bnx2x_unregister_cnic(struct net_device *dev)
{
	struct bnx2x *bp = netdev_priv(dev);
	struct cnic_eth_dev *cp = &bp->cnic_eth_dev;

	mutex_lock(&bp->cnic_mutex);
	cp->drv_state = 0;
	RCU_INIT_POINTER(bp->cnic_ops, NULL);
	mutex_unlock(&bp->cnic_mutex);
	synchronize_rcu();
	bp->cnic_enabled = false;
	kfree(bp->cnic_kwq);
	bp->cnic_kwq = NULL;

	return 0;
}

static struct cnic_eth_dev *bnx2x_cnic_probe(struct net_device *dev)
{
	struct bnx2x *bp = netdev_priv(dev);
	struct cnic_eth_dev *cp = &bp->cnic_eth_dev;

	/* If both iSCSI and FCoE are disabled - return NULL in
	 * order to indicate CNIC that it should not try to work
	 * with this device.
	 */
	if (NO_ISCSI(bp) && NO_FCOE(bp))
		return NULL;

	cp->drv_owner = THIS_MODULE;
	cp->chip_id = CHIP_ID(bp);
	cp->pdev = bp->pdev;
	cp->io_base = bp->regview;
	cp->io_base2 = bp->doorbells;
	cp->max_kwqe_pending = 8;
	cp->ctx_blk_size = CDU_ILT_PAGE_SZ;
	cp->ctx_tbl_offset = FUNC_ILT_BASE(BP_FUNC(bp)) +
			     bnx2x_cid_ilt_lines(bp);
	cp->ctx_tbl_len = CNIC_ILT_LINES;
	cp->starting_cid = bnx2x_cid_ilt_lines(bp) * ILT_PAGE_CIDS;
	cp->drv_submit_kwqes_16 = bnx2x_cnic_sp_queue;
	cp->drv_ctl = bnx2x_drv_ctl;
	cp->drv_register_cnic = bnx2x_register_cnic;
	cp->drv_unregister_cnic = bnx2x_unregister_cnic;
	cp->fcoe_init_cid = BNX2X_FCOE_ETH_CID(bp);
	cp->iscsi_l2_client_id =
		bnx2x_cnic_eth_cl_id(bp, BNX2X_ISCSI_ETH_CL_ID_IDX);
	cp->iscsi_l2_cid = BNX2X_ISCSI_ETH_CID(bp);

	if (NO_ISCSI_OOO(bp))
		cp->drv_state |= CNIC_DRV_STATE_NO_ISCSI_OOO;

	if (NO_ISCSI(bp))
		cp->drv_state |= CNIC_DRV_STATE_NO_ISCSI;

	if (NO_FCOE(bp))
		cp->drv_state |= CNIC_DRV_STATE_NO_FCOE;

	BNX2X_DEV_INFO(
		"page_size %d, tbl_offset %d, tbl_lines %d, starting cid %d\n",
	   cp->ctx_blk_size,
	   cp->ctx_tbl_offset,
	   cp->ctx_tbl_len,
	   cp->starting_cid);
	return cp;
}

static u32 bnx2x_rx_ustorm_prods_offset(struct bnx2x_fastpath *fp)
{
	struct bnx2x *bp = fp->bp;
	u32 offset = BAR_USTRORM_INTMEM;

	if (IS_VF(bp))
		return bnx2x_vf_ustorm_prods_offset(bp, fp);
	else if (!CHIP_IS_E1x(bp))
		offset += USTORM_RX_PRODS_E2_OFFSET(fp->cl_qzone_id);
	else
		offset += USTORM_RX_PRODS_E1X_OFFSET(BP_PORT(bp), fp->cl_id);

	return offset;
}

/* called only on E1H or E2.
 * When pretending to be PF, the pretend value is the function number 0...7
 * When pretending to be VF, the pretend val is the PF-num:VF-valid:ABS-VFID
 * combination
 */
int bnx2x_pretend_func(struct bnx2x *bp, u16 pretend_func_val)
{
	u32 pretend_reg;

	if (CHIP_IS_E1H(bp) && pretend_func_val >= E1H_FUNC_MAX)
		return -1;

	/* get my own pretend register */
	pretend_reg = bnx2x_get_pretend_reg(bp);
	REG_WR(bp, pretend_reg, pretend_func_val);
	REG_RD(bp, pretend_reg);
	return 0;
}<|MERGE_RESOLUTION|>--- conflicted
+++ resolved
@@ -13082,16 +13082,10 @@
 		pci_set_power_state(pdev, PCI_D3hot);
 	}
 
-<<<<<<< HEAD
 	bnx2x_disable_pcie_error_reporting(bp);
-
-	if (bp->regview)
-		iounmap(bp->regview);
-=======
 	if (remove_netdev) {
 		if (bp->regview)
 			iounmap(bp->regview);
->>>>>>> 7d0d46da
 
 		/* For vfs, doorbells are part of the regview and were unmapped
 		 * along with it. FW is only loaded by PF.
