--- conflicted
+++ resolved
@@ -98,11 +98,7 @@
 #define	GMAC_PCS_IRQ_DEFAULT	(GMAC_INT_RGSMIIS | GMAC_INT_PCS_LINK |	\
 				 GMAC_INT_PCS_ANE)
 
-<<<<<<< HEAD
-#define	GMAC_INT_DEFAULT_MASK	(GMAC_INT_PMT_EN | GMAC_INT_LPI_EN)
-=======
 #define	GMAC_INT_DEFAULT_ENABLE	(GMAC_INT_PMT_EN | GMAC_INT_LPI_EN)
->>>>>>> 661e50bc
 
 enum dwmac4_irq_status {
 	time_stamp_irq = 0x00001000,
