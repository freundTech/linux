// SPDX-License-Identifier: GPL-2.0
/*
 * drivers/base/power/runtime.c - Helper functions for device runtime PM
 *
 * Copyright (c) 2009 Rafael J. Wysocki <rjw@sisk.pl>, Novell Inc.
 * Copyright (C) 2010 Alan Stern <stern@rowland.harvard.edu>
 */
#include <linux/sched/mm.h>
#include <linux/ktime.h>
#include <linux/hrtimer.h>
#include <linux/export.h>
#include <linux/pm_runtime.h>
#include <linux/pm_wakeirq.h>
#include <trace/events/rpm.h>

#include "../base.h"
#include "power.h"

typedef int (*pm_callback_t)(struct device *);

static pm_callback_t __rpm_get_callback(struct device *dev, size_t cb_offset)
{
	pm_callback_t cb;
	const struct dev_pm_ops *ops;

	if (dev->pm_domain)
		ops = &dev->pm_domain->ops;
	else if (dev->type && dev->type->pm)
		ops = dev->type->pm;
	else if (dev->class && dev->class->pm)
		ops = dev->class->pm;
	else if (dev->bus && dev->bus->pm)
		ops = dev->bus->pm;
	else
		ops = NULL;

	if (ops)
		cb = *(pm_callback_t *)((void *)ops + cb_offset);
	else
		cb = NULL;

	if (!cb && dev->driver && dev->driver->pm)
		cb = *(pm_callback_t *)((void *)dev->driver->pm + cb_offset);

	return cb;
}

#define RPM_GET_CALLBACK(dev, callback) \
		__rpm_get_callback(dev, offsetof(struct dev_pm_ops, callback))

static int rpm_resume(struct device *dev, int rpmflags);
static int rpm_suspend(struct device *dev, int rpmflags);

/**
 * update_pm_runtime_accounting - Update the time accounting of power states
 * @dev: Device to update the accounting for
 *
 * In order to be able to have time accounting of the various power states
 * (as used by programs such as PowerTOP to show the effectiveness of runtime
 * PM), we need to track the time spent in each state.
 * update_pm_runtime_accounting must be called each time before the
 * runtime_status field is updated, to account the time in the old state
 * correctly.
 */
static void update_pm_runtime_accounting(struct device *dev)
{
	u64 now, last, delta;
<<<<<<< HEAD

	if (dev->power.disable_depth > 0)
		return;

=======

	if (dev->power.disable_depth > 0)
		return;

>>>>>>> 0ecfebd2
	last = dev->power.accounting_timestamp;

	now = ktime_get_mono_fast_ns();
	dev->power.accounting_timestamp = now;

	/*
	 * Because ktime_get_mono_fast_ns() is not monotonic during
	 * timekeeping updates, ensure that 'now' is after the last saved
	 * timesptamp.
	 */
	if (now < last)
		return;

	delta = now - last;

	if (dev->power.runtime_status == RPM_SUSPENDED)
		dev->power.suspended_time += delta;
	else
		dev->power.active_time += delta;
}

static void __update_runtime_status(struct device *dev, enum rpm_status status)
{
	update_pm_runtime_accounting(dev);
	dev->power.runtime_status = status;
}

static u64 rpm_get_accounted_time(struct device *dev, bool suspended)
{
	u64 time;
	unsigned long flags;

	spin_lock_irqsave(&dev->power.lock, flags);

	update_pm_runtime_accounting(dev);
	time = suspended ? dev->power.suspended_time : dev->power.active_time;

	spin_unlock_irqrestore(&dev->power.lock, flags);

	return time;
}

u64 pm_runtime_active_time(struct device *dev)
{
	return rpm_get_accounted_time(dev, false);
}

u64 pm_runtime_suspended_time(struct device *dev)
{
	return rpm_get_accounted_time(dev, true);
}
EXPORT_SYMBOL_GPL(pm_runtime_suspended_time);

/**
 * pm_runtime_deactivate_timer - Deactivate given device's suspend timer.
 * @dev: Device to handle.
 */
static void pm_runtime_deactivate_timer(struct device *dev)
{
	if (dev->power.timer_expires > 0) {
		hrtimer_try_to_cancel(&dev->power.suspend_timer);
		dev->power.timer_expires = 0;
	}
}

/**
 * pm_runtime_cancel_pending - Deactivate suspend timer and cancel requests.
 * @dev: Device to handle.
 */
static void pm_runtime_cancel_pending(struct device *dev)
{
	pm_runtime_deactivate_timer(dev);
	/*
	 * In case there's a request pending, make sure its work function will
	 * return without doing anything.
	 */
	dev->power.request = RPM_REQ_NONE;
}

/*
 * pm_runtime_autosuspend_expiration - Get a device's autosuspend-delay expiration time.
 * @dev: Device to handle.
 *
 * Compute the autosuspend-delay expiration time based on the device's
 * power.last_busy time.  If the delay has already expired or is disabled
 * (negative) or the power.use_autosuspend flag isn't set, return 0.
 * Otherwise return the expiration time in nanoseconds (adjusted to be nonzero).
 *
 * This function may be called either with or without dev->power.lock held.
 * Either way it can be racy, since power.last_busy may be updated at any time.
 */
u64 pm_runtime_autosuspend_expiration(struct device *dev)
{
	int autosuspend_delay;
	u64 expires;

	if (!dev->power.use_autosuspend)
		return 0;

	autosuspend_delay = READ_ONCE(dev->power.autosuspend_delay);
	if (autosuspend_delay < 0)
		return 0;

	expires  = READ_ONCE(dev->power.last_busy);
	expires += (u64)autosuspend_delay * NSEC_PER_MSEC;
	if (expires > ktime_get_mono_fast_ns())
		return expires;	/* Expires in the future */

	return 0;
}
EXPORT_SYMBOL_GPL(pm_runtime_autosuspend_expiration);

static int dev_memalloc_noio(struct device *dev, void *data)
{
	return dev->power.memalloc_noio;
}

/*
 * pm_runtime_set_memalloc_noio - Set a device's memalloc_noio flag.
 * @dev: Device to handle.
 * @enable: True for setting the flag and False for clearing the flag.
 *
 * Set the flag for all devices in the path from the device to the
 * root device in the device tree if @enable is true, otherwise clear
 * the flag for devices in the path whose siblings don't set the flag.
 *
 * The function should only be called by block device, or network
 * device driver for solving the deadlock problem during runtime
 * resume/suspend:
 *
 *     If memory allocation with GFP_KERNEL is called inside runtime
 *     resume/suspend callback of any one of its ancestors(or the
 *     block device itself), the deadlock may be triggered inside the
 *     memory allocation since it might not complete until the block
 *     device becomes active and the involed page I/O finishes. The
 *     situation is pointed out first by Alan Stern. Network device
 *     are involved in iSCSI kind of situation.
 *
 * The lock of dev_hotplug_mutex is held in the function for handling
 * hotplug race because pm_runtime_set_memalloc_noio() may be called
 * in async probe().
 *
 * The function should be called between device_add() and device_del()
 * on the affected device(block/network device).
 */
void pm_runtime_set_memalloc_noio(struct device *dev, bool enable)
{
	static DEFINE_MUTEX(dev_hotplug_mutex);

	mutex_lock(&dev_hotplug_mutex);
	for (;;) {
		bool enabled;

		/* hold power lock since bitfield is not SMP-safe. */
		spin_lock_irq(&dev->power.lock);
		enabled = dev->power.memalloc_noio;
		dev->power.memalloc_noio = enable;
		spin_unlock_irq(&dev->power.lock);

		/*
		 * not need to enable ancestors any more if the device
		 * has been enabled.
		 */
		if (enabled && enable)
			break;

		dev = dev->parent;

		/*
		 * clear flag of the parent device only if all the
		 * children don't set the flag because ancestor's
		 * flag was set by any one of the descendants.
		 */
		if (!dev || (!enable &&
			     device_for_each_child(dev, NULL,
						   dev_memalloc_noio)))
			break;
	}
	mutex_unlock(&dev_hotplug_mutex);
}
EXPORT_SYMBOL_GPL(pm_runtime_set_memalloc_noio);

/**
 * rpm_check_suspend_allowed - Test whether a device may be suspended.
 * @dev: Device to test.
 */
static int rpm_check_suspend_allowed(struct device *dev)
{
	int retval = 0;

	if (dev->power.runtime_error)
		retval = -EINVAL;
	else if (dev->power.disable_depth > 0)
		retval = -EACCES;
	else if (atomic_read(&dev->power.usage_count) > 0)
		retval = -EAGAIN;
	else if (!dev->power.ignore_children &&
			atomic_read(&dev->power.child_count))
		retval = -EBUSY;

	/* Pending resume requests take precedence over suspends. */
	else if ((dev->power.deferred_resume
			&& dev->power.runtime_status == RPM_SUSPENDING)
	    || (dev->power.request_pending
			&& dev->power.request == RPM_REQ_RESUME))
		retval = -EAGAIN;
	else if (__dev_pm_qos_read_value(dev) == 0)
		retval = -EPERM;
	else if (dev->power.runtime_status == RPM_SUSPENDED)
		retval = 1;

	return retval;
}

static int rpm_get_suppliers(struct device *dev)
{
	struct device_link *link;

	list_for_each_entry_rcu(link, &dev->links.suppliers, c_node) {
		int retval;

		if (!(link->flags & DL_FLAG_PM_RUNTIME) ||
		    READ_ONCE(link->status) == DL_STATE_SUPPLIER_UNBIND)
			continue;

		retval = pm_runtime_get_sync(link->supplier);
		/* Ignore suppliers with disabled runtime PM. */
		if (retval < 0 && retval != -EACCES) {
			pm_runtime_put_noidle(link->supplier);
			return retval;
		}
		refcount_inc(&link->rpm_active);
	}
	return 0;
}

static void rpm_put_suppliers(struct device *dev)
{
	struct device_link *link;

	list_for_each_entry_rcu(link, &dev->links.suppliers, c_node) {
		if (READ_ONCE(link->status) == DL_STATE_SUPPLIER_UNBIND)
			continue;

		while (refcount_dec_not_one(&link->rpm_active))
			pm_runtime_put(link->supplier);
	}
}

/**
 * __rpm_callback - Run a given runtime PM callback for a given device.
 * @cb: Runtime PM callback to run.
 * @dev: Device to run the callback for.
 */
static int __rpm_callback(int (*cb)(struct device *), struct device *dev)
	__releases(&dev->power.lock) __acquires(&dev->power.lock)
{
	int retval, idx;
	bool use_links = dev->power.links_count > 0;

	if (dev->power.irq_safe) {
		spin_unlock(&dev->power.lock);
	} else {
		spin_unlock_irq(&dev->power.lock);

		/*
		 * Resume suppliers if necessary.
		 *
		 * The device's runtime PM status cannot change until this
		 * routine returns, so it is safe to read the status outside of
		 * the lock.
		 */
		if (use_links && dev->power.runtime_status == RPM_RESUMING) {
			idx = device_links_read_lock();

			retval = rpm_get_suppliers(dev);
			if (retval)
				goto fail;

			device_links_read_unlock(idx);
		}
	}

	retval = cb(dev);

	if (dev->power.irq_safe) {
		spin_lock(&dev->power.lock);
	} else {
		/*
		 * If the device is suspending and the callback has returned
		 * success, drop the usage counters of the suppliers that have
		 * been reference counted on its resume.
		 *
		 * Do that if resume fails too.
		 */
		if (use_links
		    && ((dev->power.runtime_status == RPM_SUSPENDING && !retval)
		    || (dev->power.runtime_status == RPM_RESUMING && retval))) {
			idx = device_links_read_lock();

 fail:
			rpm_put_suppliers(dev);

			device_links_read_unlock(idx);
		}

		spin_lock_irq(&dev->power.lock);
	}

	return retval;
}

/**
 * rpm_idle - Notify device bus type if the device can be suspended.
 * @dev: Device to notify the bus type about.
 * @rpmflags: Flag bits.
 *
 * Check if the device's runtime PM status allows it to be suspended.  If
 * another idle notification has been started earlier, return immediately.  If
 * the RPM_ASYNC flag is set then queue an idle-notification request; otherwise
 * run the ->runtime_idle() callback directly. If the ->runtime_idle callback
 * doesn't exist or if it returns 0, call rpm_suspend with the RPM_AUTO flag.
 *
 * This function must be called under dev->power.lock with interrupts disabled.
 */
static int rpm_idle(struct device *dev, int rpmflags)
{
	int (*callback)(struct device *);
	int retval;

	trace_rpm_idle_rcuidle(dev, rpmflags);
	retval = rpm_check_suspend_allowed(dev);
	if (retval < 0)
		;	/* Conditions are wrong. */

	/* Idle notifications are allowed only in the RPM_ACTIVE state. */
	else if (dev->power.runtime_status != RPM_ACTIVE)
		retval = -EAGAIN;

	/*
	 * Any pending request other than an idle notification takes
	 * precedence over us, except that the timer may be running.
	 */
	else if (dev->power.request_pending &&
	    dev->power.request > RPM_REQ_IDLE)
		retval = -EAGAIN;

	/* Act as though RPM_NOWAIT is always set. */
	else if (dev->power.idle_notification)
		retval = -EINPROGRESS;
	if (retval)
		goto out;

	/* Pending requests need to be canceled. */
	dev->power.request = RPM_REQ_NONE;

	if (dev->power.no_callbacks)
		goto out;

	/* Carry out an asynchronous or a synchronous idle notification. */
	if (rpmflags & RPM_ASYNC) {
		dev->power.request = RPM_REQ_IDLE;
		if (!dev->power.request_pending) {
			dev->power.request_pending = true;
			queue_work(pm_wq, &dev->power.work);
		}
		trace_rpm_return_int_rcuidle(dev, _THIS_IP_, 0);
		return 0;
	}

	dev->power.idle_notification = true;

	callback = RPM_GET_CALLBACK(dev, runtime_idle);

	if (callback)
		retval = __rpm_callback(callback, dev);

	dev->power.idle_notification = false;
	wake_up_all(&dev->power.wait_queue);

 out:
	trace_rpm_return_int_rcuidle(dev, _THIS_IP_, retval);
	return retval ? retval : rpm_suspend(dev, rpmflags | RPM_AUTO);
}

/**
 * rpm_callback - Run a given runtime PM callback for a given device.
 * @cb: Runtime PM callback to run.
 * @dev: Device to run the callback for.
 */
static int rpm_callback(int (*cb)(struct device *), struct device *dev)
{
	int retval;

	if (!cb)
		return -ENOSYS;

	if (dev->power.memalloc_noio) {
		unsigned int noio_flag;

		/*
		 * Deadlock might be caused if memory allocation with
		 * GFP_KERNEL happens inside runtime_suspend and
		 * runtime_resume callbacks of one block device's
		 * ancestor or the block device itself. Network
		 * device might be thought as part of iSCSI block
		 * device, so network device and its ancestor should
		 * be marked as memalloc_noio too.
		 */
		noio_flag = memalloc_noio_save();
		retval = __rpm_callback(cb, dev);
		memalloc_noio_restore(noio_flag);
	} else {
		retval = __rpm_callback(cb, dev);
	}

	dev->power.runtime_error = retval;
	return retval != -EACCES ? retval : -EIO;
}

/**
 * rpm_suspend - Carry out runtime suspend of given device.
 * @dev: Device to suspend.
 * @rpmflags: Flag bits.
 *
 * Check if the device's runtime PM status allows it to be suspended.
 * Cancel a pending idle notification, autosuspend or suspend. If
 * another suspend has been started earlier, either return immediately
 * or wait for it to finish, depending on the RPM_NOWAIT and RPM_ASYNC
 * flags. If the RPM_ASYNC flag is set then queue a suspend request;
 * otherwise run the ->runtime_suspend() callback directly. When
 * ->runtime_suspend succeeded, if a deferred resume was requested while
 * the callback was running then carry it out, otherwise send an idle
 * notification for its parent (if the suspend succeeded and both
 * ignore_children of parent->power and irq_safe of dev->power are not set).
 * If ->runtime_suspend failed with -EAGAIN or -EBUSY, and if the RPM_AUTO
 * flag is set and the next autosuspend-delay expiration time is in the
 * future, schedule another autosuspend attempt.
 *
 * This function must be called under dev->power.lock with interrupts disabled.
 */
static int rpm_suspend(struct device *dev, int rpmflags)
	__releases(&dev->power.lock) __acquires(&dev->power.lock)
{
	int (*callback)(struct device *);
	struct device *parent = NULL;
	int retval;

	trace_rpm_suspend_rcuidle(dev, rpmflags);

 repeat:
	retval = rpm_check_suspend_allowed(dev);

	if (retval < 0)
		;	/* Conditions are wrong. */

	/* Synchronous suspends are not allowed in the RPM_RESUMING state. */
	else if (dev->power.runtime_status == RPM_RESUMING &&
	    !(rpmflags & RPM_ASYNC))
		retval = -EAGAIN;
	if (retval)
		goto out;

	/* If the autosuspend_delay time hasn't expired yet, reschedule. */
	if ((rpmflags & RPM_AUTO)
	    && dev->power.runtime_status != RPM_SUSPENDING) {
		u64 expires = pm_runtime_autosuspend_expiration(dev);

		if (expires != 0) {
			/* Pending requests need to be canceled. */
			dev->power.request = RPM_REQ_NONE;

			/*
			 * Optimization: If the timer is already running and is
			 * set to expire at or before the autosuspend delay,
			 * avoid the overhead of resetting it.  Just let it
			 * expire; pm_suspend_timer_fn() will take care of the
			 * rest.
			 */
			if (!(dev->power.timer_expires &&
					dev->power.timer_expires <= expires)) {
				/*
				 * We add a slack of 25% to gather wakeups
				 * without sacrificing the granularity.
				 */
				u64 slack = (u64)READ_ONCE(dev->power.autosuspend_delay) *
						    (NSEC_PER_MSEC >> 2);

				dev->power.timer_expires = expires;
				hrtimer_start_range_ns(&dev->power.suspend_timer,
						ns_to_ktime(expires),
						slack,
						HRTIMER_MODE_ABS);
			}
			dev->power.timer_autosuspends = 1;
			goto out;
		}
	}

	/* Other scheduled or pending requests need to be canceled. */
	pm_runtime_cancel_pending(dev);

	if (dev->power.runtime_status == RPM_SUSPENDING) {
		DEFINE_WAIT(wait);

		if (rpmflags & (RPM_ASYNC | RPM_NOWAIT)) {
			retval = -EINPROGRESS;
			goto out;
		}

		if (dev->power.irq_safe) {
			spin_unlock(&dev->power.lock);

			cpu_relax();

			spin_lock(&dev->power.lock);
			goto repeat;
		}

		/* Wait for the other suspend running in parallel with us. */
		for (;;) {
			prepare_to_wait(&dev->power.wait_queue, &wait,
					TASK_UNINTERRUPTIBLE);
			if (dev->power.runtime_status != RPM_SUSPENDING)
				break;

			spin_unlock_irq(&dev->power.lock);

			schedule();

			spin_lock_irq(&dev->power.lock);
		}
		finish_wait(&dev->power.wait_queue, &wait);
		goto repeat;
	}

	if (dev->power.no_callbacks)
		goto no_callback;	/* Assume success. */

	/* Carry out an asynchronous or a synchronous suspend. */
	if (rpmflags & RPM_ASYNC) {
		dev->power.request = (rpmflags & RPM_AUTO) ?
		    RPM_REQ_AUTOSUSPEND : RPM_REQ_SUSPEND;
		if (!dev->power.request_pending) {
			dev->power.request_pending = true;
			queue_work(pm_wq, &dev->power.work);
		}
		goto out;
	}

	__update_runtime_status(dev, RPM_SUSPENDING);

	callback = RPM_GET_CALLBACK(dev, runtime_suspend);

	dev_pm_enable_wake_irq_check(dev, true);
	retval = rpm_callback(callback, dev);
	if (retval)
		goto fail;

 no_callback:
	__update_runtime_status(dev, RPM_SUSPENDED);
	pm_runtime_deactivate_timer(dev);

	if (dev->parent) {
		parent = dev->parent;
		atomic_add_unless(&parent->power.child_count, -1, 0);
	}
	wake_up_all(&dev->power.wait_queue);

	if (dev->power.deferred_resume) {
		dev->power.deferred_resume = false;
		rpm_resume(dev, 0);
		retval = -EAGAIN;
		goto out;
	}

	/* Maybe the parent is now able to suspend. */
	if (parent && !parent->power.ignore_children && !dev->power.irq_safe) {
		spin_unlock(&dev->power.lock);

		spin_lock(&parent->power.lock);
		rpm_idle(parent, RPM_ASYNC);
		spin_unlock(&parent->power.lock);

		spin_lock(&dev->power.lock);
	}

 out:
	trace_rpm_return_int_rcuidle(dev, _THIS_IP_, retval);

	return retval;

 fail:
	dev_pm_disable_wake_irq_check(dev);
	__update_runtime_status(dev, RPM_ACTIVE);
	dev->power.deferred_resume = false;
	wake_up_all(&dev->power.wait_queue);

	if (retval == -EAGAIN || retval == -EBUSY) {
		dev->power.runtime_error = 0;

		/*
		 * If the callback routine failed an autosuspend, and
		 * if the last_busy time has been updated so that there
		 * is a new autosuspend expiration time, automatically
		 * reschedule another autosuspend.
		 */
		if ((rpmflags & RPM_AUTO) &&
		    pm_runtime_autosuspend_expiration(dev) != 0)
			goto repeat;
	} else {
		pm_runtime_cancel_pending(dev);
	}
	goto out;
}

/**
 * rpm_resume - Carry out runtime resume of given device.
 * @dev: Device to resume.
 * @rpmflags: Flag bits.
 *
 * Check if the device's runtime PM status allows it to be resumed.  Cancel
 * any scheduled or pending requests.  If another resume has been started
 * earlier, either return immediately or wait for it to finish, depending on the
 * RPM_NOWAIT and RPM_ASYNC flags.  Similarly, if there's a suspend running in
 * parallel with this function, either tell the other process to resume after
 * suspending (deferred_resume) or wait for it to finish.  If the RPM_ASYNC
 * flag is set then queue a resume request; otherwise run the
 * ->runtime_resume() callback directly.  Queue an idle notification for the
 * device if the resume succeeded.
 *
 * This function must be called under dev->power.lock with interrupts disabled.
 */
static int rpm_resume(struct device *dev, int rpmflags)
	__releases(&dev->power.lock) __acquires(&dev->power.lock)
{
	int (*callback)(struct device *);
	struct device *parent = NULL;
	int retval = 0;

	trace_rpm_resume_rcuidle(dev, rpmflags);

 repeat:
	if (dev->power.runtime_error)
		retval = -EINVAL;
	else if (dev->power.disable_depth == 1 && dev->power.is_suspended
	    && dev->power.runtime_status == RPM_ACTIVE)
		retval = 1;
	else if (dev->power.disable_depth > 0)
		retval = -EACCES;
	if (retval)
		goto out;

	/*
	 * Other scheduled or pending requests need to be canceled.  Small
	 * optimization: If an autosuspend timer is running, leave it running
	 * rather than cancelling it now only to restart it again in the near
	 * future.
	 */
	dev->power.request = RPM_REQ_NONE;
	if (!dev->power.timer_autosuspends)
		pm_runtime_deactivate_timer(dev);

	if (dev->power.runtime_status == RPM_ACTIVE) {
		retval = 1;
		goto out;
	}

	if (dev->power.runtime_status == RPM_RESUMING
	    || dev->power.runtime_status == RPM_SUSPENDING) {
		DEFINE_WAIT(wait);

		if (rpmflags & (RPM_ASYNC | RPM_NOWAIT)) {
			if (dev->power.runtime_status == RPM_SUSPENDING)
				dev->power.deferred_resume = true;
			else
				retval = -EINPROGRESS;
			goto out;
		}

		if (dev->power.irq_safe) {
			spin_unlock(&dev->power.lock);

			cpu_relax();

			spin_lock(&dev->power.lock);
			goto repeat;
		}

		/* Wait for the operation carried out in parallel with us. */
		for (;;) {
			prepare_to_wait(&dev->power.wait_queue, &wait,
					TASK_UNINTERRUPTIBLE);
			if (dev->power.runtime_status != RPM_RESUMING
			    && dev->power.runtime_status != RPM_SUSPENDING)
				break;

			spin_unlock_irq(&dev->power.lock);

			schedule();

			spin_lock_irq(&dev->power.lock);
		}
		finish_wait(&dev->power.wait_queue, &wait);
		goto repeat;
	}

	/*
	 * See if we can skip waking up the parent.  This is safe only if
	 * power.no_callbacks is set, because otherwise we don't know whether
	 * the resume will actually succeed.
	 */
	if (dev->power.no_callbacks && !parent && dev->parent) {
		spin_lock_nested(&dev->parent->power.lock, SINGLE_DEPTH_NESTING);
		if (dev->parent->power.disable_depth > 0
		    || dev->parent->power.ignore_children
		    || dev->parent->power.runtime_status == RPM_ACTIVE) {
			atomic_inc(&dev->parent->power.child_count);
			spin_unlock(&dev->parent->power.lock);
			retval = 1;
			goto no_callback;	/* Assume success. */
		}
		spin_unlock(&dev->parent->power.lock);
	}

	/* Carry out an asynchronous or a synchronous resume. */
	if (rpmflags & RPM_ASYNC) {
		dev->power.request = RPM_REQ_RESUME;
		if (!dev->power.request_pending) {
			dev->power.request_pending = true;
			queue_work(pm_wq, &dev->power.work);
		}
		retval = 0;
		goto out;
	}

	if (!parent && dev->parent) {
		/*
		 * Increment the parent's usage counter and resume it if
		 * necessary.  Not needed if dev is irq-safe; then the
		 * parent is permanently resumed.
		 */
		parent = dev->parent;
		if (dev->power.irq_safe)
			goto skip_parent;
		spin_unlock(&dev->power.lock);

		pm_runtime_get_noresume(parent);

		spin_lock(&parent->power.lock);
		/*
		 * Resume the parent if it has runtime PM enabled and not been
		 * set to ignore its children.
		 */
		if (!parent->power.disable_depth
		    && !parent->power.ignore_children) {
			rpm_resume(parent, 0);
			if (parent->power.runtime_status != RPM_ACTIVE)
				retval = -EBUSY;
		}
		spin_unlock(&parent->power.lock);

		spin_lock(&dev->power.lock);
		if (retval)
			goto out;
		goto repeat;
	}
 skip_parent:

	if (dev->power.no_callbacks)
		goto no_callback;	/* Assume success. */

	__update_runtime_status(dev, RPM_RESUMING);

	callback = RPM_GET_CALLBACK(dev, runtime_resume);

	dev_pm_disable_wake_irq_check(dev);
	retval = rpm_callback(callback, dev);
	if (retval) {
		__update_runtime_status(dev, RPM_SUSPENDED);
		pm_runtime_cancel_pending(dev);
		dev_pm_enable_wake_irq_check(dev, false);
	} else {
 no_callback:
		__update_runtime_status(dev, RPM_ACTIVE);
		pm_runtime_mark_last_busy(dev);
		if (parent)
			atomic_inc(&parent->power.child_count);
	}
	wake_up_all(&dev->power.wait_queue);

	if (retval >= 0)
		rpm_idle(dev, RPM_ASYNC);

 out:
	if (parent && !dev->power.irq_safe) {
		spin_unlock_irq(&dev->power.lock);

		pm_runtime_put(parent);

		spin_lock_irq(&dev->power.lock);
	}

	trace_rpm_return_int_rcuidle(dev, _THIS_IP_, retval);

	return retval;
}

/**
 * pm_runtime_work - Universal runtime PM work function.
 * @work: Work structure used for scheduling the execution of this function.
 *
 * Use @work to get the device object the work is to be done for, determine what
 * is to be done and execute the appropriate runtime PM function.
 */
static void pm_runtime_work(struct work_struct *work)
{
	struct device *dev = container_of(work, struct device, power.work);
	enum rpm_request req;

	spin_lock_irq(&dev->power.lock);

	if (!dev->power.request_pending)
		goto out;

	req = dev->power.request;
	dev->power.request = RPM_REQ_NONE;
	dev->power.request_pending = false;

	switch (req) {
	case RPM_REQ_NONE:
		break;
	case RPM_REQ_IDLE:
		rpm_idle(dev, RPM_NOWAIT);
		break;
	case RPM_REQ_SUSPEND:
		rpm_suspend(dev, RPM_NOWAIT);
		break;
	case RPM_REQ_AUTOSUSPEND:
		rpm_suspend(dev, RPM_NOWAIT | RPM_AUTO);
		break;
	case RPM_REQ_RESUME:
		rpm_resume(dev, RPM_NOWAIT);
		break;
	}

 out:
	spin_unlock_irq(&dev->power.lock);
}

/**
 * pm_suspend_timer_fn - Timer function for pm_schedule_suspend().
 * @data: Device pointer passed by pm_schedule_suspend().
 *
 * Check if the time is right and queue a suspend request.
 */
static enum hrtimer_restart  pm_suspend_timer_fn(struct hrtimer *timer)
{
	struct device *dev = container_of(timer, struct device, power.suspend_timer);
	unsigned long flags;
	u64 expires;

	spin_lock_irqsave(&dev->power.lock, flags);

	expires = dev->power.timer_expires;
	/*
	 * If 'expires' is after the current time, we've been called
	 * too early.
	 */
	if (expires > 0 && expires < ktime_get_mono_fast_ns()) {
		dev->power.timer_expires = 0;
		rpm_suspend(dev, dev->power.timer_autosuspends ?
		    (RPM_ASYNC | RPM_AUTO) : RPM_ASYNC);
	}

	spin_unlock_irqrestore(&dev->power.lock, flags);

	return HRTIMER_NORESTART;
}

/**
 * pm_schedule_suspend - Set up a timer to submit a suspend request in future.
 * @dev: Device to suspend.
 * @delay: Time to wait before submitting a suspend request, in milliseconds.
 */
int pm_schedule_suspend(struct device *dev, unsigned int delay)
{
	unsigned long flags;
	u64 expires;
	int retval;

	spin_lock_irqsave(&dev->power.lock, flags);

	if (!delay) {
		retval = rpm_suspend(dev, RPM_ASYNC);
		goto out;
	}

	retval = rpm_check_suspend_allowed(dev);
	if (retval)
		goto out;

	/* Other scheduled or pending requests need to be canceled. */
	pm_runtime_cancel_pending(dev);

	expires = ktime_get_mono_fast_ns() + (u64)delay * NSEC_PER_MSEC;
	dev->power.timer_expires = expires;
	dev->power.timer_autosuspends = 0;
	hrtimer_start(&dev->power.suspend_timer, expires, HRTIMER_MODE_ABS);

 out:
	spin_unlock_irqrestore(&dev->power.lock, flags);

	return retval;
}
EXPORT_SYMBOL_GPL(pm_schedule_suspend);

/**
 * __pm_runtime_idle - Entry point for runtime idle operations.
 * @dev: Device to send idle notification for.
 * @rpmflags: Flag bits.
 *
 * If the RPM_GET_PUT flag is set, decrement the device's usage count and
 * return immediately if it is larger than zero.  Then carry out an idle
 * notification, either synchronous or asynchronous.
 *
 * This routine may be called in atomic context if the RPM_ASYNC flag is set,
 * or if pm_runtime_irq_safe() has been called.
 */
int __pm_runtime_idle(struct device *dev, int rpmflags)
{
	unsigned long flags;
	int retval;

	if (rpmflags & RPM_GET_PUT) {
		if (!atomic_dec_and_test(&dev->power.usage_count))
			return 0;
	}

	might_sleep_if(!(rpmflags & RPM_ASYNC) && !dev->power.irq_safe);

	spin_lock_irqsave(&dev->power.lock, flags);
	retval = rpm_idle(dev, rpmflags);
	spin_unlock_irqrestore(&dev->power.lock, flags);

	return retval;
}
EXPORT_SYMBOL_GPL(__pm_runtime_idle);

/**
 * __pm_runtime_suspend - Entry point for runtime put/suspend operations.
 * @dev: Device to suspend.
 * @rpmflags: Flag bits.
 *
 * If the RPM_GET_PUT flag is set, decrement the device's usage count and
 * return immediately if it is larger than zero.  Then carry out a suspend,
 * either synchronous or asynchronous.
 *
 * This routine may be called in atomic context if the RPM_ASYNC flag is set,
 * or if pm_runtime_irq_safe() has been called.
 */
int __pm_runtime_suspend(struct device *dev, int rpmflags)
{
	unsigned long flags;
	int retval;

	if (rpmflags & RPM_GET_PUT) {
		if (!atomic_dec_and_test(&dev->power.usage_count))
			return 0;
	}

	might_sleep_if(!(rpmflags & RPM_ASYNC) && !dev->power.irq_safe);

	spin_lock_irqsave(&dev->power.lock, flags);
	retval = rpm_suspend(dev, rpmflags);
	spin_unlock_irqrestore(&dev->power.lock, flags);

	return retval;
}
EXPORT_SYMBOL_GPL(__pm_runtime_suspend);

/**
 * __pm_runtime_resume - Entry point for runtime resume operations.
 * @dev: Device to resume.
 * @rpmflags: Flag bits.
 *
 * If the RPM_GET_PUT flag is set, increment the device's usage count.  Then
 * carry out a resume, either synchronous or asynchronous.
 *
 * This routine may be called in atomic context if the RPM_ASYNC flag is set,
 * or if pm_runtime_irq_safe() has been called.
 */
int __pm_runtime_resume(struct device *dev, int rpmflags)
{
	unsigned long flags;
	int retval;

	might_sleep_if(!(rpmflags & RPM_ASYNC) && !dev->power.irq_safe &&
			dev->power.runtime_status != RPM_ACTIVE);

	if (rpmflags & RPM_GET_PUT)
		atomic_inc(&dev->power.usage_count);

	spin_lock_irqsave(&dev->power.lock, flags);
	retval = rpm_resume(dev, rpmflags);
	spin_unlock_irqrestore(&dev->power.lock, flags);

	return retval;
}
EXPORT_SYMBOL_GPL(__pm_runtime_resume);

/**
 * pm_runtime_get_if_in_use - Conditionally bump up the device's usage counter.
 * @dev: Device to handle.
 *
 * Return -EINVAL if runtime PM is disabled for the device.
 *
 * If that's not the case and if the device's runtime PM status is RPM_ACTIVE
 * and the runtime PM usage counter is nonzero, increment the counter and
 * return 1.  Otherwise return 0 without changing the counter.
 */
int pm_runtime_get_if_in_use(struct device *dev)
{
	unsigned long flags;
	int retval;

	spin_lock_irqsave(&dev->power.lock, flags);
	retval = dev->power.disable_depth > 0 ? -EINVAL :
		dev->power.runtime_status == RPM_ACTIVE
			&& atomic_inc_not_zero(&dev->power.usage_count);
	spin_unlock_irqrestore(&dev->power.lock, flags);
	return retval;
}
EXPORT_SYMBOL_GPL(pm_runtime_get_if_in_use);

/**
 * __pm_runtime_set_status - Set runtime PM status of a device.
 * @dev: Device to handle.
 * @status: New runtime PM status of the device.
 *
 * If runtime PM of the device is disabled or its power.runtime_error field is
 * different from zero, the status may be changed either to RPM_ACTIVE, or to
 * RPM_SUSPENDED, as long as that reflects the actual state of the device.
 * However, if the device has a parent and the parent is not active, and the
 * parent's power.ignore_children flag is unset, the device's status cannot be
 * set to RPM_ACTIVE, so -EBUSY is returned in that case.
 *
 * If successful, __pm_runtime_set_status() clears the power.runtime_error field
 * and the device parent's counter of unsuspended children is modified to
 * reflect the new status.  If the new status is RPM_SUSPENDED, an idle
 * notification request for the parent is submitted.
 *
 * If @dev has any suppliers (as reflected by device links to them), and @status
 * is RPM_ACTIVE, they will be activated upfront and if the activation of one
 * of them fails, the status of @dev will be changed to RPM_SUSPENDED (instead
 * of the @status value) and the suppliers will be deacticated on exit.  The
 * error returned by the failing supplier activation will be returned in that
 * case.
 */
int __pm_runtime_set_status(struct device *dev, unsigned int status)
{
	struct device *parent = dev->parent;
	bool notify_parent = false;
	int error = 0;

	if (status != RPM_ACTIVE && status != RPM_SUSPENDED)
		return -EINVAL;

	spin_lock_irq(&dev->power.lock);

	/*
	 * Prevent PM-runtime from being enabled for the device or return an
	 * error if it is enabled already and working.
	 */
	if (dev->power.runtime_error || dev->power.disable_depth)
		dev->power.disable_depth++;
	else
		error = -EAGAIN;

	spin_unlock_irq(&dev->power.lock);

	if (error)
		return error;

	/*
	 * If the new status is RPM_ACTIVE, the suppliers can be activated
	 * upfront regardless of the current status, because next time
	 * rpm_put_suppliers() runs, the rpm_active refcounts of the links
	 * involved will be dropped down to one anyway.
	 */
	if (status == RPM_ACTIVE) {
		int idx = device_links_read_lock();

		error = rpm_get_suppliers(dev);
		if (error)
			status = RPM_SUSPENDED;

		device_links_read_unlock(idx);
	}

	spin_lock_irq(&dev->power.lock);

	if (dev->power.runtime_status == status || !parent)
		goto out_set;

	if (status == RPM_SUSPENDED) {
		atomic_add_unless(&parent->power.child_count, -1, 0);
		notify_parent = !parent->power.ignore_children;
	} else {
		spin_lock_nested(&parent->power.lock, SINGLE_DEPTH_NESTING);

		/*
		 * It is invalid to put an active child under a parent that is
		 * not active, has runtime PM enabled and the
		 * 'power.ignore_children' flag unset.
		 */
		if (!parent->power.disable_depth
		    && !parent->power.ignore_children
		    && parent->power.runtime_status != RPM_ACTIVE) {
			dev_err(dev, "runtime PM trying to activate child device %s but parent (%s) is not active\n",
				dev_name(dev),
				dev_name(parent));
			error = -EBUSY;
		} else if (dev->power.runtime_status == RPM_SUSPENDED) {
			atomic_inc(&parent->power.child_count);
		}

		spin_unlock(&parent->power.lock);

		if (error) {
			status = RPM_SUSPENDED;
			goto out;
		}
	}

 out_set:
	__update_runtime_status(dev, status);
	if (!error)
		dev->power.runtime_error = 0;

 out:
	spin_unlock_irq(&dev->power.lock);

	if (notify_parent)
		pm_request_idle(parent);

	if (status == RPM_SUSPENDED) {
		int idx = device_links_read_lock();

		rpm_put_suppliers(dev);

		device_links_read_unlock(idx);
	}

	pm_runtime_enable(dev);

	return error;
}
EXPORT_SYMBOL_GPL(__pm_runtime_set_status);

/**
 * __pm_runtime_barrier - Cancel pending requests and wait for completions.
 * @dev: Device to handle.
 *
 * Flush all pending requests for the device from pm_wq and wait for all
 * runtime PM operations involving the device in progress to complete.
 *
 * Should be called under dev->power.lock with interrupts disabled.
 */
static void __pm_runtime_barrier(struct device *dev)
{
	pm_runtime_deactivate_timer(dev);

	if (dev->power.request_pending) {
		dev->power.request = RPM_REQ_NONE;
		spin_unlock_irq(&dev->power.lock);

		cancel_work_sync(&dev->power.work);

		spin_lock_irq(&dev->power.lock);
		dev->power.request_pending = false;
	}

	if (dev->power.runtime_status == RPM_SUSPENDING
	    || dev->power.runtime_status == RPM_RESUMING
	    || dev->power.idle_notification) {
		DEFINE_WAIT(wait);

		/* Suspend, wake-up or idle notification in progress. */
		for (;;) {
			prepare_to_wait(&dev->power.wait_queue, &wait,
					TASK_UNINTERRUPTIBLE);
			if (dev->power.runtime_status != RPM_SUSPENDING
			    && dev->power.runtime_status != RPM_RESUMING
			    && !dev->power.idle_notification)
				break;
			spin_unlock_irq(&dev->power.lock);

			schedule();

			spin_lock_irq(&dev->power.lock);
		}
		finish_wait(&dev->power.wait_queue, &wait);
	}
}

/**
 * pm_runtime_barrier - Flush pending requests and wait for completions.
 * @dev: Device to handle.
 *
 * Prevent the device from being suspended by incrementing its usage counter and
 * if there's a pending resume request for the device, wake the device up.
 * Next, make sure that all pending requests for the device have been flushed
 * from pm_wq and wait for all runtime PM operations involving the device in
 * progress to complete.
 *
 * Return value:
 * 1, if there was a resume request pending and the device had to be woken up,
 * 0, otherwise
 */
int pm_runtime_barrier(struct device *dev)
{
	int retval = 0;

	pm_runtime_get_noresume(dev);
	spin_lock_irq(&dev->power.lock);

	if (dev->power.request_pending
	    && dev->power.request == RPM_REQ_RESUME) {
		rpm_resume(dev, 0);
		retval = 1;
	}

	__pm_runtime_barrier(dev);

	spin_unlock_irq(&dev->power.lock);
	pm_runtime_put_noidle(dev);

	return retval;
}
EXPORT_SYMBOL_GPL(pm_runtime_barrier);

/**
 * __pm_runtime_disable - Disable runtime PM of a device.
 * @dev: Device to handle.
 * @check_resume: If set, check if there's a resume request for the device.
 *
 * Increment power.disable_depth for the device and if it was zero previously,
 * cancel all pending runtime PM requests for the device and wait for all
 * operations in progress to complete.  The device can be either active or
 * suspended after its runtime PM has been disabled.
 *
 * If @check_resume is set and there's a resume request pending when
 * __pm_runtime_disable() is called and power.disable_depth is zero, the
 * function will wake up the device before disabling its runtime PM.
 */
void __pm_runtime_disable(struct device *dev, bool check_resume)
{
	spin_lock_irq(&dev->power.lock);

	if (dev->power.disable_depth > 0) {
		dev->power.disable_depth++;
		goto out;
	}

	/*
	 * Wake up the device if there's a resume request pending, because that
	 * means there probably is some I/O to process and disabling runtime PM
	 * shouldn't prevent the device from processing the I/O.
	 */
	if (check_resume && dev->power.request_pending
	    && dev->power.request == RPM_REQ_RESUME) {
		/*
		 * Prevent suspends and idle notifications from being carried
		 * out after we have woken up the device.
		 */
		pm_runtime_get_noresume(dev);

		rpm_resume(dev, 0);

		pm_runtime_put_noidle(dev);
	}

	/* Update time accounting before disabling PM-runtime. */
	update_pm_runtime_accounting(dev);

	if (!dev->power.disable_depth++)
		__pm_runtime_barrier(dev);

 out:
	spin_unlock_irq(&dev->power.lock);
}
EXPORT_SYMBOL_GPL(__pm_runtime_disable);

/**
 * pm_runtime_enable - Enable runtime PM of a device.
 * @dev: Device to handle.
 */
void pm_runtime_enable(struct device *dev)
{
	unsigned long flags;

	spin_lock_irqsave(&dev->power.lock, flags);

	if (dev->power.disable_depth > 0) {
		dev->power.disable_depth--;

		/* About to enable runtime pm, set accounting_timestamp to now */
		if (!dev->power.disable_depth)
			dev->power.accounting_timestamp = ktime_get_mono_fast_ns();
	} else {
		dev_warn(dev, "Unbalanced %s!\n", __func__);
	}

	WARN(!dev->power.disable_depth &&
	     dev->power.runtime_status == RPM_SUSPENDED &&
	     !dev->power.ignore_children &&
	     atomic_read(&dev->power.child_count) > 0,
	     "Enabling runtime PM for inactive device (%s) with active children\n",
	     dev_name(dev));

	spin_unlock_irqrestore(&dev->power.lock, flags);
}
EXPORT_SYMBOL_GPL(pm_runtime_enable);

/**
 * pm_runtime_forbid - Block runtime PM of a device.
 * @dev: Device to handle.
 *
 * Increase the device's usage count and clear its power.runtime_auto flag,
 * so that it cannot be suspended at run time until pm_runtime_allow() is called
 * for it.
 */
void pm_runtime_forbid(struct device *dev)
{
	spin_lock_irq(&dev->power.lock);
	if (!dev->power.runtime_auto)
		goto out;

	dev->power.runtime_auto = false;
	atomic_inc(&dev->power.usage_count);
	rpm_resume(dev, 0);

 out:
	spin_unlock_irq(&dev->power.lock);
}
EXPORT_SYMBOL_GPL(pm_runtime_forbid);

/**
 * pm_runtime_allow - Unblock runtime PM of a device.
 * @dev: Device to handle.
 *
 * Decrease the device's usage count and set its power.runtime_auto flag.
 */
void pm_runtime_allow(struct device *dev)
{
	spin_lock_irq(&dev->power.lock);
	if (dev->power.runtime_auto)
		goto out;

	dev->power.runtime_auto = true;
	if (atomic_dec_and_test(&dev->power.usage_count))
		rpm_idle(dev, RPM_AUTO | RPM_ASYNC);

 out:
	spin_unlock_irq(&dev->power.lock);
}
EXPORT_SYMBOL_GPL(pm_runtime_allow);

/**
 * pm_runtime_no_callbacks - Ignore runtime PM callbacks for a device.
 * @dev: Device to handle.
 *
 * Set the power.no_callbacks flag, which tells the PM core that this
 * device is power-managed through its parent and has no runtime PM
 * callbacks of its own.  The runtime sysfs attributes will be removed.
 */
void pm_runtime_no_callbacks(struct device *dev)
{
	spin_lock_irq(&dev->power.lock);
	dev->power.no_callbacks = 1;
	spin_unlock_irq(&dev->power.lock);
	if (device_is_registered(dev))
		rpm_sysfs_remove(dev);
}
EXPORT_SYMBOL_GPL(pm_runtime_no_callbacks);

/**
 * pm_runtime_irq_safe - Leave interrupts disabled during callbacks.
 * @dev: Device to handle
 *
 * Set the power.irq_safe flag, which tells the PM core that the
 * ->runtime_suspend() and ->runtime_resume() callbacks for this device should
 * always be invoked with the spinlock held and interrupts disabled.  It also
 * causes the parent's usage counter to be permanently incremented, preventing
 * the parent from runtime suspending -- otherwise an irq-safe child might have
 * to wait for a non-irq-safe parent.
 */
void pm_runtime_irq_safe(struct device *dev)
{
	if (dev->parent)
		pm_runtime_get_sync(dev->parent);
	spin_lock_irq(&dev->power.lock);
	dev->power.irq_safe = 1;
	spin_unlock_irq(&dev->power.lock);
}
EXPORT_SYMBOL_GPL(pm_runtime_irq_safe);

/**
 * update_autosuspend - Handle a change to a device's autosuspend settings.
 * @dev: Device to handle.
 * @old_delay: The former autosuspend_delay value.
 * @old_use: The former use_autosuspend value.
 *
 * Prevent runtime suspend if the new delay is negative and use_autosuspend is
 * set; otherwise allow it.  Send an idle notification if suspends are allowed.
 *
 * This function must be called under dev->power.lock with interrupts disabled.
 */
static void update_autosuspend(struct device *dev, int old_delay, int old_use)
{
	int delay = dev->power.autosuspend_delay;

	/* Should runtime suspend be prevented now? */
	if (dev->power.use_autosuspend && delay < 0) {

		/* If it used to be allowed then prevent it. */
		if (!old_use || old_delay >= 0) {
			atomic_inc(&dev->power.usage_count);
			rpm_resume(dev, 0);
		}
	}

	/* Runtime suspend should be allowed now. */
	else {

		/* If it used to be prevented then allow it. */
		if (old_use && old_delay < 0)
			atomic_dec(&dev->power.usage_count);

		/* Maybe we can autosuspend now. */
		rpm_idle(dev, RPM_AUTO);
	}
}

/**
 * pm_runtime_set_autosuspend_delay - Set a device's autosuspend_delay value.
 * @dev: Device to handle.
 * @delay: Value of the new delay in milliseconds.
 *
 * Set the device's power.autosuspend_delay value.  If it changes to negative
 * and the power.use_autosuspend flag is set, prevent runtime suspends.  If it
 * changes the other way, allow runtime suspends.
 */
void pm_runtime_set_autosuspend_delay(struct device *dev, int delay)
{
	int old_delay, old_use;

	spin_lock_irq(&dev->power.lock);
	old_delay = dev->power.autosuspend_delay;
	old_use = dev->power.use_autosuspend;
	dev->power.autosuspend_delay = delay;
	update_autosuspend(dev, old_delay, old_use);
	spin_unlock_irq(&dev->power.lock);
}
EXPORT_SYMBOL_GPL(pm_runtime_set_autosuspend_delay);

/**
 * __pm_runtime_use_autosuspend - Set a device's use_autosuspend flag.
 * @dev: Device to handle.
 * @use: New value for use_autosuspend.
 *
 * Set the device's power.use_autosuspend flag, and allow or prevent runtime
 * suspends as needed.
 */
void __pm_runtime_use_autosuspend(struct device *dev, bool use)
{
	int old_delay, old_use;

	spin_lock_irq(&dev->power.lock);
	old_delay = dev->power.autosuspend_delay;
	old_use = dev->power.use_autosuspend;
	dev->power.use_autosuspend = use;
	update_autosuspend(dev, old_delay, old_use);
	spin_unlock_irq(&dev->power.lock);
}
EXPORT_SYMBOL_GPL(__pm_runtime_use_autosuspend);

/**
 * pm_runtime_init - Initialize runtime PM fields in given device object.
 * @dev: Device object to initialize.
 */
void pm_runtime_init(struct device *dev)
{
	dev->power.runtime_status = RPM_SUSPENDED;
	dev->power.idle_notification = false;

	dev->power.disable_depth = 1;
	atomic_set(&dev->power.usage_count, 0);

	dev->power.runtime_error = 0;

	atomic_set(&dev->power.child_count, 0);
	pm_suspend_ignore_children(dev, false);
	dev->power.runtime_auto = true;

	dev->power.request_pending = false;
	dev->power.request = RPM_REQ_NONE;
	dev->power.deferred_resume = false;
	INIT_WORK(&dev->power.work, pm_runtime_work);

	dev->power.timer_expires = 0;
	hrtimer_init(&dev->power.suspend_timer, CLOCK_MONOTONIC, HRTIMER_MODE_ABS);
	dev->power.suspend_timer.function = pm_suspend_timer_fn;

	init_waitqueue_head(&dev->power.wait_queue);
}

/**
 * pm_runtime_reinit - Re-initialize runtime PM fields in given device object.
 * @dev: Device object to re-initialize.
 */
void pm_runtime_reinit(struct device *dev)
{
	if (!pm_runtime_enabled(dev)) {
		if (dev->power.runtime_status == RPM_ACTIVE)
			pm_runtime_set_suspended(dev);
		if (dev->power.irq_safe) {
			spin_lock_irq(&dev->power.lock);
			dev->power.irq_safe = 0;
			spin_unlock_irq(&dev->power.lock);
			if (dev->parent)
				pm_runtime_put(dev->parent);
		}
	}
}

/**
 * pm_runtime_remove - Prepare for removing a device from device hierarchy.
 * @dev: Device object being removed from device hierarchy.
 */
void pm_runtime_remove(struct device *dev)
{
	__pm_runtime_disable(dev, false);
	pm_runtime_reinit(dev);
}

/**
 * pm_runtime_clean_up_links - Prepare links to consumers for driver removal.
 * @dev: Device whose driver is going to be removed.
 *
 * Check links from this device to any consumers and if any of them have active
 * runtime PM references to the device, drop the usage counter of the device
 * (as many times as needed).
 *
 * Links with the DL_FLAG_STATELESS flag set are ignored.
 *
 * Since the device is guaranteed to be runtime-active at the point this is
 * called, nothing else needs to be done here.
 *
 * Moreover, this is called after device_links_busy() has returned 'false', so
 * the status of each link is guaranteed to be DL_STATE_SUPPLIER_UNBIND and
 * therefore rpm_active can't be manipulated concurrently.
 */
void pm_runtime_clean_up_links(struct device *dev)
{
	struct device_link *link;
	int idx;

	idx = device_links_read_lock();

	list_for_each_entry_rcu(link, &dev->links.consumers, s_node) {
		if (link->flags & DL_FLAG_STATELESS)
			continue;

		while (refcount_dec_not_one(&link->rpm_active))
			pm_runtime_put_noidle(dev);
	}

	device_links_read_unlock(idx);
}

/**
 * pm_runtime_get_suppliers - Resume and reference-count supplier devices.
 * @dev: Consumer device.
 */
void pm_runtime_get_suppliers(struct device *dev)
{
	struct device_link *link;
	int idx;

	idx = device_links_read_lock();

	list_for_each_entry_rcu(link, &dev->links.suppliers, c_node)
		if (link->flags & DL_FLAG_PM_RUNTIME) {
			link->supplier_preactivated = true;
			refcount_inc(&link->rpm_active);
			pm_runtime_get_sync(link->supplier);
		}

	device_links_read_unlock(idx);
}

/**
 * pm_runtime_put_suppliers - Drop references to supplier devices.
 * @dev: Consumer device.
 */
void pm_runtime_put_suppliers(struct device *dev)
{
	struct device_link *link;
	int idx;

	idx = device_links_read_lock();

	list_for_each_entry_rcu(link, &dev->links.suppliers, c_node)
		if (link->supplier_preactivated) {
			link->supplier_preactivated = false;
			if (refcount_dec_not_one(&link->rpm_active))
				pm_runtime_put(link->supplier);
		}

	device_links_read_unlock(idx);
}

void pm_runtime_new_link(struct device *dev)
{
	spin_lock_irq(&dev->power.lock);
	dev->power.links_count++;
	spin_unlock_irq(&dev->power.lock);
}

void pm_runtime_drop_link(struct device *dev)
{
	spin_lock_irq(&dev->power.lock);
	WARN_ON(dev->power.links_count == 0);
	dev->power.links_count--;
	spin_unlock_irq(&dev->power.lock);
}

static bool pm_runtime_need_not_resume(struct device *dev)
{
	return atomic_read(&dev->power.usage_count) <= 1 &&
		(atomic_read(&dev->power.child_count) == 0 ||
		 dev->power.ignore_children);
}

/**
 * pm_runtime_force_suspend - Force a device into suspend state if needed.
 * @dev: Device to suspend.
 *
 * Disable runtime PM so we safely can check the device's runtime PM status and
 * if it is active, invoke its ->runtime_suspend callback to suspend it and
 * change its runtime PM status field to RPM_SUSPENDED.  Also, if the device's
 * usage and children counters don't indicate that the device was in use before
 * the system-wide transition under way, decrement its parent's children counter
 * (if there is a parent).  Keep runtime PM disabled to preserve the state
 * unless we encounter errors.
 *
 * Typically this function may be invoked from a system suspend callback to make
 * sure the device is put into low power state and it should only be used during
 * system-wide PM transitions to sleep states.  It assumes that the analogous
 * pm_runtime_force_resume() will be used to resume the device.
 */
int pm_runtime_force_suspend(struct device *dev)
{
	int (*callback)(struct device *);
	int ret;

	pm_runtime_disable(dev);
	if (pm_runtime_status_suspended(dev))
		return 0;

	callback = RPM_GET_CALLBACK(dev, runtime_suspend);

	ret = callback ? callback(dev) : 0;
	if (ret)
		goto err;

	/*
	 * If the device can stay in suspend after the system-wide transition
	 * to the working state that will follow, drop the children counter of
	 * its parent, but set its status to RPM_SUSPENDED anyway in case this
	 * function will be called again for it in the meantime.
	 */
	if (pm_runtime_need_not_resume(dev))
		pm_runtime_set_suspended(dev);
	else
		__update_runtime_status(dev, RPM_SUSPENDED);

	return 0;

err:
	pm_runtime_enable(dev);
	return ret;
}
EXPORT_SYMBOL_GPL(pm_runtime_force_suspend);

/**
 * pm_runtime_force_resume - Force a device into resume state if needed.
 * @dev: Device to resume.
 *
 * Prior invoking this function we expect the user to have brought the device
 * into low power state by a call to pm_runtime_force_suspend(). Here we reverse
 * those actions and bring the device into full power, if it is expected to be
 * used on system resume.  In the other case, we defer the resume to be managed
 * via runtime PM.
 *
 * Typically this function may be invoked from a system resume callback.
 */
int pm_runtime_force_resume(struct device *dev)
{
	int (*callback)(struct device *);
	int ret = 0;

	if (!pm_runtime_status_suspended(dev) || pm_runtime_need_not_resume(dev))
		goto out;

	/*
	 * The value of the parent's children counter is correct already, so
	 * just update the status of the device.
	 */
	__update_runtime_status(dev, RPM_ACTIVE);

	callback = RPM_GET_CALLBACK(dev, runtime_resume);

	ret = callback ? callback(dev) : 0;
	if (ret) {
		pm_runtime_set_suspended(dev);
		goto out;
	}

	pm_runtime_mark_last_busy(dev);
out:
	pm_runtime_enable(dev);
	return ret;
}
EXPORT_SYMBOL_GPL(pm_runtime_force_resume);<|MERGE_RESOLUTION|>--- conflicted
+++ resolved
@@ -65,17 +65,10 @@
 static void update_pm_runtime_accounting(struct device *dev)
 {
 	u64 now, last, delta;
-<<<<<<< HEAD
 
 	if (dev->power.disable_depth > 0)
 		return;
 
-=======
-
-	if (dev->power.disable_depth > 0)
-		return;
-
->>>>>>> 0ecfebd2
 	last = dev->power.accounting_timestamp;
 
 	now = ktime_get_mono_fast_ns();
