--- conflicted
+++ resolved
@@ -177,11 +177,7 @@
 	else
 		pvrdma_page_dir_insert_umem(&cq->pdir, cq->umem, 0);
 
-<<<<<<< HEAD
-	atomic_set(&cq->refcnt, 1);
-=======
 	refcount_set(&cq->refcnt, 1);
->>>>>>> 03a0dded
 	init_completion(&cq->free);
 	spin_lock_init(&cq->cq_lock);
 
@@ -233,11 +229,7 @@
 
 static void pvrdma_free_cq(struct pvrdma_dev *dev, struct pvrdma_cq *cq)
 {
-<<<<<<< HEAD
-	if (atomic_dec_and_test(&cq->refcnt))
-=======
 	if (refcount_dec_and_test(&cq->refcnt))
->>>>>>> 03a0dded
 		complete(&cq->free);
 	wait_for_completion(&cq->free);
 
