/*
 * PMC-Sierra PM8001/8081/8088/8089 SAS/SATA based host adapters driver
 *
 * Copyright (c) 2008-2009 USI Co., Ltd.
 * All rights reserved.
 *
 * Redistribution and use in source and binary forms, with or without
 * modification, are permitted provided that the following conditions
 * are met:
 * 1. Redistributions of source code must retain the above copyright
 *    notice, this list of conditions, and the following disclaimer,
 *    without modification.
 * 2. Redistributions in binary form must reproduce at minimum a disclaimer
 *    substantially similar to the "NO WARRANTY" disclaimer below
 *    ("Disclaimer") and any redistribution must be conditioned upon
 *    including a substantially similar Disclaimer requirement for further
 *    binary redistribution.
 * 3. Neither the names of the above-listed copyright holders nor the names
 *    of any contributors may be used to endorse or promote products derived
 *    from this software without specific prior written permission.
 *
 * Alternatively, this software may be distributed under the terms of the
 * GNU General Public License ("GPL") version 2 as published by the Free
 * Software Foundation.
 *
 * NO WARRANTY
 * THIS SOFTWARE IS PROVIDED BY THE COPYRIGHT HOLDERS AND CONTRIBUTORS
 * "AS IS" AND ANY EXPRESS OR IMPLIED WARRANTIES, INCLUDING, BUT NOT
 * LIMITED TO, THE IMPLIED WARRANTIES OF MERCHANTIBILITY AND FITNESS FOR
 * A PARTICULAR PURPOSE ARE DISCLAIMED. IN NO EVENT SHALL THE COPYRIGHT
 * HOLDERS OR CONTRIBUTORS BE LIABLE FOR SPECIAL, EXEMPLARY, OR CONSEQUENTIAL
 * DAMAGES (INCLUDING, BUT NOT LIMITED TO, PROCUREMENT OF SUBSTITUTE GOODS
 * OR SERVICES; LOSS OF USE, DATA, OR PROFITS; OR BUSINESS INTERRUPTION)
 * HOWEVER CAUSED AND ON ANY THEORY OF LIABILITY, WHETHER IN CONTRACT,
 * STRICT LIABILITY, OR TORT (INCLUDING NEGLIGENCE OR OTHERWISE) ARISING
 * IN ANY WAY OUT OF THE USE OF THIS SOFTWARE, EVEN IF ADVISED OF THE
 * POSSIBILITY OF SUCH DAMAGES.
 *
 */

#include <linux/slab.h>
#include "pm8001_sas.h"
#include "pm8001_chips.h"
#include "pm80xx_hwi.h"

static ulong logging_level = PM8001_FAIL_LOGGING | PM8001_IOERR_LOGGING;
module_param(logging_level, ulong, 0644);
MODULE_PARM_DESC(logging_level, " bits for enabling logging info.");

static ulong link_rate = LINKRATE_15 | LINKRATE_30 | LINKRATE_60 | LINKRATE_120;
module_param(link_rate, ulong, 0644);
MODULE_PARM_DESC(link_rate, "Enable link rate.\n"
		" 1: Link rate 1.5G\n"
		" 2: Link rate 3.0G\n"
		" 4: Link rate 6.0G\n"
		" 8: Link rate 12.0G\n");

static struct scsi_transport_template *pm8001_stt;
static int pm8001_init_ccb_tag(struct pm8001_hba_info *);

/*
 * chip info structure to identify chip key functionality as
 * encryption available/not, no of ports, hw specific function ref
 */
static const struct pm8001_chip_info pm8001_chips[] = {
	[chip_8001] = {0,  8, &pm8001_8001_dispatch,},
	[chip_8008] = {0,  8, &pm8001_80xx_dispatch,},
	[chip_8009] = {1,  8, &pm8001_80xx_dispatch,},
	[chip_8018] = {0,  16, &pm8001_80xx_dispatch,},
	[chip_8019] = {1,  16, &pm8001_80xx_dispatch,},
	[chip_8074] = {0,  8, &pm8001_80xx_dispatch,},
	[chip_8076] = {0,  16, &pm8001_80xx_dispatch,},
	[chip_8077] = {0,  16, &pm8001_80xx_dispatch,},
	[chip_8006] = {0,  16, &pm8001_80xx_dispatch,},
	[chip_8070] = {0,  8, &pm8001_80xx_dispatch,},
	[chip_8072] = {0,  16, &pm8001_80xx_dispatch,},
};
static int pm8001_id;

LIST_HEAD(hba_list);

struct workqueue_struct *pm8001_wq;

<<<<<<< HEAD
static int pm8001_map_queues(struct Scsi_Host *shost)
=======
static void pm8001_map_queues(struct Scsi_Host *shost)
>>>>>>> 9fecab24
{
	struct sas_ha_struct *sha = SHOST_TO_SAS_HA(shost);
	struct pm8001_hba_info *pm8001_ha = sha->lldd_ha;
	struct blk_mq_queue_map *qmap = &shost->tag_set.map[HCTX_TYPE_DEFAULT];

	if (pm8001_ha->number_of_intr > 1)
		blk_mq_pci_map_queues(qmap, pm8001_ha->pdev, 1);

	return blk_mq_map_queues(qmap);
}

/*
 * The main structure which LLDD must register for scsi core.
 */
static struct scsi_host_template pm8001_sht = {
	.module			= THIS_MODULE,
	.name			= DRV_NAME,
	.queuecommand		= sas_queuecommand,
	.dma_need_drain		= ata_scsi_dma_need_drain,
	.target_alloc		= sas_target_alloc,
	.slave_configure	= sas_slave_configure,
	.scan_finished		= pm8001_scan_finished,
	.scan_start		= pm8001_scan_start,
	.change_queue_depth	= sas_change_queue_depth,
	.bios_param		= sas_bios_param,
	.can_queue		= 1,
	.this_id		= -1,
	.sg_tablesize		= PM8001_MAX_DMA_SG,
	.max_sectors		= SCSI_DEFAULT_MAX_SECTORS,
	.eh_device_reset_handler = sas_eh_device_reset_handler,
	.eh_target_reset_handler = sas_eh_target_reset_handler,
	.slave_alloc		= sas_slave_alloc,
	.target_destroy		= sas_target_destroy,
	.ioctl			= sas_ioctl,
#ifdef CONFIG_COMPAT
	.compat_ioctl		= sas_ioctl,
#endif
	.shost_groups		= pm8001_host_groups,
	.track_queue_depth	= 1,
	.cmd_per_lun		= 32,
	.map_queues		= pm8001_map_queues,
};

/*
 * Sas layer call this function to execute specific task.
 */
static struct sas_domain_function_template pm8001_transport_ops = {
	.lldd_dev_found		= pm8001_dev_found,
	.lldd_dev_gone		= pm8001_dev_gone,

	.lldd_execute_task	= pm8001_queue_command,
	.lldd_control_phy	= pm8001_phy_control,

	.lldd_abort_task	= pm8001_abort_task,
	.lldd_abort_task_set	= sas_abort_task_set,
	.lldd_clear_task_set	= pm8001_clear_task_set,
	.lldd_I_T_nexus_reset   = pm8001_I_T_nexus_reset,
	.lldd_lu_reset		= pm8001_lu_reset,
	.lldd_query_task	= pm8001_query_task,
	.lldd_port_formed	= pm8001_port_formed,
	.lldd_tmf_exec_complete = pm8001_setds_completion,
	.lldd_tmf_aborted	= pm8001_tmf_aborted,
};

/**
 * pm8001_phy_init - initiate our adapter phys
 * @pm8001_ha: our hba structure.
 * @phy_id: phy id.
 */
static void pm8001_phy_init(struct pm8001_hba_info *pm8001_ha, int phy_id)
{
	struct pm8001_phy *phy = &pm8001_ha->phy[phy_id];
	struct asd_sas_phy *sas_phy = &phy->sas_phy;
	phy->phy_state = PHY_LINK_DISABLE;
	phy->pm8001_ha = pm8001_ha;
	phy->minimum_linkrate = SAS_LINK_RATE_1_5_GBPS;
	phy->maximum_linkrate = SAS_LINK_RATE_6_0_GBPS;
	sas_phy->enabled = (phy_id < pm8001_ha->chip->n_phy) ? 1 : 0;
	sas_phy->class = SAS;
	sas_phy->iproto = SAS_PROTOCOL_ALL;
	sas_phy->tproto = 0;
	sas_phy->type = PHY_TYPE_PHYSICAL;
	sas_phy->role = PHY_ROLE_INITIATOR;
	sas_phy->oob_mode = OOB_NOT_CONNECTED;
	sas_phy->linkrate = SAS_LINK_RATE_UNKNOWN;
	sas_phy->id = phy_id;
	sas_phy->sas_addr = (u8 *)&phy->dev_sas_addr;
	sas_phy->frame_rcvd = &phy->frame_rcvd[0];
	sas_phy->ha = (struct sas_ha_struct *)pm8001_ha->shost->hostdata;
	sas_phy->lldd_phy = phy;
}

/**
 * pm8001_free - free hba
 * @pm8001_ha:	our hba structure.
 */
static void pm8001_free(struct pm8001_hba_info *pm8001_ha)
{
	int i;

	if (!pm8001_ha)
		return;

	for (i = 0; i < USI_MAX_MEMCNT; i++) {
		if (pm8001_ha->memoryMap.region[i].virt_ptr != NULL) {
			dma_free_coherent(&pm8001_ha->pdev->dev,
				(pm8001_ha->memoryMap.region[i].total_len +
				pm8001_ha->memoryMap.region[i].alignment),
				pm8001_ha->memoryMap.region[i].virt_ptr,
				pm8001_ha->memoryMap.region[i].phys_addr);
			}
	}
	PM8001_CHIP_DISP->chip_iounmap(pm8001_ha);
	flush_workqueue(pm8001_wq);
	bitmap_free(pm8001_ha->tags);
	kfree(pm8001_ha);
}

#ifdef PM8001_USE_TASKLET

/**
 * pm8001_tasklet() - tasklet for 64 msi-x interrupt handler
 * @opaque: the passed general host adapter struct
 * Note: pm8001_tasklet is common for pm8001 & pm80xx
 */
static void pm8001_tasklet(unsigned long opaque)
{
	struct pm8001_hba_info *pm8001_ha;
	struct isr_param *irq_vector;

	irq_vector = (struct isr_param *)opaque;
	pm8001_ha = irq_vector->drv_inst;
	if (unlikely(!pm8001_ha))
		BUG_ON(1);
	PM8001_CHIP_DISP->isr(pm8001_ha, irq_vector->irq_id);
}
#endif

/**
 * pm8001_interrupt_handler_msix - main MSIX interrupt handler.
 * It obtains the vector number and calls the equivalent bottom
 * half or services directly.
 * @irq: interrupt number
 * @opaque: the passed outbound queue/vector. Host structure is
 * retrieved from the same.
 */
static irqreturn_t pm8001_interrupt_handler_msix(int irq, void *opaque)
{
	struct isr_param *irq_vector;
	struct pm8001_hba_info *pm8001_ha;
	irqreturn_t ret = IRQ_HANDLED;
	irq_vector = (struct isr_param *)opaque;
	pm8001_ha = irq_vector->drv_inst;

	if (unlikely(!pm8001_ha))
		return IRQ_NONE;
	if (!PM8001_CHIP_DISP->is_our_interrupt(pm8001_ha))
		return IRQ_NONE;
#ifdef PM8001_USE_TASKLET
	tasklet_schedule(&pm8001_ha->tasklet[irq_vector->irq_id]);
#else
	ret = PM8001_CHIP_DISP->isr(pm8001_ha, irq_vector->irq_id);
#endif
	return ret;
}

/**
 * pm8001_interrupt_handler_intx - main INTx interrupt handler.
 * @irq: interrupt number
 * @dev_id: sas_ha structure. The HBA is retrieved from sas_ha structure.
 */

static irqreturn_t pm8001_interrupt_handler_intx(int irq, void *dev_id)
{
	struct pm8001_hba_info *pm8001_ha;
	irqreturn_t ret = IRQ_HANDLED;
	struct sas_ha_struct *sha = dev_id;
	pm8001_ha = sha->lldd_ha;
	if (unlikely(!pm8001_ha))
		return IRQ_NONE;
	if (!PM8001_CHIP_DISP->is_our_interrupt(pm8001_ha))
		return IRQ_NONE;

#ifdef PM8001_USE_TASKLET
	tasklet_schedule(&pm8001_ha->tasklet[0]);
#else
	ret = PM8001_CHIP_DISP->isr(pm8001_ha, 0);
#endif
	return ret;
}

static u32 pm8001_setup_irq(struct pm8001_hba_info *pm8001_ha);
static u32 pm8001_request_irq(struct pm8001_hba_info *pm8001_ha);

/**
 * pm8001_alloc - initiate our hba structure and 6 DMAs area.
 * @pm8001_ha: our hba structure.
 * @ent: PCI device ID structure to match on
 */
static int pm8001_alloc(struct pm8001_hba_info *pm8001_ha,
			const struct pci_device_id *ent)
{
	int i, count = 0, rc = 0;
	u32 ci_offset, ib_offset, ob_offset, pi_offset;
	struct inbound_queue_table *ibq;
	struct outbound_queue_table *obq;

	spin_lock_init(&pm8001_ha->lock);
	spin_lock_init(&pm8001_ha->bitmap_lock);
	pm8001_dbg(pm8001_ha, INIT, "pm8001_alloc: PHY:%x\n",
		   pm8001_ha->chip->n_phy);

	/* Setup Interrupt */
	rc = pm8001_setup_irq(pm8001_ha);
	if (rc) {
		pm8001_dbg(pm8001_ha, FAIL,
			   "pm8001_setup_irq failed [ret: %d]\n", rc);
		goto err_out;
	}
	/* Request Interrupt */
	rc = pm8001_request_irq(pm8001_ha);
	if (rc)
		goto err_out;

	count = pm8001_ha->max_q_num;
	/* Queues are chosen based on the number of cores/msix availability */
	ib_offset = pm8001_ha->ib_offset  = USI_MAX_MEMCNT_BASE;
	ci_offset = pm8001_ha->ci_offset  = ib_offset + count;
	ob_offset = pm8001_ha->ob_offset  = ci_offset + count;
	pi_offset = pm8001_ha->pi_offset  = ob_offset + count;
	pm8001_ha->max_memcnt = pi_offset + count;

	for (i = 0; i < pm8001_ha->chip->n_phy; i++) {
		pm8001_phy_init(pm8001_ha, i);
		pm8001_ha->port[i].wide_port_phymap = 0;
		pm8001_ha->port[i].port_attached = 0;
		pm8001_ha->port[i].port_state = 0;
		INIT_LIST_HEAD(&pm8001_ha->port[i].list);
	}

	/* MPI Memory region 1 for AAP Event Log for fw */
	pm8001_ha->memoryMap.region[AAP1].num_elements = 1;
	pm8001_ha->memoryMap.region[AAP1].element_size = PM8001_EVENT_LOG_SIZE;
	pm8001_ha->memoryMap.region[AAP1].total_len = PM8001_EVENT_LOG_SIZE;
	pm8001_ha->memoryMap.region[AAP1].alignment = 32;

	/* MPI Memory region 2 for IOP Event Log for fw */
	pm8001_ha->memoryMap.region[IOP].num_elements = 1;
	pm8001_ha->memoryMap.region[IOP].element_size = PM8001_EVENT_LOG_SIZE;
	pm8001_ha->memoryMap.region[IOP].total_len = PM8001_EVENT_LOG_SIZE;
	pm8001_ha->memoryMap.region[IOP].alignment = 32;

	for (i = 0; i < count; i++) {
		ibq = &pm8001_ha->inbnd_q_tbl[i];
		spin_lock_init(&ibq->iq_lock);
		/* MPI Memory region 3 for consumer Index of inbound queues */
		pm8001_ha->memoryMap.region[ci_offset+i].num_elements = 1;
		pm8001_ha->memoryMap.region[ci_offset+i].element_size = 4;
		pm8001_ha->memoryMap.region[ci_offset+i].total_len = 4;
		pm8001_ha->memoryMap.region[ci_offset+i].alignment = 4;

		if ((ent->driver_data) != chip_8001) {
			/* MPI Memory region 5 inbound queues */
			pm8001_ha->memoryMap.region[ib_offset+i].num_elements =
						PM8001_MPI_QUEUE;
			pm8001_ha->memoryMap.region[ib_offset+i].element_size
								= 128;
			pm8001_ha->memoryMap.region[ib_offset+i].total_len =
						PM8001_MPI_QUEUE * 128;
			pm8001_ha->memoryMap.region[ib_offset+i].alignment
								= 128;
		} else {
			pm8001_ha->memoryMap.region[ib_offset+i].num_elements =
						PM8001_MPI_QUEUE;
			pm8001_ha->memoryMap.region[ib_offset+i].element_size
								= 64;
			pm8001_ha->memoryMap.region[ib_offset+i].total_len =
						PM8001_MPI_QUEUE * 64;
			pm8001_ha->memoryMap.region[ib_offset+i].alignment = 64;
		}
	}

	for (i = 0; i < count; i++) {
		obq = &pm8001_ha->outbnd_q_tbl[i];
		spin_lock_init(&obq->oq_lock);
		/* MPI Memory region 4 for producer Index of outbound queues */
		pm8001_ha->memoryMap.region[pi_offset+i].num_elements = 1;
		pm8001_ha->memoryMap.region[pi_offset+i].element_size = 4;
		pm8001_ha->memoryMap.region[pi_offset+i].total_len = 4;
		pm8001_ha->memoryMap.region[pi_offset+i].alignment = 4;

		if (ent->driver_data != chip_8001) {
			/* MPI Memory region 6 Outbound queues */
			pm8001_ha->memoryMap.region[ob_offset+i].num_elements =
						PM8001_MPI_QUEUE;
			pm8001_ha->memoryMap.region[ob_offset+i].element_size
								= 128;
			pm8001_ha->memoryMap.region[ob_offset+i].total_len =
						PM8001_MPI_QUEUE * 128;
			pm8001_ha->memoryMap.region[ob_offset+i].alignment
								= 128;
		} else {
			/* MPI Memory region 6 Outbound queues */
			pm8001_ha->memoryMap.region[ob_offset+i].num_elements =
						PM8001_MPI_QUEUE;
			pm8001_ha->memoryMap.region[ob_offset+i].element_size
								= 64;
			pm8001_ha->memoryMap.region[ob_offset+i].total_len =
						PM8001_MPI_QUEUE * 64;
			pm8001_ha->memoryMap.region[ob_offset+i].alignment = 64;
		}

	}
	/* Memory region write DMA*/
	pm8001_ha->memoryMap.region[NVMD].num_elements = 1;
	pm8001_ha->memoryMap.region[NVMD].element_size = 4096;
	pm8001_ha->memoryMap.region[NVMD].total_len = 4096;

	/* Memory region for fw flash */
	pm8001_ha->memoryMap.region[FW_FLASH].total_len = 4096;

	pm8001_ha->memoryMap.region[FORENSIC_MEM].num_elements = 1;
	pm8001_ha->memoryMap.region[FORENSIC_MEM].total_len = 0x10000;
	pm8001_ha->memoryMap.region[FORENSIC_MEM].element_size = 0x10000;
	pm8001_ha->memoryMap.region[FORENSIC_MEM].alignment = 0x10000;
	for (i = 0; i < pm8001_ha->max_memcnt; i++) {
		struct mpi_mem *region = &pm8001_ha->memoryMap.region[i];

		if (pm8001_mem_alloc(pm8001_ha->pdev,
				     &region->virt_ptr,
				     &region->phys_addr,
				     &region->phys_addr_hi,
				     &region->phys_addr_lo,
				     region->total_len,
				     region->alignment) != 0) {
			pm8001_dbg(pm8001_ha, FAIL, "Mem%d alloc failed\n", i);
			goto err_out;
		}
	}

	/* Memory region for devices*/
	pm8001_ha->devices = kzalloc(PM8001_MAX_DEVICES
				* sizeof(struct pm8001_device), GFP_KERNEL);
	if (!pm8001_ha->devices) {
		rc = -ENOMEM;
		goto err_out_nodev;
	}
	for (i = 0; i < PM8001_MAX_DEVICES; i++) {
		pm8001_ha->devices[i].dev_type = SAS_PHY_UNUSED;
		pm8001_ha->devices[i].id = i;
		pm8001_ha->devices[i].device_id = PM8001_MAX_DEVICES;
		atomic_set(&pm8001_ha->devices[i].running_req, 0);
	}
	pm8001_ha->flags = PM8001F_INIT_TIME;
	/* Initialize tags */
	pm8001_tag_init(pm8001_ha);
	return 0;

err_out_nodev:
	for (i = 0; i < pm8001_ha->max_memcnt; i++) {
		if (pm8001_ha->memoryMap.region[i].virt_ptr != NULL) {
			dma_free_coherent(&pm8001_ha->pdev->dev,
				(pm8001_ha->memoryMap.region[i].total_len +
				pm8001_ha->memoryMap.region[i].alignment),
				pm8001_ha->memoryMap.region[i].virt_ptr,
				pm8001_ha->memoryMap.region[i].phys_addr);
		}
	}
err_out:
	return 1;
}

/**
 * pm8001_ioremap - remap the pci high physical address to kernel virtual
 * address so that we can access them.
 * @pm8001_ha: our hba structure.
 */
static int pm8001_ioremap(struct pm8001_hba_info *pm8001_ha)
{
	u32 bar;
	u32 logicalBar = 0;
	struct pci_dev *pdev;

	pdev = pm8001_ha->pdev;
	/* map pci mem (PMC pci base 0-3)*/
	for (bar = 0; bar < PCI_STD_NUM_BARS; bar++) {
		/*
		** logical BARs for SPC:
		** bar 0 and 1 - logical BAR0
		** bar 2 and 3 - logical BAR1
		** bar4 - logical BAR2
		** bar5 - logical BAR3
		** Skip the appropriate assignments:
		*/
		if ((bar == 1) || (bar == 3))
			continue;
		if (pci_resource_flags(pdev, bar) & IORESOURCE_MEM) {
			pm8001_ha->io_mem[logicalBar].membase =
				pci_resource_start(pdev, bar);
			pm8001_ha->io_mem[logicalBar].memsize =
				pci_resource_len(pdev, bar);
			pm8001_ha->io_mem[logicalBar].memvirtaddr =
				ioremap(pm8001_ha->io_mem[logicalBar].membase,
				pm8001_ha->io_mem[logicalBar].memsize);
			if (!pm8001_ha->io_mem[logicalBar].memvirtaddr) {
				pm8001_dbg(pm8001_ha, INIT,
					"Failed to ioremap bar %d, logicalBar %d",
				   bar, logicalBar);
				return -ENOMEM;
			}
			pm8001_dbg(pm8001_ha, INIT,
				   "base addr %llx virt_addr=%llx len=%d\n",
				   (u64)pm8001_ha->io_mem[logicalBar].membase,
				   (u64)(unsigned long)
				   pm8001_ha->io_mem[logicalBar].memvirtaddr,
				   pm8001_ha->io_mem[logicalBar].memsize);
		} else {
			pm8001_ha->io_mem[logicalBar].membase	= 0;
			pm8001_ha->io_mem[logicalBar].memsize	= 0;
			pm8001_ha->io_mem[logicalBar].memvirtaddr = NULL;
		}
		logicalBar++;
	}
	return 0;
}

/**
 * pm8001_pci_alloc - initialize our ha card structure
 * @pdev: pci device.
 * @ent: ent
 * @shost: scsi host struct which has been initialized before.
 */
static struct pm8001_hba_info *pm8001_pci_alloc(struct pci_dev *pdev,
				 const struct pci_device_id *ent,
				struct Scsi_Host *shost)

{
	struct pm8001_hba_info *pm8001_ha;
	struct sas_ha_struct *sha = SHOST_TO_SAS_HA(shost);
	int j;

	pm8001_ha = sha->lldd_ha;
	if (!pm8001_ha)
		return NULL;

	pm8001_ha->pdev = pdev;
	pm8001_ha->dev = &pdev->dev;
	pm8001_ha->chip_id = ent->driver_data;
	pm8001_ha->chip = &pm8001_chips[pm8001_ha->chip_id];
	pm8001_ha->irq = pdev->irq;
	pm8001_ha->sas = sha;
	pm8001_ha->shost = shost;
	pm8001_ha->id = pm8001_id++;
	pm8001_ha->logging_level = logging_level;
	pm8001_ha->non_fatal_count = 0;
	if (link_rate >= 1 && link_rate <= 15)
		pm8001_ha->link_rate = (link_rate << 8);
	else {
		pm8001_ha->link_rate = LINKRATE_15 | LINKRATE_30 |
			LINKRATE_60 | LINKRATE_120;
		pm8001_dbg(pm8001_ha, FAIL,
			   "Setting link rate to default value\n");
	}
	sprintf(pm8001_ha->name, "%s%d", DRV_NAME, pm8001_ha->id);
	/* IOMB size is 128 for 8088/89 controllers */
	if (pm8001_ha->chip_id != chip_8001)
		pm8001_ha->iomb_size = IOMB_SIZE_SPCV;
	else
		pm8001_ha->iomb_size = IOMB_SIZE_SPC;

#ifdef PM8001_USE_TASKLET
	/* Tasklet for non msi-x interrupt handler */
	if ((!pdev->msix_cap || !pci_msi_enabled())
	    || (pm8001_ha->chip_id == chip_8001))
		tasklet_init(&pm8001_ha->tasklet[0], pm8001_tasklet,
			(unsigned long)&(pm8001_ha->irq_vector[0]));
	else
		for (j = 0; j < PM8001_MAX_MSIX_VEC; j++)
			tasklet_init(&pm8001_ha->tasklet[j], pm8001_tasklet,
				(unsigned long)&(pm8001_ha->irq_vector[j]));
#endif
	if (pm8001_ioremap(pm8001_ha))
		goto failed_pci_alloc;
	if (!pm8001_alloc(pm8001_ha, ent))
		return pm8001_ha;
failed_pci_alloc:
	pm8001_free(pm8001_ha);
	return NULL;
}

/**
 * pci_go_44 - pm8001 specified, its DMA is 44 bit rather than 64 bit
 * @pdev: pci device.
 */
static int pci_go_44(struct pci_dev *pdev)
{
	int rc;

	rc = dma_set_mask_and_coherent(&pdev->dev, DMA_BIT_MASK(44));
	if (rc) {
		rc = dma_set_mask_and_coherent(&pdev->dev, DMA_BIT_MASK(32));
		if (rc)
			dev_printk(KERN_ERR, &pdev->dev,
				"32-bit DMA enable failed\n");
	}
	return rc;
}

/**
 * pm8001_prep_sas_ha_init - allocate memory in general hba struct && init them.
 * @shost: scsi host which has been allocated outside.
 * @chip_info: our ha struct.
 */
static int pm8001_prep_sas_ha_init(struct Scsi_Host *shost,
				   const struct pm8001_chip_info *chip_info)
{
	int phy_nr, port_nr;
	struct asd_sas_phy **arr_phy;
	struct asd_sas_port **arr_port;
	struct sas_ha_struct *sha = SHOST_TO_SAS_HA(shost);

	phy_nr = chip_info->n_phy;
	port_nr = phy_nr;
	memset(sha, 0x00, sizeof(*sha));
	arr_phy = kcalloc(phy_nr, sizeof(void *), GFP_KERNEL);
	if (!arr_phy)
		goto exit;
	arr_port = kcalloc(port_nr, sizeof(void *), GFP_KERNEL);
	if (!arr_port)
		goto exit_free2;

	sha->sas_phy = arr_phy;
	sha->sas_port = arr_port;
	sha->lldd_ha = kzalloc(sizeof(struct pm8001_hba_info), GFP_KERNEL);
	if (!sha->lldd_ha)
		goto exit_free1;

	shost->transportt = pm8001_stt;
	shost->max_id = PM8001_MAX_DEVICES;
	shost->unique_id = pm8001_id;
	shost->max_cmd_len = 16;
	return 0;
exit_free1:
	kfree(arr_port);
exit_free2:
	kfree(arr_phy);
exit:
	return -1;
}

/**
 * pm8001_post_sas_ha_init - initialize general hba struct defined in libsas
 * @shost: scsi host which has been allocated outside
 * @chip_info: our ha struct.
 */
static void  pm8001_post_sas_ha_init(struct Scsi_Host *shost,
				     const struct pm8001_chip_info *chip_info)
{
	int i = 0;
	struct pm8001_hba_info *pm8001_ha;
	struct sas_ha_struct *sha = SHOST_TO_SAS_HA(shost);

	pm8001_ha = sha->lldd_ha;
	for (i = 0; i < chip_info->n_phy; i++) {
		sha->sas_phy[i] = &pm8001_ha->phy[i].sas_phy;
		sha->sas_port[i] = &pm8001_ha->port[i].sas_port;
		sha->sas_phy[i]->sas_addr =
			(u8 *)&pm8001_ha->phy[i].dev_sas_addr;
	}
	sha->sas_ha_name = DRV_NAME;
	sha->dev = pm8001_ha->dev;
	sha->strict_wide_ports = 1;
	sha->lldd_module = THIS_MODULE;
	sha->sas_addr = &pm8001_ha->sas_addr[0];
	sha->num_phys = chip_info->n_phy;
	sha->core.shost = shost;
}

/**
 * pm8001_init_sas_add - initialize sas address
 * @pm8001_ha: our ha struct.
 *
 * Currently we just set the fixed SAS address to our HBA, for manufacture,
 * it should read from the EEPROM
 */
static void pm8001_init_sas_add(struct pm8001_hba_info *pm8001_ha)
{
	u8 i, j;
	u8 sas_add[8];
#ifdef PM8001_READ_VPD
	/* For new SPC controllers WWN is stored in flash vpd
	*  For SPC/SPCve controllers WWN is stored in EEPROM
	*  For Older SPC WWN is stored in NVMD
	*/
	DECLARE_COMPLETION_ONSTACK(completion);
	struct pm8001_ioctl_payload payload;
	u16 deviceid;
	int rc;

	pci_read_config_word(pm8001_ha->pdev, PCI_DEVICE_ID, &deviceid);
	pm8001_ha->nvmd_completion = &completion;

	if (pm8001_ha->chip_id == chip_8001) {
		if (deviceid == 0x8081 || deviceid == 0x0042) {
			payload.minor_function = 4;
			payload.rd_length = 4096;
		} else {
			payload.minor_function = 0;
			payload.rd_length = 128;
		}
	} else if ((pm8001_ha->chip_id == chip_8070 ||
			pm8001_ha->chip_id == chip_8072) &&
			pm8001_ha->pdev->subsystem_vendor == PCI_VENDOR_ID_ATTO) {
		payload.minor_function = 4;
		payload.rd_length = 4096;
	} else {
		payload.minor_function = 1;
		payload.rd_length = 4096;
	}
	payload.offset = 0;
	payload.func_specific = kzalloc(payload.rd_length, GFP_KERNEL);
	if (!payload.func_specific) {
		pm8001_dbg(pm8001_ha, INIT, "mem alloc fail\n");
		return;
	}
	rc = PM8001_CHIP_DISP->get_nvmd_req(pm8001_ha, &payload);
	if (rc) {
		kfree(payload.func_specific);
		pm8001_dbg(pm8001_ha, INIT, "nvmd failed\n");
		return;
	}
	wait_for_completion(&completion);

	for (i = 0, j = 0; i <= 7; i++, j++) {
		if (pm8001_ha->chip_id == chip_8001) {
			if (deviceid == 0x8081)
				pm8001_ha->sas_addr[j] =
					payload.func_specific[0x704 + i];
			else if (deviceid == 0x0042)
				pm8001_ha->sas_addr[j] =
					payload.func_specific[0x010 + i];
		} else if ((pm8001_ha->chip_id == chip_8070 ||
				pm8001_ha->chip_id == chip_8072) &&
				pm8001_ha->pdev->subsystem_vendor == PCI_VENDOR_ID_ATTO) {
			pm8001_ha->sas_addr[j] =
					payload.func_specific[0x010 + i];
		} else
			pm8001_ha->sas_addr[j] =
					payload.func_specific[0x804 + i];
	}
	memcpy(sas_add, pm8001_ha->sas_addr, SAS_ADDR_SIZE);
	for (i = 0; i < pm8001_ha->chip->n_phy; i++) {
		if (i && ((i % 4) == 0))
			sas_add[7] = sas_add[7] + 4;
		memcpy(&pm8001_ha->phy[i].dev_sas_addr,
			sas_add, SAS_ADDR_SIZE);
		pm8001_dbg(pm8001_ha, INIT, "phy %d sas_addr = %016llx\n", i,
			   pm8001_ha->phy[i].dev_sas_addr);
	}
	kfree(payload.func_specific);
#else
	for (i = 0; i < pm8001_ha->chip->n_phy; i++) {
		pm8001_ha->phy[i].dev_sas_addr = 0x50010c600047f9d0ULL;
		pm8001_ha->phy[i].dev_sas_addr =
			cpu_to_be64((u64)
				(*(u64 *)&pm8001_ha->phy[i].dev_sas_addr));
	}
	memcpy(pm8001_ha->sas_addr, &pm8001_ha->phy[0].dev_sas_addr,
		SAS_ADDR_SIZE);
#endif
}

/*
 * pm8001_get_phy_settings_info : Read phy setting values.
 * @pm8001_ha : our hba.
 */
static int pm8001_get_phy_settings_info(struct pm8001_hba_info *pm8001_ha)
{

#ifdef PM8001_READ_VPD
	/*OPTION ROM FLASH read for the SPC cards */
	DECLARE_COMPLETION_ONSTACK(completion);
	struct pm8001_ioctl_payload payload;
	int rc;

	pm8001_ha->nvmd_completion = &completion;
	/* SAS ADDRESS read from flash / EEPROM */
	payload.minor_function = 6;
	payload.offset = 0;
	payload.rd_length = 4096;
	payload.func_specific = kzalloc(4096, GFP_KERNEL);
	if (!payload.func_specific)
		return -ENOMEM;
	/* Read phy setting values from flash */
	rc = PM8001_CHIP_DISP->get_nvmd_req(pm8001_ha, &payload);
	if (rc) {
		kfree(payload.func_specific);
		pm8001_dbg(pm8001_ha, INIT, "nvmd failed\n");
		return -ENOMEM;
	}
	wait_for_completion(&completion);
	pm8001_set_phy_profile(pm8001_ha, sizeof(u8), payload.func_specific);
	kfree(payload.func_specific);
#endif
	return 0;
}

struct pm8001_mpi3_phy_pg_trx_config {
	u32 LaneLosCfg;
	u32 LanePgaCfg1;
	u32 LanePisoCfg1;
	u32 LanePisoCfg2;
	u32 LanePisoCfg3;
	u32 LanePisoCfg4;
	u32 LanePisoCfg5;
	u32 LanePisoCfg6;
	u32 LaneBctCtrl;
};

/**
 * pm8001_get_internal_phy_settings - Retrieves the internal PHY settings
 * @pm8001_ha : our adapter
 * @phycfg : PHY config page to populate
 */
static
void pm8001_get_internal_phy_settings(struct pm8001_hba_info *pm8001_ha,
		struct pm8001_mpi3_phy_pg_trx_config *phycfg)
{
	phycfg->LaneLosCfg   = 0x00000132;
	phycfg->LanePgaCfg1  = 0x00203949;
	phycfg->LanePisoCfg1 = 0x000000FF;
	phycfg->LanePisoCfg2 = 0xFF000001;
	phycfg->LanePisoCfg3 = 0xE7011300;
	phycfg->LanePisoCfg4 = 0x631C40C0;
	phycfg->LanePisoCfg5 = 0xF8102036;
	phycfg->LanePisoCfg6 = 0xF74A1000;
	phycfg->LaneBctCtrl  = 0x00FB33F8;
}

/**
 * pm8001_get_external_phy_settings - Retrieves the external PHY settings
 * @pm8001_ha : our adapter
 * @phycfg : PHY config page to populate
 */
static
void pm8001_get_external_phy_settings(struct pm8001_hba_info *pm8001_ha,
		struct pm8001_mpi3_phy_pg_trx_config *phycfg)
{
	phycfg->LaneLosCfg   = 0x00000132;
	phycfg->LanePgaCfg1  = 0x00203949;
	phycfg->LanePisoCfg1 = 0x000000FF;
	phycfg->LanePisoCfg2 = 0xFF000001;
	phycfg->LanePisoCfg3 = 0xE7011300;
	phycfg->LanePisoCfg4 = 0x63349140;
	phycfg->LanePisoCfg5 = 0xF8102036;
	phycfg->LanePisoCfg6 = 0xF80D9300;
	phycfg->LaneBctCtrl  = 0x00FB33F8;
}

/**
 * pm8001_get_phy_mask - Retrieves the mask that denotes if a PHY is int/ext
 * @pm8001_ha : our adapter
 * @phymask : The PHY mask
 */
static
void pm8001_get_phy_mask(struct pm8001_hba_info *pm8001_ha, int *phymask)
{
	switch (pm8001_ha->pdev->subsystem_device) {
	case 0x0070: /* H1280 - 8 external 0 internal */
	case 0x0072: /* H12F0 - 16 external 0 internal */
		*phymask = 0x0000;
		break;

	case 0x0071: /* H1208 - 0 external 8 internal */
	case 0x0073: /* H120F - 0 external 16 internal */
		*phymask = 0xFFFF;
		break;

	case 0x0080: /* H1244 - 4 external 4 internal */
		*phymask = 0x00F0;
		break;

	case 0x0081: /* H1248 - 4 external 8 internal */
		*phymask = 0x0FF0;
		break;

	case 0x0082: /* H1288 - 8 external 8 internal */
		*phymask = 0xFF00;
		break;

	default:
		pm8001_dbg(pm8001_ha, INIT,
			   "Unknown subsystem device=0x%.04x\n",
			   pm8001_ha->pdev->subsystem_device);
	}
}

/**
 * pm8001_set_phy_settings_ven_117c_12G() - Configure ATTO 12Gb PHY settings
 * @pm8001_ha : our adapter
 */
static
int pm8001_set_phy_settings_ven_117c_12G(struct pm8001_hba_info *pm8001_ha)
{
	struct pm8001_mpi3_phy_pg_trx_config phycfg_int;
	struct pm8001_mpi3_phy_pg_trx_config phycfg_ext;
	int phymask = 0;
	int i = 0;

	memset(&phycfg_int, 0, sizeof(phycfg_int));
	memset(&phycfg_ext, 0, sizeof(phycfg_ext));

	pm8001_get_internal_phy_settings(pm8001_ha, &phycfg_int);
	pm8001_get_external_phy_settings(pm8001_ha, &phycfg_ext);
	pm8001_get_phy_mask(pm8001_ha, &phymask);

	for (i = 0; i < pm8001_ha->chip->n_phy; i++) {
		if (phymask & (1 << i)) {/* Internal PHY */
			pm8001_set_phy_profile_single(pm8001_ha, i,
					sizeof(phycfg_int) / sizeof(u32),
					(u32 *)&phycfg_int);

		} else { /* External PHY */
			pm8001_set_phy_profile_single(pm8001_ha, i,
					sizeof(phycfg_ext) / sizeof(u32),
					(u32 *)&phycfg_ext);
		}
	}

	return 0;
}

/**
 * pm8001_configure_phy_settings - Configures PHY settings based on vendor ID.
 * @pm8001_ha : our hba.
 */
static int pm8001_configure_phy_settings(struct pm8001_hba_info *pm8001_ha)
{
	switch (pm8001_ha->pdev->subsystem_vendor) {
	case PCI_VENDOR_ID_ATTO:
		if (pm8001_ha->pdev->device == 0x0042) /* 6Gb */
			return 0;
		else
			return pm8001_set_phy_settings_ven_117c_12G(pm8001_ha);

	case PCI_VENDOR_ID_ADAPTEC2:
	case 0:
		return 0;

	default:
		return pm8001_get_phy_settings_info(pm8001_ha);
	}
}

#ifdef PM8001_USE_MSIX
/**
 * pm8001_setup_msix - enable MSI-X interrupt
 * @pm8001_ha: our ha struct.
 */
static u32 pm8001_setup_msix(struct pm8001_hba_info *pm8001_ha)
{
	unsigned int allocated_irq_vectors;
	int rc;

	/* SPCv controllers supports 64 msi-x */
	if (pm8001_ha->chip_id == chip_8001) {
		rc = pci_alloc_irq_vectors(pm8001_ha->pdev, 1, 1,
					   PCI_IRQ_MSIX);
	} else {
		/*
		 * Queue index #0 is used always for housekeeping, so don't
		 * include in the affinity spreading.
		 */
		struct irq_affinity desc = {
			.pre_vectors = 1,
		};
		rc = pci_alloc_irq_vectors_affinity(
				pm8001_ha->pdev, 2, PM8001_MAX_MSIX_VEC,
				PCI_IRQ_MSIX | PCI_IRQ_AFFINITY, &desc);
	}

	allocated_irq_vectors = rc;
	if (rc < 0)
		return rc;

	/* Assigns the number of interrupts */
	pm8001_ha->number_of_intr = allocated_irq_vectors;

	/* Maximum queue number updating in HBA structure */
	pm8001_ha->max_q_num = allocated_irq_vectors;

	pm8001_dbg(pm8001_ha, INIT,
		   "pci_alloc_irq_vectors request ret:%d no of intr %d\n",
		   rc, pm8001_ha->number_of_intr);
	return 0;
}

static u32 pm8001_request_msix(struct pm8001_hba_info *pm8001_ha)
{
	u32 i = 0, j = 0;
	int flag = 0, rc = 0;
	int nr_irqs = pm8001_ha->number_of_intr;

	if (pm8001_ha->chip_id != chip_8001)
		flag &= ~IRQF_SHARED;

	pm8001_dbg(pm8001_ha, INIT,
		   "pci_enable_msix request number of intr %d\n",
		   pm8001_ha->number_of_intr);

	if (nr_irqs > ARRAY_SIZE(pm8001_ha->intr_drvname))
		nr_irqs = ARRAY_SIZE(pm8001_ha->intr_drvname);

	for (i = 0; i < nr_irqs; i++) {
		snprintf(pm8001_ha->intr_drvname[i],
			sizeof(pm8001_ha->intr_drvname[0]),
			"%s-%d", pm8001_ha->name, i);
		pm8001_ha->irq_vector[i].irq_id = i;
		pm8001_ha->irq_vector[i].drv_inst = pm8001_ha;

		rc = request_irq(pci_irq_vector(pm8001_ha->pdev, i),
			pm8001_interrupt_handler_msix, flag,
			pm8001_ha->intr_drvname[i],
			&(pm8001_ha->irq_vector[i]));
		if (rc) {
			for (j = 0; j < i; j++) {
				free_irq(pci_irq_vector(pm8001_ha->pdev, i),
					&(pm8001_ha->irq_vector[i]));
			}
			pci_free_irq_vectors(pm8001_ha->pdev);
			break;
		}
	}

	return rc;
}
#endif

static u32 pm8001_setup_irq(struct pm8001_hba_info *pm8001_ha)
{
	struct pci_dev *pdev;

	pdev = pm8001_ha->pdev;

#ifdef PM8001_USE_MSIX
	if (pci_find_capability(pdev, PCI_CAP_ID_MSIX))
		return pm8001_setup_msix(pm8001_ha);
	pm8001_dbg(pm8001_ha, INIT, "MSIX not supported!!!\n");
#endif
	return 0;
}

/**
 * pm8001_request_irq - register interrupt
 * @pm8001_ha: our ha struct.
 */
static u32 pm8001_request_irq(struct pm8001_hba_info *pm8001_ha)
{
	struct pci_dev *pdev;
	int rc;

	pdev = pm8001_ha->pdev;

#ifdef PM8001_USE_MSIX
	if (pdev->msix_cap && pci_msi_enabled())
		return pm8001_request_msix(pm8001_ha);
	else {
		pm8001_dbg(pm8001_ha, INIT, "MSIX not supported!!!\n");
		goto intx;
	}
#endif

intx:
	/* initialize the INT-X interrupt */
	pm8001_ha->irq_vector[0].irq_id = 0;
	pm8001_ha->irq_vector[0].drv_inst = pm8001_ha;
	rc = request_irq(pdev->irq, pm8001_interrupt_handler_intx, IRQF_SHARED,
		pm8001_ha->name, SHOST_TO_SAS_HA(pm8001_ha->shost));
	return rc;
}

/**
 * pm8001_pci_probe - probe supported device
 * @pdev: pci device which kernel has been prepared for.
 * @ent: pci device id
 *
 * This function is the main initialization function, when register a new
 * pci driver it is invoked, all struct and hardware initialization should be
 * done here, also, register interrupt.
 */
static int pm8001_pci_probe(struct pci_dev *pdev,
			    const struct pci_device_id *ent)
{
	unsigned int rc;
	u32	pci_reg;
	u8	i = 0;
	struct pm8001_hba_info *pm8001_ha;
	struct Scsi_Host *shost = NULL;
	const struct pm8001_chip_info *chip;
	struct sas_ha_struct *sha;

	dev_printk(KERN_INFO, &pdev->dev,
		"pm80xx: driver version %s\n", DRV_VERSION);
	rc = pci_enable_device(pdev);
	if (rc)
		goto err_out_enable;
	pci_set_master(pdev);
	/*
	 * Enable pci slot busmaster by setting pci command register.
	 * This is required by FW for Cyclone card.
	 */

	pci_read_config_dword(pdev, PCI_COMMAND, &pci_reg);
	pci_reg |= 0x157;
	pci_write_config_dword(pdev, PCI_COMMAND, pci_reg);
	rc = pci_request_regions(pdev, DRV_NAME);
	if (rc)
		goto err_out_disable;
	rc = pci_go_44(pdev);
	if (rc)
		goto err_out_regions;

	shost = scsi_host_alloc(&pm8001_sht, sizeof(void *));
	if (!shost) {
		rc = -ENOMEM;
		goto err_out_regions;
	}
	chip = &pm8001_chips[ent->driver_data];
	sha = kzalloc(sizeof(struct sas_ha_struct), GFP_KERNEL);
	if (!sha) {
		rc = -ENOMEM;
		goto err_out_free_host;
	}
	SHOST_TO_SAS_HA(shost) = sha;

	rc = pm8001_prep_sas_ha_init(shost, chip);
	if (rc) {
		rc = -ENOMEM;
		goto err_out_free;
	}
	pci_set_drvdata(pdev, SHOST_TO_SAS_HA(shost));
	/* ent->driver variable is used to differentiate between controllers */
	pm8001_ha = pm8001_pci_alloc(pdev, ent, shost);
	if (!pm8001_ha) {
		rc = -ENOMEM;
		goto err_out_free;
	}

	PM8001_CHIP_DISP->chip_soft_rst(pm8001_ha);
	rc = PM8001_CHIP_DISP->chip_init(pm8001_ha);
	if (rc) {
		pm8001_dbg(pm8001_ha, FAIL,
			   "chip_init failed [ret: %d]\n", rc);
		goto err_out_ha_free;
	}

	rc = pm8001_init_ccb_tag(pm8001_ha);
	if (rc)
		goto err_out_enable;


	PM8001_CHIP_DISP->chip_post_init(pm8001_ha);

	if (pm8001_ha->number_of_intr > 1) {
		shost->nr_hw_queues = pm8001_ha->number_of_intr - 1;
		/*
		 * For now, ensure we're not sent too many commands by setting
		 * host_tagset. This is also required if we start using request
		 * tag.
		 */
		shost->host_tagset = 1;
	}

	rc = scsi_add_host(shost, &pdev->dev);
	if (rc)
		goto err_out_ha_free;

	PM8001_CHIP_DISP->interrupt_enable(pm8001_ha, 0);
	if (pm8001_ha->chip_id != chip_8001) {
		for (i = 1; i < pm8001_ha->number_of_intr; i++)
			PM8001_CHIP_DISP->interrupt_enable(pm8001_ha, i);
		/* setup thermal configuration. */
		pm80xx_set_thermal_config(pm8001_ha);
	}

	pm8001_init_sas_add(pm8001_ha);
	/* phy setting support for motherboard controller */
	rc = pm8001_configure_phy_settings(pm8001_ha);
	if (rc)
		goto err_out_shost;

	pm8001_post_sas_ha_init(shost, chip);
	rc = sas_register_ha(SHOST_TO_SAS_HA(shost));
	if (rc) {
		pm8001_dbg(pm8001_ha, FAIL,
			   "sas_register_ha failed [ret: %d]\n", rc);
		goto err_out_shost;
	}
	list_add_tail(&pm8001_ha->list, &hba_list);
	pm8001_ha->flags = PM8001F_RUN_TIME;
	scsi_scan_host(pm8001_ha->shost);
	return 0;

err_out_shost:
	scsi_remove_host(pm8001_ha->shost);
err_out_ha_free:
	pm8001_free(pm8001_ha);
err_out_free:
	kfree(sha);
err_out_free_host:
	scsi_host_put(shost);
err_out_regions:
	pci_release_regions(pdev);
err_out_disable:
	pci_disable_device(pdev);
err_out_enable:
	return rc;
}

/**
 * pm8001_init_ccb_tag - allocate memory to CCB and tag.
 * @pm8001_ha: our hba card information.
 */
static int pm8001_init_ccb_tag(struct pm8001_hba_info *pm8001_ha)
{
	struct Scsi_Host *shost = pm8001_ha->shost;
	struct device *dev = pm8001_ha->dev;
	u32 max_out_io, ccb_count;
	u32 can_queue;
	int i;

	max_out_io = pm8001_ha->main_cfg_tbl.pm80xx_tbl.max_out_io;
	ccb_count = min_t(int, PM8001_MAX_CCB, max_out_io);

	/* Update to the scsi host*/
	can_queue = ccb_count - PM8001_RESERVE_SLOT;
	shost->can_queue = can_queue;

	pm8001_ha->tags = bitmap_zalloc(ccb_count, GFP_KERNEL);
	if (!pm8001_ha->tags)
		goto err_out;

	/* Memory region for ccb_info*/
	pm8001_ha->ccb_count = ccb_count;
	pm8001_ha->ccb_info =
		kcalloc(ccb_count, sizeof(struct pm8001_ccb_info), GFP_KERNEL);
	if (!pm8001_ha->ccb_info) {
		pm8001_dbg(pm8001_ha, FAIL,
			   "Unable to allocate memory for ccb\n");
		goto err_out_noccb;
	}
	for (i = 0; i < ccb_count; i++) {
		pm8001_ha->ccb_info[i].buf_prd = dma_alloc_coherent(dev,
				sizeof(struct pm8001_prd) * PM8001_MAX_DMA_SG,
				&pm8001_ha->ccb_info[i].ccb_dma_handle,
				GFP_KERNEL);
		if (!pm8001_ha->ccb_info[i].buf_prd) {
			pm8001_dbg(pm8001_ha, FAIL,
				   "ccb prd memory allocation error\n");
			goto err_out;
		}
		pm8001_ha->ccb_info[i].task = NULL;
		pm8001_ha->ccb_info[i].ccb_tag = PM8001_INVALID_TAG;
		pm8001_ha->ccb_info[i].device = NULL;
		++pm8001_ha->tags_num;
	}

	return 0;

err_out_noccb:
	kfree(pm8001_ha->devices);
err_out:
	return -ENOMEM;
}

static void pm8001_pci_remove(struct pci_dev *pdev)
{
	struct sas_ha_struct *sha = pci_get_drvdata(pdev);
	struct pm8001_hba_info *pm8001_ha;
	int i, j;
	pm8001_ha = sha->lldd_ha;
	sas_unregister_ha(sha);
	sas_remove_host(pm8001_ha->shost);
	list_del(&pm8001_ha->list);
	PM8001_CHIP_DISP->interrupt_disable(pm8001_ha, 0xFF);
	PM8001_CHIP_DISP->chip_soft_rst(pm8001_ha);

#ifdef PM8001_USE_MSIX
	for (i = 0; i < pm8001_ha->number_of_intr; i++)
		synchronize_irq(pci_irq_vector(pdev, i));
	for (i = 0; i < pm8001_ha->number_of_intr; i++)
		free_irq(pci_irq_vector(pdev, i), &pm8001_ha->irq_vector[i]);
	pci_free_irq_vectors(pdev);
#else
	free_irq(pm8001_ha->irq, sha);
#endif
#ifdef PM8001_USE_TASKLET
	/* For non-msix and msix interrupts */
	if ((!pdev->msix_cap || !pci_msi_enabled()) ||
	    (pm8001_ha->chip_id == chip_8001))
		tasklet_kill(&pm8001_ha->tasklet[0]);
	else
		for (j = 0; j < PM8001_MAX_MSIX_VEC; j++)
			tasklet_kill(&pm8001_ha->tasklet[j]);
#endif
	scsi_host_put(pm8001_ha->shost);

	for (i = 0; i < pm8001_ha->ccb_count; i++) {
		dma_free_coherent(&pm8001_ha->pdev->dev,
			sizeof(struct pm8001_prd) * PM8001_MAX_DMA_SG,
			pm8001_ha->ccb_info[i].buf_prd,
			pm8001_ha->ccb_info[i].ccb_dma_handle);
	}
	kfree(pm8001_ha->ccb_info);
	kfree(pm8001_ha->devices);

	pm8001_free(pm8001_ha);
	kfree(sha->sas_phy);
	kfree(sha->sas_port);
	kfree(sha);
	pci_release_regions(pdev);
	pci_disable_device(pdev);
}

/**
 * pm8001_pci_suspend - power management suspend main entry point
 * @dev: Device struct
 *
 * Return: 0 on success, anything else on error.
 */
static int __maybe_unused pm8001_pci_suspend(struct device *dev)
{
	struct pci_dev *pdev = to_pci_dev(dev);
	struct sas_ha_struct *sha = pci_get_drvdata(pdev);
	struct pm8001_hba_info *pm8001_ha = sha->lldd_ha;
	int  i, j;
	sas_suspend_ha(sha);
	flush_workqueue(pm8001_wq);
	scsi_block_requests(pm8001_ha->shost);
	if (!pdev->pm_cap) {
		dev_err(dev, " PCI PM not supported\n");
		return -ENODEV;
	}
	PM8001_CHIP_DISP->interrupt_disable(pm8001_ha, 0xFF);
	PM8001_CHIP_DISP->chip_soft_rst(pm8001_ha);
#ifdef PM8001_USE_MSIX
	for (i = 0; i < pm8001_ha->number_of_intr; i++)
		synchronize_irq(pci_irq_vector(pdev, i));
	for (i = 0; i < pm8001_ha->number_of_intr; i++)
		free_irq(pci_irq_vector(pdev, i), &pm8001_ha->irq_vector[i]);
	pci_free_irq_vectors(pdev);
#else
	free_irq(pm8001_ha->irq, sha);
#endif
#ifdef PM8001_USE_TASKLET
	/* For non-msix and msix interrupts */
	if ((!pdev->msix_cap || !pci_msi_enabled()) ||
	    (pm8001_ha->chip_id == chip_8001))
		tasklet_kill(&pm8001_ha->tasklet[0]);
	else
		for (j = 0; j < PM8001_MAX_MSIX_VEC; j++)
			tasklet_kill(&pm8001_ha->tasklet[j]);
#endif
	pm8001_info(pm8001_ha, "pdev=0x%p, slot=%s, entering "
		      "suspended state\n", pdev,
		      pm8001_ha->name);
	return 0;
}

/**
 * pm8001_pci_resume - power management resume main entry point
 * @dev: Device struct
 *
 * Return: 0 on success, anything else on error.
 */
static int __maybe_unused pm8001_pci_resume(struct device *dev)
{
	struct pci_dev *pdev = to_pci_dev(dev);
	struct sas_ha_struct *sha = pci_get_drvdata(pdev);
	struct pm8001_hba_info *pm8001_ha;
	int rc;
	u8 i = 0, j;
	DECLARE_COMPLETION_ONSTACK(completion);

	pm8001_ha = sha->lldd_ha;

	pm8001_info(pm8001_ha,
		    "pdev=0x%p, slot=%s, resuming from previous operating state [D%d]\n",
		    pdev, pm8001_ha->name, pdev->current_state);

	rc = pci_go_44(pdev);
	if (rc)
		goto err_out_disable;
	sas_prep_resume_ha(sha);
	/* chip soft rst only for spc */
	if (pm8001_ha->chip_id == chip_8001) {
		PM8001_CHIP_DISP->chip_soft_rst(pm8001_ha);
		pm8001_dbg(pm8001_ha, INIT, "chip soft reset successful\n");
	}
	rc = PM8001_CHIP_DISP->chip_init(pm8001_ha);
	if (rc)
		goto err_out_disable;

	/* disable all the interrupt bits */
	PM8001_CHIP_DISP->interrupt_disable(pm8001_ha, 0xFF);

	rc = pm8001_request_irq(pm8001_ha);
	if (rc)
		goto err_out_disable;
#ifdef PM8001_USE_TASKLET
	/*  Tasklet for non msi-x interrupt handler */
	if ((!pdev->msix_cap || !pci_msi_enabled()) ||
	    (pm8001_ha->chip_id == chip_8001))
		tasklet_init(&pm8001_ha->tasklet[0], pm8001_tasklet,
			(unsigned long)&(pm8001_ha->irq_vector[0]));
	else
		for (j = 0; j < PM8001_MAX_MSIX_VEC; j++)
			tasklet_init(&pm8001_ha->tasklet[j], pm8001_tasklet,
				(unsigned long)&(pm8001_ha->irq_vector[j]));
#endif
	PM8001_CHIP_DISP->interrupt_enable(pm8001_ha, 0);
	if (pm8001_ha->chip_id != chip_8001) {
		for (i = 1; i < pm8001_ha->number_of_intr; i++)
			PM8001_CHIP_DISP->interrupt_enable(pm8001_ha, i);
	}

	/* Chip documentation for the 8070 and 8072 SPCv    */
	/* states that a 500ms minimum delay is required    */
	/* before issuing commands. Otherwise, the firmware */
	/* will enter an unrecoverable state.               */

	if (pm8001_ha->chip_id == chip_8070 ||
		pm8001_ha->chip_id == chip_8072) {
		mdelay(500);
	}

	/* Spin up the PHYs */

	pm8001_ha->flags = PM8001F_RUN_TIME;
	for (i = 0; i < pm8001_ha->chip->n_phy; i++) {
		pm8001_ha->phy[i].enable_completion = &completion;
		PM8001_CHIP_DISP->phy_start_req(pm8001_ha, i);
		wait_for_completion(&completion);
	}
	sas_resume_ha(sha);
	return 0;

err_out_disable:
	scsi_remove_host(pm8001_ha->shost);

	return rc;
}

/* update of pci device, vendor id and driver data with
 * unique value for each of the controller
 */
static struct pci_device_id pm8001_pci_table[] = {
	{ PCI_VDEVICE(PMC_Sierra, 0x8001), chip_8001 },
	{ PCI_VDEVICE(PMC_Sierra, 0x8006), chip_8006 },
	{ PCI_VDEVICE(ADAPTEC2, 0x8006), chip_8006 },
	{ PCI_VDEVICE(ATTO, 0x0042), chip_8001 },
	/* Support for SPC/SPCv/SPCve controllers */
	{ PCI_VDEVICE(ADAPTEC2, 0x8001), chip_8001 },
	{ PCI_VDEVICE(PMC_Sierra, 0x8008), chip_8008 },
	{ PCI_VDEVICE(ADAPTEC2, 0x8008), chip_8008 },
	{ PCI_VDEVICE(PMC_Sierra, 0x8018), chip_8018 },
	{ PCI_VDEVICE(ADAPTEC2, 0x8018), chip_8018 },
	{ PCI_VDEVICE(PMC_Sierra, 0x8009), chip_8009 },
	{ PCI_VDEVICE(ADAPTEC2, 0x8009), chip_8009 },
	{ PCI_VDEVICE(PMC_Sierra, 0x8019), chip_8019 },
	{ PCI_VDEVICE(ADAPTEC2, 0x8019), chip_8019 },
	{ PCI_VDEVICE(PMC_Sierra, 0x8074), chip_8074 },
	{ PCI_VDEVICE(ADAPTEC2, 0x8074), chip_8074 },
	{ PCI_VDEVICE(PMC_Sierra, 0x8076), chip_8076 },
	{ PCI_VDEVICE(ADAPTEC2, 0x8076), chip_8076 },
	{ PCI_VDEVICE(PMC_Sierra, 0x8077), chip_8077 },
	{ PCI_VDEVICE(ADAPTEC2, 0x8077), chip_8077 },
	{ PCI_VENDOR_ID_ADAPTEC2, 0x8081,
		PCI_VENDOR_ID_ADAPTEC2, 0x0400, 0, 0, chip_8001 },
	{ PCI_VENDOR_ID_ADAPTEC2, 0x8081,
		PCI_VENDOR_ID_ADAPTEC2, 0x0800, 0, 0, chip_8001 },
	{ PCI_VENDOR_ID_ADAPTEC2, 0x8088,
		PCI_VENDOR_ID_ADAPTEC2, 0x0008, 0, 0, chip_8008 },
	{ PCI_VENDOR_ID_ADAPTEC2, 0x8088,
		PCI_VENDOR_ID_ADAPTEC2, 0x0800, 0, 0, chip_8008 },
	{ PCI_VENDOR_ID_ADAPTEC2, 0x8089,
		PCI_VENDOR_ID_ADAPTEC2, 0x0008, 0, 0, chip_8009 },
	{ PCI_VENDOR_ID_ADAPTEC2, 0x8089,
		PCI_VENDOR_ID_ADAPTEC2, 0x0800, 0, 0, chip_8009 },
	{ PCI_VENDOR_ID_ADAPTEC2, 0x8088,
		PCI_VENDOR_ID_ADAPTEC2, 0x0016, 0, 0, chip_8018 },
	{ PCI_VENDOR_ID_ADAPTEC2, 0x8088,
		PCI_VENDOR_ID_ADAPTEC2, 0x1600, 0, 0, chip_8018 },
	{ PCI_VENDOR_ID_ADAPTEC2, 0x8089,
		PCI_VENDOR_ID_ADAPTEC2, 0x0016, 0, 0, chip_8019 },
	{ PCI_VENDOR_ID_ADAPTEC2, 0x8089,
		PCI_VENDOR_ID_ADAPTEC2, 0x1600, 0, 0, chip_8019 },
	{ PCI_VENDOR_ID_ADAPTEC2, 0x8074,
		PCI_VENDOR_ID_ADAPTEC2, 0x0800, 0, 0, chip_8074 },
	{ PCI_VENDOR_ID_ADAPTEC2, 0x8076,
		PCI_VENDOR_ID_ADAPTEC2, 0x1600, 0, 0, chip_8076 },
	{ PCI_VENDOR_ID_ADAPTEC2, 0x8077,
		PCI_VENDOR_ID_ADAPTEC2, 0x1600, 0, 0, chip_8077 },
	{ PCI_VENDOR_ID_ADAPTEC2, 0x8074,
		PCI_VENDOR_ID_ADAPTEC2, 0x0008, 0, 0, chip_8074 },
	{ PCI_VENDOR_ID_ADAPTEC2, 0x8076,
		PCI_VENDOR_ID_ADAPTEC2, 0x0016, 0, 0, chip_8076 },
	{ PCI_VENDOR_ID_ADAPTEC2, 0x8077,
		PCI_VENDOR_ID_ADAPTEC2, 0x0016, 0, 0, chip_8077 },
	{ PCI_VENDOR_ID_ADAPTEC2, 0x8076,
		PCI_VENDOR_ID_ADAPTEC2, 0x0808, 0, 0, chip_8076 },
	{ PCI_VENDOR_ID_ADAPTEC2, 0x8077,
		PCI_VENDOR_ID_ADAPTEC2, 0x0808, 0, 0, chip_8077 },
	{ PCI_VENDOR_ID_ADAPTEC2, 0x8074,
		PCI_VENDOR_ID_ADAPTEC2, 0x0404, 0, 0, chip_8074 },
	{ PCI_VENDOR_ID_ATTO, 0x8070,
		PCI_VENDOR_ID_ATTO, 0x0070, 0, 0, chip_8070 },
	{ PCI_VENDOR_ID_ATTO, 0x8070,
		PCI_VENDOR_ID_ATTO, 0x0071, 0, 0, chip_8070 },
	{ PCI_VENDOR_ID_ATTO, 0x8072,
		PCI_VENDOR_ID_ATTO, 0x0072, 0, 0, chip_8072 },
	{ PCI_VENDOR_ID_ATTO, 0x8072,
		PCI_VENDOR_ID_ATTO, 0x0073, 0, 0, chip_8072 },
	{ PCI_VENDOR_ID_ATTO, 0x8070,
		PCI_VENDOR_ID_ATTO, 0x0080, 0, 0, chip_8070 },
	{ PCI_VENDOR_ID_ATTO, 0x8072,
		PCI_VENDOR_ID_ATTO, 0x0081, 0, 0, chip_8072 },
	{ PCI_VENDOR_ID_ATTO, 0x8072,
		PCI_VENDOR_ID_ATTO, 0x0082, 0, 0, chip_8072 },
	{} /* terminate list */
};

static SIMPLE_DEV_PM_OPS(pm8001_pci_pm_ops,
			 pm8001_pci_suspend,
			 pm8001_pci_resume);

static struct pci_driver pm8001_pci_driver = {
	.name		= DRV_NAME,
	.id_table	= pm8001_pci_table,
	.probe		= pm8001_pci_probe,
	.remove		= pm8001_pci_remove,
	.driver.pm	= &pm8001_pci_pm_ops,
};

/**
 *	pm8001_init - initialize scsi transport template
 */
static int __init pm8001_init(void)
{
	int rc = -ENOMEM;

	pm8001_wq = alloc_workqueue("pm80xx", 0, 0);
	if (!pm8001_wq)
		goto err;

	pm8001_id = 0;
	pm8001_stt = sas_domain_attach_transport(&pm8001_transport_ops);
	if (!pm8001_stt)
		goto err_wq;
	rc = pci_register_driver(&pm8001_pci_driver);
	if (rc)
		goto err_tp;
	return 0;

err_tp:
	sas_release_transport(pm8001_stt);
err_wq:
	destroy_workqueue(pm8001_wq);
err:
	return rc;
}

static void __exit pm8001_exit(void)
{
	pci_unregister_driver(&pm8001_pci_driver);
	sas_release_transport(pm8001_stt);
	destroy_workqueue(pm8001_wq);
}

module_init(pm8001_init);
module_exit(pm8001_exit);

MODULE_AUTHOR("Jack Wang <jack_wang@usish.com>");
MODULE_AUTHOR("Anand Kumar Santhanam <AnandKumar.Santhanam@pmcs.com>");
MODULE_AUTHOR("Sangeetha Gnanasekaran <Sangeetha.Gnanasekaran@pmcs.com>");
MODULE_AUTHOR("Nikith Ganigarakoppal <Nikith.Ganigarakoppal@pmcs.com>");
MODULE_DESCRIPTION(
		"PMC-Sierra PM8001/8006/8081/8088/8089/8074/8076/8077/8070/8072 "
		"SAS/SATA controller driver");
MODULE_VERSION(DRV_VERSION);
MODULE_LICENSE("GPL");
MODULE_DEVICE_TABLE(pci, pm8001_pci_table);
<|MERGE_RESOLUTION|>--- conflicted
+++ resolved
@@ -81,11 +81,7 @@
 
 struct workqueue_struct *pm8001_wq;
 
-<<<<<<< HEAD
-static int pm8001_map_queues(struct Scsi_Host *shost)
-=======
 static void pm8001_map_queues(struct Scsi_Host *shost)
->>>>>>> 9fecab24
 {
 	struct sas_ha_struct *sha = SHOST_TO_SAS_HA(shost);
 	struct pm8001_hba_info *pm8001_ha = sha->lldd_ha;
