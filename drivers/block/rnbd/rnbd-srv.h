/* SPDX-License-Identifier: GPL-2.0-or-later */
/*
 * RDMA Network Block Driver
 *
 * Copyright (c) 2014 - 2018 ProfitBricks GmbH. All rights reserved.
 * Copyright (c) 2018 - 2019 1&1 IONOS Cloud GmbH. All rights reserved.
 * Copyright (c) 2019 - 2020 1&1 IONOS SE. All rights reserved.
 */
#ifndef RNBD_SRV_H
#define RNBD_SRV_H

#include <linux/types.h>
#include <linux/idr.h>
#include <linux/kref.h>

#include <rtrs.h>
#include "rnbd-proto.h"
#include "rnbd-log.h"

struct rnbd_srv_session {
	/* Entry inside global sess_list */
	struct list_head        list;
	struct rtrs_srv_sess	*rtrs;
	char			sessname[NAME_MAX];
	int			queue_depth;

	struct xarray		index_idr;
	struct mutex		lock;
	u8			ver;
};

struct rnbd_srv_dev {
	/* Entry inside global dev_list */
	struct list_head                list;
	struct kobject                  dev_kobj;
	struct kobject                  *dev_sessions_kobj;
	struct kref                     kref;
	char				id[NAME_MAX];
	/* List of rnbd_srv_sess_dev structs */
	struct list_head		sess_dev_list;
	struct mutex			lock;
	int				open_write_cnt;
};

/* Structure which binds N devices and N sessions */
struct rnbd_srv_sess_dev {
	/* Entry inside rnbd_srv_dev struct */
	struct list_head		dev_list;
<<<<<<< HEAD
	struct rnbd_dev			*rnbd_dev;
=======
	struct block_device		*bdev;
>>>>>>> 9fecab24
	struct rnbd_srv_session		*sess;
	struct rnbd_srv_dev		*dev;
	struct kobject                  kobj;
	u32                             device_id;
	bool				keep_id;
	fmode_t                         open_flags;
	struct kref			kref;
	struct completion               *destroy_comp;
	char				pathname[NAME_MAX];
	enum rnbd_access_mode		access_mode;
};

void rnbd_srv_sess_dev_force_close(struct rnbd_srv_sess_dev *sess_dev,
				   struct kobj_attribute *attr);
/* rnbd-srv-sysfs.c */

int rnbd_srv_create_dev_sysfs(struct rnbd_srv_dev *dev,
			      struct block_device *bdev);
void rnbd_srv_destroy_dev_sysfs(struct rnbd_srv_dev *dev);
int rnbd_srv_create_dev_session_sysfs(struct rnbd_srv_sess_dev *sess_dev);
void rnbd_srv_destroy_dev_session_sysfs(struct rnbd_srv_sess_dev *sess_dev);
int rnbd_srv_create_sysfs_files(void);
void rnbd_srv_destroy_sysfs_files(void);
void rnbd_destroy_sess_dev(struct rnbd_srv_sess_dev *sess_dev, bool keep_id);

#endif /* RNBD_SRV_H */<|MERGE_RESOLUTION|>--- conflicted
+++ resolved
@@ -46,11 +46,7 @@
 struct rnbd_srv_sess_dev {
 	/* Entry inside rnbd_srv_dev struct */
 	struct list_head		dev_list;
-<<<<<<< HEAD
-	struct rnbd_dev			*rnbd_dev;
-=======
 	struct block_device		*bdev;
->>>>>>> 9fecab24
 	struct rnbd_srv_session		*sess;
 	struct rnbd_srv_dev		*dev;
 	struct kobject                  kobj;
