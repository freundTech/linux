/* SPDX-License-Identifier: (GPL-2.0-only OR BSD-3-Clause) */
/* QLogic qed NIC Driver
 * Copyright (c) 2015-2017  QLogic Corporation
 * Copyright (c) 2019-2020 Marvell International Ltd.
 */

#ifndef _QED_IF_H
#define _QED_IF_H

#include <linux/ethtool.h>
#include <linux/types.h>
#include <linux/interrupt.h>
#include <linux/netdevice.h>
#include <linux/pci.h>
#include <linux/skbuff.h>
#include <asm/byteorder.h>
#include <linux/io.h>
#include <linux/compiler.h>
#include <linux/kernel.h>
#include <linux/list.h>
#include <linux/slab.h>
#include <linux/qed/common_hsi.h>
#include <linux/qed/qed_chain.h>
#include <linux/io-64-nonatomic-lo-hi.h>
#include <net/devlink.h>

#define QED_TX_SWS_TIMER_DFLT  500
#define QED_TWO_MSL_TIMER_DFLT 4000

enum dcbx_protocol_type {
	DCBX_PROTOCOL_ISCSI,
	DCBX_PROTOCOL_FCOE,
	DCBX_PROTOCOL_ROCE,
	DCBX_PROTOCOL_ROCE_V2,
	DCBX_PROTOCOL_ETH,
	DCBX_MAX_PROTOCOL_TYPE
};

#define QED_ROCE_PROTOCOL_INDEX (3)

#define QED_LLDP_CHASSIS_ID_STAT_LEN 4
#define QED_LLDP_PORT_ID_STAT_LEN 4
#define QED_DCBX_MAX_APP_PROTOCOL 32
#define QED_MAX_PFC_PRIORITIES 8
#define QED_DCBX_DSCP_SIZE 64

struct qed_dcbx_lldp_remote {
	u32 peer_chassis_id[QED_LLDP_CHASSIS_ID_STAT_LEN];
	u32 peer_port_id[QED_LLDP_PORT_ID_STAT_LEN];
	bool enable_rx;
	bool enable_tx;
	u32 tx_interval;
	u32 max_credit;
};

struct qed_dcbx_lldp_local {
	u32 local_chassis_id[QED_LLDP_CHASSIS_ID_STAT_LEN];
	u32 local_port_id[QED_LLDP_PORT_ID_STAT_LEN];
};

struct qed_dcbx_app_prio {
	u8 roce;
	u8 roce_v2;
	u8 fcoe;
	u8 iscsi;
	u8 eth;
};

struct qed_dbcx_pfc_params {
	bool willing;
	bool enabled;
	u8 prio[QED_MAX_PFC_PRIORITIES];
	u8 max_tc;
};

enum qed_dcbx_sf_ieee_type {
	QED_DCBX_SF_IEEE_ETHTYPE,
	QED_DCBX_SF_IEEE_TCP_PORT,
	QED_DCBX_SF_IEEE_UDP_PORT,
	QED_DCBX_SF_IEEE_TCP_UDP_PORT
};

struct qed_app_entry {
	bool ethtype;
	enum qed_dcbx_sf_ieee_type sf_ieee;
	bool enabled;
	u8 prio;
	u16 proto_id;
	enum dcbx_protocol_type proto_type;
};

struct qed_dcbx_params {
	struct qed_app_entry app_entry[QED_DCBX_MAX_APP_PROTOCOL];
	u16 num_app_entries;
	bool app_willing;
	bool app_valid;
	bool app_error;
	bool ets_willing;
	bool ets_enabled;
	bool ets_cbs;
	bool valid;
	u8 ets_pri_tc_tbl[QED_MAX_PFC_PRIORITIES];
	u8 ets_tc_bw_tbl[QED_MAX_PFC_PRIORITIES];
	u8 ets_tc_tsa_tbl[QED_MAX_PFC_PRIORITIES];
	struct qed_dbcx_pfc_params pfc;
	u8 max_ets_tc;
};

struct qed_dcbx_admin_params {
	struct qed_dcbx_params params;
	bool valid;
};

struct qed_dcbx_remote_params {
	struct qed_dcbx_params params;
	bool valid;
};

struct qed_dcbx_operational_params {
	struct qed_dcbx_app_prio app_prio;
	struct qed_dcbx_params params;
	bool valid;
	bool enabled;
	bool ieee;
	bool cee;
	bool local;
	u32 err;
};

struct qed_dcbx_get {
	struct qed_dcbx_operational_params operational;
	struct qed_dcbx_lldp_remote lldp_remote;
	struct qed_dcbx_lldp_local lldp_local;
	struct qed_dcbx_remote_params remote;
	struct qed_dcbx_admin_params local;
};

enum qed_nvm_images {
	QED_NVM_IMAGE_ISCSI_CFG,
	QED_NVM_IMAGE_FCOE_CFG,
	QED_NVM_IMAGE_MDUMP,
	QED_NVM_IMAGE_NVM_CFG1,
	QED_NVM_IMAGE_DEFAULT_CFG,
	QED_NVM_IMAGE_NVM_META,
};

struct qed_link_eee_params {
	u32 tx_lpi_timer;
#define QED_EEE_1G_ADV		BIT(0)
#define QED_EEE_10G_ADV		BIT(1)

	/* Capabilities are represented using QED_EEE_*_ADV values */
	u8 adv_caps;
	u8 lp_adv_caps;
	bool enable;
	bool tx_lpi_enable;
};

enum qed_led_mode {
	QED_LED_MODE_OFF,
	QED_LED_MODE_ON,
	QED_LED_MODE_RESTORE
};

struct qed_mfw_tlv_eth {
	u16 lso_maxoff_size;
	bool lso_maxoff_size_set;
	u16 lso_minseg_size;
	bool lso_minseg_size_set;
	u8 prom_mode;
	bool prom_mode_set;
	u16 tx_descr_size;
	bool tx_descr_size_set;
	u16 rx_descr_size;
	bool rx_descr_size_set;
	u16 netq_count;
	bool netq_count_set;
	u32 tcp4_offloads;
	bool tcp4_offloads_set;
	u32 tcp6_offloads;
	bool tcp6_offloads_set;
	u16 tx_descr_qdepth;
	bool tx_descr_qdepth_set;
	u16 rx_descr_qdepth;
	bool rx_descr_qdepth_set;
	u8 iov_offload;
#define QED_MFW_TLV_IOV_OFFLOAD_NONE            (0)
#define QED_MFW_TLV_IOV_OFFLOAD_MULTIQUEUE      (1)
#define QED_MFW_TLV_IOV_OFFLOAD_VEB             (2)
#define QED_MFW_TLV_IOV_OFFLOAD_VEPA            (3)
	bool iov_offload_set;
	u8 txqs_empty;
	bool txqs_empty_set;
	u8 rxqs_empty;
	bool rxqs_empty_set;
	u8 num_txqs_full;
	bool num_txqs_full_set;
	u8 num_rxqs_full;
	bool num_rxqs_full_set;
};

#define QED_MFW_TLV_TIME_SIZE	14
struct qed_mfw_tlv_time {
	bool b_set;
	u8 month;
	u8 day;
	u8 hour;
	u8 min;
	u16 msec;
	u16 usec;
};

struct qed_mfw_tlv_fcoe {
	u8 scsi_timeout;
	bool scsi_timeout_set;
	u32 rt_tov;
	bool rt_tov_set;
	u32 ra_tov;
	bool ra_tov_set;
	u32 ed_tov;
	bool ed_tov_set;
	u32 cr_tov;
	bool cr_tov_set;
	u8 boot_type;
	bool boot_type_set;
	u8 npiv_state;
	bool npiv_state_set;
	u32 num_npiv_ids;
	bool num_npiv_ids_set;
	u8 switch_name[8];
	bool switch_name_set;
	u16 switch_portnum;
	bool switch_portnum_set;
	u8 switch_portid[3];
	bool switch_portid_set;
	u8 vendor_name[8];
	bool vendor_name_set;
	u8 switch_model[8];
	bool switch_model_set;
	u8 switch_fw_version[8];
	bool switch_fw_version_set;
	u8 qos_pri;
	bool qos_pri_set;
	u8 port_alias[3];
	bool port_alias_set;
	u8 port_state;
#define QED_MFW_TLV_PORT_STATE_OFFLINE  (0)
#define QED_MFW_TLV_PORT_STATE_LOOP             (1)
#define QED_MFW_TLV_PORT_STATE_P2P              (2)
#define QED_MFW_TLV_PORT_STATE_FABRIC           (3)
	bool port_state_set;
	u16 fip_tx_descr_size;
	bool fip_tx_descr_size_set;
	u16 fip_rx_descr_size;
	bool fip_rx_descr_size_set;
	u16 link_failures;
	bool link_failures_set;
	u8 fcoe_boot_progress;
	bool fcoe_boot_progress_set;
	u64 rx_bcast;
	bool rx_bcast_set;
	u64 tx_bcast;
	bool tx_bcast_set;
	u16 fcoe_txq_depth;
	bool fcoe_txq_depth_set;
	u16 fcoe_rxq_depth;
	bool fcoe_rxq_depth_set;
	u64 fcoe_rx_frames;
	bool fcoe_rx_frames_set;
	u64 fcoe_rx_bytes;
	bool fcoe_rx_bytes_set;
	u64 fcoe_tx_frames;
	bool fcoe_tx_frames_set;
	u64 fcoe_tx_bytes;
	bool fcoe_tx_bytes_set;
	u16 crc_count;
	bool crc_count_set;
	u32 crc_err_src_fcid[5];
	bool crc_err_src_fcid_set[5];
	struct qed_mfw_tlv_time crc_err[5];
	u16 losync_err;
	bool losync_err_set;
	u16 losig_err;
	bool losig_err_set;
	u16 primtive_err;
	bool primtive_err_set;
	u16 disparity_err;
	bool disparity_err_set;
	u16 code_violation_err;
	bool code_violation_err_set;
	u32 flogi_param[4];
	bool flogi_param_set[4];
	struct qed_mfw_tlv_time flogi_tstamp;
	u32 flogi_acc_param[4];
	bool flogi_acc_param_set[4];
	struct qed_mfw_tlv_time flogi_acc_tstamp;
	u32 flogi_rjt;
	bool flogi_rjt_set;
	struct qed_mfw_tlv_time flogi_rjt_tstamp;
	u32 fdiscs;
	bool fdiscs_set;
	u8 fdisc_acc;
	bool fdisc_acc_set;
	u8 fdisc_rjt;
	bool fdisc_rjt_set;
	u8 plogi;
	bool plogi_set;
	u8 plogi_acc;
	bool plogi_acc_set;
	u8 plogi_rjt;
	bool plogi_rjt_set;
	u32 plogi_dst_fcid[5];
	bool plogi_dst_fcid_set[5];
	struct qed_mfw_tlv_time plogi_tstamp[5];
	u32 plogi_acc_src_fcid[5];
	bool plogi_acc_src_fcid_set[5];
	struct qed_mfw_tlv_time plogi_acc_tstamp[5];
	u8 tx_plogos;
	bool tx_plogos_set;
	u8 plogo_acc;
	bool plogo_acc_set;
	u8 plogo_rjt;
	bool plogo_rjt_set;
	u32 plogo_src_fcid[5];
	bool plogo_src_fcid_set[5];
	struct qed_mfw_tlv_time plogo_tstamp[5];
	u8 rx_logos;
	bool rx_logos_set;
	u8 tx_accs;
	bool tx_accs_set;
	u8 tx_prlis;
	bool tx_prlis_set;
	u8 rx_accs;
	bool rx_accs_set;
	u8 tx_abts;
	bool tx_abts_set;
	u8 rx_abts_acc;
	bool rx_abts_acc_set;
	u8 rx_abts_rjt;
	bool rx_abts_rjt_set;
	u32 abts_dst_fcid[5];
	bool abts_dst_fcid_set[5];
	struct qed_mfw_tlv_time abts_tstamp[5];
	u8 rx_rscn;
	bool rx_rscn_set;
	u32 rx_rscn_nport[4];
	bool rx_rscn_nport_set[4];
	u8 tx_lun_rst;
	bool tx_lun_rst_set;
	u8 abort_task_sets;
	bool abort_task_sets_set;
	u8 tx_tprlos;
	bool tx_tprlos_set;
	u8 tx_nos;
	bool tx_nos_set;
	u8 rx_nos;
	bool rx_nos_set;
	u8 ols;
	bool ols_set;
	u8 lr;
	bool lr_set;
	u8 lrr;
	bool lrr_set;
	u8 tx_lip;
	bool tx_lip_set;
	u8 rx_lip;
	bool rx_lip_set;
	u8 eofa;
	bool eofa_set;
	u8 eofni;
	bool eofni_set;
	u8 scsi_chks;
	bool scsi_chks_set;
	u8 scsi_cond_met;
	bool scsi_cond_met_set;
	u8 scsi_busy;
	bool scsi_busy_set;
	u8 scsi_inter;
	bool scsi_inter_set;
	u8 scsi_inter_cond_met;
	bool scsi_inter_cond_met_set;
	u8 scsi_rsv_conflicts;
	bool scsi_rsv_conflicts_set;
	u8 scsi_tsk_full;
	bool scsi_tsk_full_set;
	u8 scsi_aca_active;
	bool scsi_aca_active_set;
	u8 scsi_tsk_abort;
	bool scsi_tsk_abort_set;
	u32 scsi_rx_chk[5];
	bool scsi_rx_chk_set[5];
	struct qed_mfw_tlv_time scsi_chk_tstamp[5];
};

struct qed_mfw_tlv_iscsi {
	u8 target_llmnr;
	bool target_llmnr_set;
	u8 header_digest;
	bool header_digest_set;
	u8 data_digest;
	bool data_digest_set;
	u8 auth_method;
#define QED_MFW_TLV_AUTH_METHOD_NONE            (1)
#define QED_MFW_TLV_AUTH_METHOD_CHAP            (2)
#define QED_MFW_TLV_AUTH_METHOD_MUTUAL_CHAP     (3)
	bool auth_method_set;
	u16 boot_taget_portal;
	bool boot_taget_portal_set;
	u16 frame_size;
	bool frame_size_set;
	u16 tx_desc_size;
	bool tx_desc_size_set;
	u16 rx_desc_size;
	bool rx_desc_size_set;
	u8 boot_progress;
	bool boot_progress_set;
	u16 tx_desc_qdepth;
	bool tx_desc_qdepth_set;
	u16 rx_desc_qdepth;
	bool rx_desc_qdepth_set;
	u64 rx_frames;
	bool rx_frames_set;
	u64 rx_bytes;
	bool rx_bytes_set;
	u64 tx_frames;
	bool tx_frames_set;
	u64 tx_bytes;
	bool tx_bytes_set;
};

enum qed_db_rec_width {
	DB_REC_WIDTH_32B,
	DB_REC_WIDTH_64B,
};

enum qed_db_rec_space {
	DB_REC_KERNEL,
	DB_REC_USER,
};

#define DIRECT_REG_WR(reg_addr, val) writel((u32)val, \
					    (void __iomem *)(reg_addr))

#define DIRECT_REG_RD(reg_addr) readl((void __iomem *)(reg_addr))

#define DIRECT_REG_WR64(reg_addr, val) writeq((u64)val,	\
					      (void __iomem *)(reg_addr))

#define QED_COALESCE_MAX 0x1FF
#define QED_DEFAULT_RX_USECS 12
#define QED_DEFAULT_TX_USECS 48

/* forward */
struct qed_dev;

struct qed_eth_pf_params {
	/* The following parameters are used during HW-init
	 * and these parameters need to be passed as arguments
	 * to update_pf_params routine invoked before slowpath start
	 */
	u16 num_cons;

	/* per-VF number of CIDs */
	u8 num_vf_cons;
#define ETH_PF_PARAMS_VF_CONS_DEFAULT	(32)

	/* To enable arfs, previous to HW-init a positive number needs to be
	 * set [as filters require allocated searcher ILT memory].
	 * This will set the maximal number of configured steering-filters.
	 */
	u32 num_arfs_filters;
};

struct qed_fcoe_pf_params {
	/* The following parameters are used during protocol-init */
	u64 glbl_q_params_addr;
	u64 bdq_pbl_base_addr[2];

	/* The following parameters are used during HW-init
	 * and these parameters need to be passed as arguments
	 * to update_pf_params routine invoked before slowpath start
	 */
	u16 num_cons;
	u16 num_tasks;

	/* The following parameters are used during protocol-init */
	u16 sq_num_pbl_pages;

	u16 cq_num_entries;
	u16 cmdq_num_entries;
	u16 rq_buffer_log_size;
	u16 mtu;
	u16 dummy_icid;
	u16 bdq_xoff_threshold[2];
	u16 bdq_xon_threshold[2];
	u16 rq_buffer_size;
	u8 num_cqs;		/* num of global CQs */
	u8 log_page_size;
	u8 gl_rq_pi;
	u8 gl_cmd_pi;
	u8 debug_mode;
	u8 is_target;
	u8 bdq_pbl_num_entries[2];
};

/* Most of the parameters below are described in the FW iSCSI / TCP HSI */
struct qed_iscsi_pf_params {
	u64 glbl_q_params_addr;
	u64 bdq_pbl_base_addr[3];
	u16 cq_num_entries;
	u16 cmdq_num_entries;
	u32 two_msl_timer;
	u16 tx_sws_timer;

	/* The following parameters are used during HW-init
	 * and these parameters need to be passed as arguments
	 * to update_pf_params routine invoked before slowpath start
	 */
	u16 num_cons;
	u16 num_tasks;

	/* The following parameters are used during protocol-init */
	u16 half_way_close_timeout;
	u16 bdq_xoff_threshold[3];
	u16 bdq_xon_threshold[3];
	u16 cmdq_xoff_threshold;
	u16 cmdq_xon_threshold;
	u16 rq_buffer_size;

	u8 num_sq_pages_in_ring;
	u8 num_r2tq_pages_in_ring;
	u8 num_uhq_pages_in_ring;
	u8 num_queues;
	u8 log_page_size;
	u8 rqe_log_size;
	u8 max_fin_rt;
	u8 gl_rq_pi;
	u8 gl_cmd_pi;
	u8 debug_mode;
	u8 ll2_ooo_queue_id;

	u8 is_target;
	u8 is_soc_en;
	u8 soc_num_of_blocks_log;
	u8 bdq_pbl_num_entries[3];
};

struct qed_nvmetcp_pf_params {
	u64 glbl_q_params_addr;
	u16 cq_num_entries;
	u16 num_cons;
	u16 num_tasks;
	u8 num_sq_pages_in_ring;
	u8 num_r2tq_pages_in_ring;
	u8 num_uhq_pages_in_ring;
	u8 num_queues;
	u8 gl_rq_pi;
	u8 gl_cmd_pi;
	u8 debug_mode;
	u8 ll2_ooo_queue_id;
	u16 min_rto;
};

struct qed_rdma_pf_params {
	/* Supplied to QED during resource allocation (may affect the ILT and
	 * the doorbell BAR).
	 */
	u32 min_dpis;		/* number of requested DPIs */
	u32 num_qps;		/* number of requested Queue Pairs */
	u32 num_srqs;		/* number of requested SRQ */
	u8 roce_edpm_mode;	/* see QED_ROCE_EDPM_MODE_ENABLE */
	u8 gl_pi;		/* protocol index */

	/* Will allocate rate limiters to be used with QPs */
	u8 enable_dcqcn;
};

struct qed_pf_params {
	struct qed_eth_pf_params eth_pf_params;
	struct qed_fcoe_pf_params fcoe_pf_params;
	struct qed_iscsi_pf_params iscsi_pf_params;
	struct qed_nvmetcp_pf_params nvmetcp_pf_params;
	struct qed_rdma_pf_params rdma_pf_params;
};

enum qed_int_mode {
	QED_INT_MODE_INTA,
	QED_INT_MODE_MSIX,
	QED_INT_MODE_MSI,
	QED_INT_MODE_POLL,
};

struct qed_sb_info {
	struct status_block *sb_virt;
	dma_addr_t sb_phys;
	u32 sb_ack; /* Last given ack */
	u16 igu_sb_id;
	void __iomem *igu_addr;
	u8 flags;
#define QED_SB_INFO_INIT	0x1
#define QED_SB_INFO_SETUP	0x2

	struct qed_dev *cdev;
};

enum qed_hw_err_type {
	QED_HW_ERR_FAN_FAIL,
	QED_HW_ERR_MFW_RESP_FAIL,
	QED_HW_ERR_HW_ATTN,
	QED_HW_ERR_DMAE_FAIL,
	QED_HW_ERR_RAMROD_FAIL,
	QED_HW_ERR_FW_ASSERT,
	QED_HW_ERR_LAST,
};

enum qed_dev_type {
	QED_DEV_TYPE_BB,
	QED_DEV_TYPE_AH,
};

struct qed_dev_info {
	unsigned long	pci_mem_start;
	unsigned long	pci_mem_end;
	unsigned int	pci_irq;
	u8		num_hwfns;

	u8		hw_mac[ETH_ALEN];

	/* FW version */
	u16		fw_major;
	u16		fw_minor;
	u16		fw_rev;
	u16		fw_eng;

	/* MFW version */
	u32		mfw_rev;
#define QED_MFW_VERSION_0_MASK		0x000000FF
#define QED_MFW_VERSION_0_OFFSET	0
#define QED_MFW_VERSION_1_MASK		0x0000FF00
#define QED_MFW_VERSION_1_OFFSET	8
#define QED_MFW_VERSION_2_MASK		0x00FF0000
#define QED_MFW_VERSION_2_OFFSET	16
#define QED_MFW_VERSION_3_MASK		0xFF000000
#define QED_MFW_VERSION_3_OFFSET	24

	u32		flash_size;
	bool		b_arfs_capable;
	bool		b_inter_pf_switch;
	bool		tx_switching;
	bool		rdma_supported;
	u16		mtu;

	bool wol_support;
	bool smart_an;
	bool esl;

	/* MBI version */
	u32 mbi_version;
#define QED_MBI_VERSION_0_MASK		0x000000FF
#define QED_MBI_VERSION_0_OFFSET	0
#define QED_MBI_VERSION_1_MASK		0x0000FF00
#define QED_MBI_VERSION_1_OFFSET	8
#define QED_MBI_VERSION_2_MASK		0x00FF0000
#define QED_MBI_VERSION_2_OFFSET	16

	enum qed_dev_type dev_type;

	/* Output parameters for qede */
	bool		vxlan_enable;
	bool		gre_enable;
	bool		geneve_enable;

	u8		abs_pf_id;
};

enum qed_sb_type {
	QED_SB_TYPE_L2_QUEUE,
	QED_SB_TYPE_CNQ,
	QED_SB_TYPE_STORAGE,
};

enum qed_protocol {
	QED_PROTOCOL_ETH,
	QED_PROTOCOL_ISCSI,
	QED_PROTOCOL_NVMETCP = QED_PROTOCOL_ISCSI,
	QED_PROTOCOL_FCOE,
};

enum qed_fec_mode {
	QED_FEC_MODE_NONE			= BIT(0),
	QED_FEC_MODE_FIRECODE			= BIT(1),
	QED_FEC_MODE_RS				= BIT(2),
	QED_FEC_MODE_AUTO			= BIT(3),
	QED_FEC_MODE_UNSUPPORTED		= BIT(4),
};

struct qed_link_params {
	bool					link_up;

	u32					override_flags;
#define QED_LINK_OVERRIDE_SPEED_AUTONEG		BIT(0)
#define QED_LINK_OVERRIDE_SPEED_ADV_SPEEDS	BIT(1)
#define QED_LINK_OVERRIDE_SPEED_FORCED_SPEED	BIT(2)
#define QED_LINK_OVERRIDE_PAUSE_CONFIG		BIT(3)
#define QED_LINK_OVERRIDE_LOOPBACK_MODE		BIT(4)
#define QED_LINK_OVERRIDE_EEE_CONFIG		BIT(5)
#define QED_LINK_OVERRIDE_FEC_CONFIG		BIT(6)

	bool					autoneg;
	__ETHTOOL_DECLARE_LINK_MODE_MASK(adv_speeds);
	u32					forced_speed;

	u32					pause_config;
#define QED_LINK_PAUSE_AUTONEG_ENABLE		BIT(0)
#define QED_LINK_PAUSE_RX_ENABLE		BIT(1)
#define QED_LINK_PAUSE_TX_ENABLE		BIT(2)

	u32					loopback_mode;
#define QED_LINK_LOOPBACK_NONE			BIT(0)
#define QED_LINK_LOOPBACK_INT_PHY		BIT(1)
#define QED_LINK_LOOPBACK_EXT_PHY		BIT(2)
#define QED_LINK_LOOPBACK_EXT			BIT(3)
#define QED_LINK_LOOPBACK_MAC			BIT(4)
#define QED_LINK_LOOPBACK_CNIG_AH_ONLY_0123	BIT(5)
#define QED_LINK_LOOPBACK_CNIG_AH_ONLY_2301	BIT(6)
#define QED_LINK_LOOPBACK_PCS_AH_ONLY		BIT(7)
#define QED_LINK_LOOPBACK_REVERSE_MAC_AH_ONLY	BIT(8)
#define QED_LINK_LOOPBACK_INT_PHY_FEA_AH_ONLY	BIT(9)

	struct qed_link_eee_params		eee;
	u32					fec;
};

struct qed_link_output {
	bool					link_up;

	__ETHTOOL_DECLARE_LINK_MODE_MASK(supported_caps);
	__ETHTOOL_DECLARE_LINK_MODE_MASK(advertised_caps);
	__ETHTOOL_DECLARE_LINK_MODE_MASK(lp_caps);

	u32					speed;	   /* In Mb/s */
	u8					duplex;	   /* In DUPLEX defs */
	u8					port;	   /* In PORT defs */
	bool					autoneg;
	u32					pause_config;

	/* EEE - capability & param */
	bool					eee_supported;
	bool					eee_active;
	u8					sup_caps;
	struct qed_link_eee_params		eee;

	u32					sup_fec;
	u32					active_fec;
};

struct qed_probe_params {
	enum qed_protocol protocol;
	u32 dp_module;
	u8 dp_level;
	bool is_vf;
	bool recov_in_prog;
};

#define QED_DRV_VER_STR_SIZE 12
struct qed_slowpath_params {
	u32	int_mode;
	u8	drv_major;
	u8	drv_minor;
	u8	drv_rev;
	u8	drv_eng;
	u8	name[QED_DRV_VER_STR_SIZE];
};

#define ILT_PAGE_SIZE_TCFC 0x8000 /* 32KB */

struct qed_int_info {
	struct msix_entry	*msix;
	u8			msix_cnt;

	/* This should be updated by the protocol driver */
	u8			used_cnt;
};

struct qed_generic_tlvs {
#define QED_TLV_IP_CSUM         BIT(0)
#define QED_TLV_LSO             BIT(1)
	u16 feat_flags;
#define QED_TLV_MAC_COUNT	3
	u8 mac[QED_TLV_MAC_COUNT][ETH_ALEN];
};

#define QED_I2C_DEV_ADDR_A0 0xA0
#define QED_I2C_DEV_ADDR_A2 0xA2

#define QED_NVM_SIGNATURE 0x12435687

enum qed_nvm_flash_cmd {
	QED_NVM_FLASH_CMD_FILE_DATA = 0x2,
	QED_NVM_FLASH_CMD_FILE_START = 0x3,
	QED_NVM_FLASH_CMD_NVM_CHANGE = 0x4,
	QED_NVM_FLASH_CMD_NVM_CFG_ID = 0x5,
	QED_NVM_FLASH_CMD_NVM_MAX,
};

struct qed_devlink {
	struct qed_dev *cdev;
	struct devlink_health_reporter *fw_reporter;
};

struct qed_sb_info_dbg {
	u32 igu_prod;
	u32 igu_cons;
	u16 pi[PIS_PER_SB];
};

struct qed_common_cb_ops {
	void (*arfs_filter_op)(void *dev, void *fltr, u8 fw_rc);
	void (*link_update)(void *dev, struct qed_link_output *link);
	void (*schedule_recovery_handler)(void *dev);
	void (*schedule_hw_err_handler)(void *dev,
					enum qed_hw_err_type err_type);
	void (*dcbx_aen)(void *dev, struct qed_dcbx_get *get, u32 mib_type);
	void (*get_generic_tlv_data)(void *dev, struct qed_generic_tlvs *data);
	void (*get_protocol_tlv_data)(void *dev, void *data);
	void (*bw_update)(void *dev);
};

struct qed_selftest_ops {
/**
 * selftest_interrupt(): Perform interrupt test.
 *
 * @cdev: Qed dev pointer.
 *
 * Return: 0 on success, error otherwise.
 */
	int (*selftest_interrupt)(struct qed_dev *cdev);

/**
 * selftest_memory(): Perform memory test.
 *
 * @cdev: Qed dev pointer.
 *
 * Return: 0 on success, error otherwise.
 */
	int (*selftest_memory)(struct qed_dev *cdev);

/**
 * selftest_register(): Perform register test.
 *
 * @cdev: Qed dev pointer.
 *
 * Return: 0 on success, error otherwise.
 */
	int (*selftest_register)(struct qed_dev *cdev);

/**
 * selftest_clock(): Perform clock test.
 *
 * @cdev: Qed dev pointer.
 *
 * Return: 0 on success, error otherwise.
 */
	int (*selftest_clock)(struct qed_dev *cdev);

/**
 * selftest_nvram(): Perform nvram test.
 *
 * @cdev: Qed dev pointer.
 *
 * Return: 0 on success, error otherwise.
 */
	int (*selftest_nvram) (struct qed_dev *cdev);
};

struct qed_common_ops {
	struct qed_selftest_ops *selftest;

	struct qed_dev*	(*probe)(struct pci_dev *dev,
				 struct qed_probe_params *params);

	void (*remove)(struct qed_dev *cdev);

	int (*set_power_state)(struct qed_dev *cdev, pci_power_t state);

	void (*set_name) (struct qed_dev *cdev, char name[]);

	/* Client drivers need to make this call before slowpath_start.
	 * PF params required for the call before slowpath_start is
	 * documented within the qed_pf_params structure definition.
	 */
	void (*update_pf_params)(struct qed_dev *cdev,
				 struct qed_pf_params *params);

	int (*slowpath_start)(struct qed_dev *cdev,
			      struct qed_slowpath_params *params);

	int (*slowpath_stop)(struct qed_dev *cdev);

	/* Requests to use `cnt' interrupts for fastpath.
	 * upon success, returns number of interrupts allocated for fastpath.
	 */
	int (*set_fp_int)(struct qed_dev *cdev, u16 cnt);

	/* Fills `info' with pointers required for utilizing interrupts */
	int (*get_fp_int)(struct qed_dev *cdev, struct qed_int_info *info);

	u32 (*sb_init)(struct qed_dev *cdev,
		       struct qed_sb_info *sb_info,
		       void *sb_virt_addr,
		       dma_addr_t sb_phy_addr,
		       u16 sb_id,
		       enum qed_sb_type type);

	u32 (*sb_release)(struct qed_dev *cdev,
			  struct qed_sb_info *sb_info,
			  u16 sb_id,
			  enum qed_sb_type type);

	void (*simd_handler_config)(struct qed_dev *cdev,
				    void *token,
				    int index,
				    void (*handler)(void *));

	void (*simd_handler_clean)(struct qed_dev *cdev, int index);

	int (*dbg_grc)(struct qed_dev *cdev, void *buffer, u32 *num_dumped_bytes);

	int (*dbg_grc_size)(struct qed_dev *cdev);

	int (*dbg_all_data)(struct qed_dev *cdev, void *buffer);

	int (*dbg_all_data_size)(struct qed_dev *cdev);

	int (*report_fatal_error)(struct devlink *devlink,
				  enum qed_hw_err_type err_type);

/**
 * can_link_change(): can the instance change the link or not.
 *
 * @cdev: Qed dev pointer.
 *
 * Return: true if link-change is allowed, false otherwise.
 */
	bool (*can_link_change)(struct qed_dev *cdev);

/**
 * set_link(): set links according to params.
 *
 * @cdev: Qed dev pointer.
 * @params: values used to override the default link configuration.
 *
 * Return: 0 on success, error otherwise.
 */
	int		(*set_link)(struct qed_dev *cdev,
				    struct qed_link_params *params);

/**
 * get_link(): returns the current link state.
<<<<<<< HEAD
 *
 * @cdev: Qed dev pointer.
 * @if_link: structure to be filled with current link configuration.
 *
=======
 *
 * @cdev: Qed dev pointer.
 * @if_link: structure to be filled with current link configuration.
 *
>>>>>>> 754e0b0e
 * Return: Void.
 */
	void		(*get_link)(struct qed_dev *cdev,
				    struct qed_link_output *if_link);

/**
 * drain(): drains chip in case Tx completions fail to arrive due to pause.
<<<<<<< HEAD
 *
 * @cdev: Qed dev pointer.
 *
=======
 *
 * @cdev: Qed dev pointer.
 *
>>>>>>> 754e0b0e
 * Return: Int.
 */
	int		(*drain)(struct qed_dev *cdev);

/**
 * update_msglvl(): update module debug level.
<<<<<<< HEAD
 *
 * @cdev: Qed dev pointer.
 * @dp_module: Debug module.
 * @dp_level: Debug level.
 *
=======
 *
 * @cdev: Qed dev pointer.
 * @dp_module: Debug module.
 * @dp_level: Debug level.
 *
>>>>>>> 754e0b0e
 * Return: Void.
 */
	void		(*update_msglvl)(struct qed_dev *cdev,
					 u32 dp_module,
					 u8 dp_level);

	int		(*chain_alloc)(struct qed_dev *cdev,
				       struct qed_chain *chain,
				       struct qed_chain_init_params *params);

	void		(*chain_free)(struct qed_dev *cdev,
				      struct qed_chain *p_chain);

/**
 * nvm_flash(): Flash nvm data.
 *
 * @cdev: Qed dev pointer.
 * @name: file containing the data.
 *
 * Return: 0 on success, error otherwise.
 */
	int (*nvm_flash)(struct qed_dev *cdev, const char *name);

/**
 * nvm_get_image(): reads an entire image from nvram.
 *
 * @cdev: Qed dev pointer.
 * @type: type of the request nvram image.
 * @buf: preallocated buffer to fill with the image.
 * @len: length of the allocated buffer.
 *
 * Return: 0 on success, error otherwise.
 */
	int (*nvm_get_image)(struct qed_dev *cdev,
			     enum qed_nvm_images type, u8 *buf, u16 len);

/**
 * set_coalesce(): Configure Rx coalesce value in usec.
 *
 * @cdev: Qed dev pointer.
 * @rx_coal: Rx coalesce value in usec.
 * @tx_coal: Tx coalesce value in usec.
 * @handle: Handle.
 *
 * Return: 0 on success, error otherwise.
 */
	int (*set_coalesce)(struct qed_dev *cdev,
			    u16 rx_coal, u16 tx_coal, void *handle);

/**
 * set_led() - Configure LED mode.
 *
 * @cdev: Qed dev pointer.
 * @mode: LED mode.
 *
 * Return: 0 on success, error otherwise.
 */
	int (*set_led)(struct qed_dev *cdev,
		       enum qed_led_mode mode);

/**
 * attn_clr_enable(): Prevent attentions from being reasserted.
<<<<<<< HEAD
 *
 * @cdev: Qed dev pointer.
 * @clr_enable: Clear enable.
 *
=======
 *
 * @cdev: Qed dev pointer.
 * @clr_enable: Clear enable.
 *
>>>>>>> 754e0b0e
 * Return: Void.
 */
	void (*attn_clr_enable)(struct qed_dev *cdev, bool clr_enable);

/**
 * db_recovery_add(): add doorbell information to the doorbell
 *                    recovery mechanism.
 *
 * @cdev: Qed dev pointer.
 * @db_addr: Doorbell address.
 * @db_data: Dddress of where db_data is stored.
 * @db_width: Doorbell is 32b or 64b.
 * @db_space: Doorbell recovery addresses are user or kernel space.
 *
 * Return: Int.
 */
	int (*db_recovery_add)(struct qed_dev *cdev,
			       void __iomem *db_addr,
			       void *db_data,
			       enum qed_db_rec_width db_width,
			       enum qed_db_rec_space db_space);

/**
 * db_recovery_del(): remove doorbell information from the doorbell
 * recovery mechanism. db_data serves as key (db_addr is not unique).
 *
 * @cdev: Qed dev pointer.
 * @db_addr: Doorbell address.
 * @db_data: Address where db_data is stored. Serves as key for the
 *           entry to delete.
 *
 * Return: Int.
 */
	int (*db_recovery_del)(struct qed_dev *cdev,
			       void __iomem *db_addr, void *db_data);

/**
 * recovery_process(): Trigger a recovery process.
 *
 * @cdev: Qed dev pointer.
 *
 * Return: 0 on success, error otherwise.
 */
	int (*recovery_process)(struct qed_dev *cdev);

/**
 * recovery_prolog(): Execute the prolog operations of a recovery process.
 *
 * @cdev: Qed dev pointer.
 *
 * Return: 0 on success, error otherwise.
 */
	int (*recovery_prolog)(struct qed_dev *cdev);

/**
 * update_drv_state(): API to inform the change in the driver state.
 *
 * @cdev: Qed dev pointer.
 * @active: Active
 *
 * Return: Int.
 */
	int (*update_drv_state)(struct qed_dev *cdev, bool active);

/**
 * update_mac(): API to inform the change in the mac address.
 *
 * @cdev: Qed dev pointer.
 * @mac: MAC.
 *
 * Return: Int.
 */
	int (*update_mac)(struct qed_dev *cdev, const u8 *mac);

/**
 * update_mtu(): API to inform the change in the mtu.
 *
 * @cdev: Qed dev pointer.
 * @mtu: MTU.
 *
 * Return: Int.
 */
	int (*update_mtu)(struct qed_dev *cdev, u16 mtu);

/**
 * update_wol(): Update of changes in the WoL configuration.
<<<<<<< HEAD
 *
 * @cdev: Qed dev pointer.
 * @enabled: true iff WoL should be enabled.
 *
=======
 *
 * @cdev: Qed dev pointer.
 * @enabled: true iff WoL should be enabled.
 *
>>>>>>> 754e0b0e
 * Return: Int.
 */
	int (*update_wol) (struct qed_dev *cdev, bool enabled);

/**
 * read_module_eeprom(): Read EEPROM.
<<<<<<< HEAD
 *
 * @cdev: Qed dev pointer.
 * @buf: buffer.
 * @dev_addr: PHY device memory region.
 * @offset: offset into eeprom contents to be read.
 * @len: buffer length, i.e., max bytes to be read.
 *
=======
 *
 * @cdev: Qed dev pointer.
 * @buf: buffer.
 * @dev_addr: PHY device memory region.
 * @offset: offset into eeprom contents to be read.
 * @len: buffer length, i.e., max bytes to be read.
 *
>>>>>>> 754e0b0e
 * Return: Int.
 */
	int (*read_module_eeprom)(struct qed_dev *cdev,
				  char *buf, u8 dev_addr, u32 offset, u32 len);

/**
 * get_affin_hwfn_idx(): Get affine HW function.
<<<<<<< HEAD
 *
 * @cdev: Qed dev pointer.
 *
=======
 *
 * @cdev: Qed dev pointer.
 *
>>>>>>> 754e0b0e
 * Return: u8.
 */
	u8 (*get_affin_hwfn_idx)(struct qed_dev *cdev);

/**
 * read_nvm_cfg(): Read NVM config attribute value.
 *
 * @cdev: Qed dev pointer.
 * @buf: Buffer.
 * @cmd: NVM CFG command id.
 * @entity_id: Entity id.
 *
 * Return: Int.
 */
	int (*read_nvm_cfg)(struct qed_dev *cdev, u8 **buf, u32 cmd,
			    u32 entity_id);
/**
 * read_nvm_cfg_len(): Read NVM config attribute value.
 *
 * @cdev: Qed dev pointer.
 * @cmd: NVM CFG command id.
 *
 * Return: config id length, 0 on error.
 */
	int (*read_nvm_cfg_len)(struct qed_dev *cdev, u32 cmd);

/**
 * set_grc_config(): Configure value for grc config id.
 *
 * @cdev: Qed dev pointer.
 * @cfg_id: grc config id
 * @val: grc config value
 *
 * Return: Int.
 */
	int (*set_grc_config)(struct qed_dev *cdev, u32 cfg_id, u32 val);

	struct devlink* (*devlink_register)(struct qed_dev *cdev);

	void (*devlink_unregister)(struct devlink *devlink);

	__printf(2, 3) void (*mfw_report)(struct qed_dev *cdev, char *fmt, ...);

	int (*get_sb_info)(struct qed_dev *cdev, struct qed_sb_info *sb,
			   u16 qid, struct qed_sb_info_dbg *sb_dbg);

	int (*get_esl_status)(struct qed_dev *cdev, bool *esl_active);
};

#define MASK_FIELD(_name, _value) \
	((_value) &= (_name ## _MASK))

#define FIELD_VALUE(_name, _value) \
	((_value & _name ## _MASK) << _name ## _SHIFT)

#define SET_FIELD(value, name, flag)			       \
	do {						       \
		(value) &= ~(name ## _MASK << name ## _SHIFT); \
		(value) |= (((u64)flag) << (name ## _SHIFT));  \
	} while (0)

#define GET_FIELD(value, name) \
	(((value) >> (name ## _SHIFT)) & name ## _MASK)

#define GET_MFW_FIELD(name, field) \
	(((name) & (field ## _MASK)) >> (field ## _OFFSET))

#define SET_MFW_FIELD(name, field, value)				 \
	do {								 \
		(name) &= ~(field ## _MASK);				 \
		(name) |= (((value) << (field ## _OFFSET)) & (field ## _MASK));\
	} while (0)

#define DB_ADDR_SHIFT(addr) ((addr) << DB_PWM_ADDR_OFFSET_SHIFT)

/* Debug print definitions */
#define DP_ERR(cdev, fmt, ...)					\
	do {							\
		pr_err("[%s:%d(%s)]" fmt,			\
		       __func__, __LINE__,			\
		       DP_NAME(cdev) ? DP_NAME(cdev) : "",	\
		       ## __VA_ARGS__);				\
	} while (0)

#define DP_NOTICE(cdev, fmt, ...)				      \
	do {							      \
		if (unlikely((cdev)->dp_level <= QED_LEVEL_NOTICE)) { \
			pr_notice("[%s:%d(%s)]" fmt,		      \
				  __func__, __LINE__,		      \
				  DP_NAME(cdev) ? DP_NAME(cdev) : "", \
				  ## __VA_ARGS__);		      \
								      \
		}						      \
	} while (0)

#define DP_INFO(cdev, fmt, ...)					      \
	do {							      \
		if (unlikely((cdev)->dp_level <= QED_LEVEL_INFO)) {   \
			pr_notice("[%s:%d(%s)]" fmt,		      \
				  __func__, __LINE__,		      \
				  DP_NAME(cdev) ? DP_NAME(cdev) : "", \
				  ## __VA_ARGS__);		      \
		}						      \
	} while (0)

#define DP_VERBOSE(cdev, module, fmt, ...)				\
	do {								\
		if (unlikely(((cdev)->dp_level <= QED_LEVEL_VERBOSE) &&	\
			     ((cdev)->dp_module & module))) {		\
			pr_notice("[%s:%d(%s)]" fmt,			\
				  __func__, __LINE__,			\
				  DP_NAME(cdev) ? DP_NAME(cdev) : "",	\
				  ## __VA_ARGS__);			\
		}							\
	} while (0)

enum DP_LEVEL {
	QED_LEVEL_VERBOSE	= 0x0,
	QED_LEVEL_INFO		= 0x1,
	QED_LEVEL_NOTICE	= 0x2,
	QED_LEVEL_ERR		= 0x3,
};

#define QED_LOG_LEVEL_SHIFT     (30)
#define QED_LOG_VERBOSE_MASK    (0x3fffffff)
#define QED_LOG_INFO_MASK       (0x40000000)
#define QED_LOG_NOTICE_MASK     (0x80000000)

enum DP_MODULE {
	QED_MSG_SPQ	= 0x10000,
	QED_MSG_STATS	= 0x20000,
	QED_MSG_DCB	= 0x40000,
	QED_MSG_IOV	= 0x80000,
	QED_MSG_SP	= 0x100000,
	QED_MSG_STORAGE = 0x200000,
	QED_MSG_CXT	= 0x800000,
	QED_MSG_LL2	= 0x1000000,
	QED_MSG_ILT	= 0x2000000,
	QED_MSG_RDMA	= 0x4000000,
	QED_MSG_DEBUG	= 0x8000000,
	/* to be added...up to 0x8000000 */
};

enum qed_mf_mode {
	QED_MF_DEFAULT,
	QED_MF_OVLAN,
	QED_MF_NPAR,
};

struct qed_eth_stats_common {
	u64	no_buff_discards;
	u64	packet_too_big_discard;
	u64	ttl0_discard;
	u64	rx_ucast_bytes;
	u64	rx_mcast_bytes;
	u64	rx_bcast_bytes;
	u64	rx_ucast_pkts;
	u64	rx_mcast_pkts;
	u64	rx_bcast_pkts;
	u64	mftag_filter_discards;
	u64	mac_filter_discards;
	u64	gft_filter_drop;
	u64	tx_ucast_bytes;
	u64	tx_mcast_bytes;
	u64	tx_bcast_bytes;
	u64	tx_ucast_pkts;
	u64	tx_mcast_pkts;
	u64	tx_bcast_pkts;
	u64	tx_err_drop_pkts;
	u64	tpa_coalesced_pkts;
	u64	tpa_coalesced_events;
	u64	tpa_aborts_num;
	u64	tpa_not_coalesced_pkts;
	u64	tpa_coalesced_bytes;

	/* port */
	u64	rx_64_byte_packets;
	u64	rx_65_to_127_byte_packets;
	u64	rx_128_to_255_byte_packets;
	u64	rx_256_to_511_byte_packets;
	u64	rx_512_to_1023_byte_packets;
	u64	rx_1024_to_1518_byte_packets;
	u64	rx_crc_errors;
	u64	rx_mac_crtl_frames;
	u64	rx_pause_frames;
	u64	rx_pfc_frames;
	u64	rx_align_errors;
	u64	rx_carrier_errors;
	u64	rx_oversize_packets;
	u64	rx_jabbers;
	u64	rx_undersize_packets;
	u64	rx_fragments;
	u64	tx_64_byte_packets;
	u64	tx_65_to_127_byte_packets;
	u64	tx_128_to_255_byte_packets;
	u64	tx_256_to_511_byte_packets;
	u64	tx_512_to_1023_byte_packets;
	u64	tx_1024_to_1518_byte_packets;
	u64	tx_pause_frames;
	u64	tx_pfc_frames;
	u64	brb_truncates;
	u64	brb_discards;
	u64	rx_mac_bytes;
	u64	rx_mac_uc_packets;
	u64	rx_mac_mc_packets;
	u64	rx_mac_bc_packets;
	u64	rx_mac_frames_ok;
	u64	tx_mac_bytes;
	u64	tx_mac_uc_packets;
	u64	tx_mac_mc_packets;
	u64	tx_mac_bc_packets;
	u64	tx_mac_ctrl_frames;
	u64	link_change_count;
};

struct qed_eth_stats_bb {
	u64 rx_1519_to_1522_byte_packets;
	u64 rx_1519_to_2047_byte_packets;
	u64 rx_2048_to_4095_byte_packets;
	u64 rx_4096_to_9216_byte_packets;
	u64 rx_9217_to_16383_byte_packets;
	u64 tx_1519_to_2047_byte_packets;
	u64 tx_2048_to_4095_byte_packets;
	u64 tx_4096_to_9216_byte_packets;
	u64 tx_9217_to_16383_byte_packets;
	u64 tx_lpi_entry_count;
	u64 tx_total_collisions;
};

struct qed_eth_stats_ah {
	u64 rx_1519_to_max_byte_packets;
	u64 tx_1519_to_max_byte_packets;
};

struct qed_eth_stats {
	struct qed_eth_stats_common common;

	union {
		struct qed_eth_stats_bb bb;
		struct qed_eth_stats_ah ah;
	};
};

#define QED_SB_IDX              0x0002

#define RX_PI           0
#define TX_PI(tc)       (RX_PI + 1 + tc)

struct qed_sb_cnt_info {
	/* Original, current, and free SBs for PF */
	int orig;
	int cnt;
	int free_cnt;

	/* Original, current and free SBS for child VFs */
	int iov_orig;
	int iov_cnt;
	int free_cnt_iov;
};

static inline u16 qed_sb_update_sb_idx(struct qed_sb_info *sb_info)
{
	u32 prod = 0;
	u16 rc = 0;

	prod = le32_to_cpu(sb_info->sb_virt->prod_index) &
	       STATUS_BLOCK_PROD_INDEX_MASK;
	if (sb_info->sb_ack != prod) {
		sb_info->sb_ack = prod;
		rc |= QED_SB_IDX;
	}

	/* Let SB update */
	return rc;
}

/**
 * qed_sb_ack(): This function creates an update command for interrupts
 *               that is  written to the IGU.
 *
 * @sb_info: This is the structure allocated and
 *           initialized per status block. Assumption is
 *           that it was initialized using qed_sb_init
 * @int_cmd: Enable/Disable/Nop
 * @upd_flg: Whether igu consumer should be updated.
 *
 * Return: inline void.
 */
static inline void qed_sb_ack(struct qed_sb_info *sb_info,
			      enum igu_int_cmd int_cmd,
			      u8 upd_flg)
{
	u32 igu_ack;

	igu_ack = ((sb_info->sb_ack << IGU_PROD_CONS_UPDATE_SB_INDEX_SHIFT) |
		   (upd_flg << IGU_PROD_CONS_UPDATE_UPDATE_FLAG_SHIFT) |
		   (int_cmd << IGU_PROD_CONS_UPDATE_ENABLE_INT_SHIFT) |
		   (IGU_SEG_ACCESS_REG <<
		    IGU_PROD_CONS_UPDATE_SEGMENT_ACCESS_SHIFT));

	DIRECT_REG_WR(sb_info->igu_addr, igu_ack);

	/* Both segments (interrupts & acks) are written to same place address;
	 * Need to guarantee all commands will be received (in-order) by HW.
	 */
	barrier();
}

static inline void __internal_ram_wr(void *p_hwfn,
				     void __iomem *addr,
				     int size,
				     u32 *data)

{
	unsigned int i;

	for (i = 0; i < size / sizeof(*data); i++)
		DIRECT_REG_WR(&((u32 __iomem *)addr)[i], data[i]);
}

static inline void internal_ram_wr(void __iomem *addr,
				   int size,
				   u32 *data)
{
	__internal_ram_wr(NULL, addr, size, data);
}

enum qed_rss_caps {
	QED_RSS_IPV4		= 0x1,
	QED_RSS_IPV6		= 0x2,
	QED_RSS_IPV4_TCP	= 0x4,
	QED_RSS_IPV6_TCP	= 0x8,
	QED_RSS_IPV4_UDP	= 0x10,
	QED_RSS_IPV6_UDP	= 0x20,
};

#define QED_RSS_IND_TABLE_SIZE 128
#define QED_RSS_KEY_SIZE 10 /* size in 32b chunks */
#endif<|MERGE_RESOLUTION|>--- conflicted
+++ resolved
@@ -957,17 +957,10 @@
 
 /**
  * get_link(): returns the current link state.
-<<<<<<< HEAD
  *
  * @cdev: Qed dev pointer.
  * @if_link: structure to be filled with current link configuration.
  *
-=======
- *
- * @cdev: Qed dev pointer.
- * @if_link: structure to be filled with current link configuration.
- *
->>>>>>> 754e0b0e
  * Return: Void.
  */
 	void		(*get_link)(struct qed_dev *cdev,
@@ -975,34 +968,20 @@
 
 /**
  * drain(): drains chip in case Tx completions fail to arrive due to pause.
-<<<<<<< HEAD
- *
- * @cdev: Qed dev pointer.
- *
-=======
- *
- * @cdev: Qed dev pointer.
- *
->>>>>>> 754e0b0e
+ *
+ * @cdev: Qed dev pointer.
+ *
  * Return: Int.
  */
 	int		(*drain)(struct qed_dev *cdev);
 
 /**
  * update_msglvl(): update module debug level.
-<<<<<<< HEAD
  *
  * @cdev: Qed dev pointer.
  * @dp_module: Debug module.
  * @dp_level: Debug level.
  *
-=======
- *
- * @cdev: Qed dev pointer.
- * @dp_module: Debug module.
- * @dp_level: Debug level.
- *
->>>>>>> 754e0b0e
  * Return: Void.
  */
 	void		(*update_msglvl)(struct qed_dev *cdev,
@@ -1065,17 +1044,10 @@
 
 /**
  * attn_clr_enable(): Prevent attentions from being reasserted.
-<<<<<<< HEAD
  *
  * @cdev: Qed dev pointer.
  * @clr_enable: Clear enable.
  *
-=======
- *
- * @cdev: Qed dev pointer.
- * @clr_enable: Clear enable.
- *
->>>>>>> 754e0b0e
  * Return: Void.
  */
 	void (*attn_clr_enable)(struct qed_dev *cdev, bool clr_enable);
@@ -1162,24 +1134,16 @@
 
 /**
  * update_wol(): Update of changes in the WoL configuration.
-<<<<<<< HEAD
  *
  * @cdev: Qed dev pointer.
  * @enabled: true iff WoL should be enabled.
  *
-=======
- *
- * @cdev: Qed dev pointer.
- * @enabled: true iff WoL should be enabled.
- *
->>>>>>> 754e0b0e
  * Return: Int.
  */
 	int (*update_wol) (struct qed_dev *cdev, bool enabled);
 
 /**
  * read_module_eeprom(): Read EEPROM.
-<<<<<<< HEAD
  *
  * @cdev: Qed dev pointer.
  * @buf: buffer.
@@ -1187,15 +1151,6 @@
  * @offset: offset into eeprom contents to be read.
  * @len: buffer length, i.e., max bytes to be read.
  *
-=======
- *
- * @cdev: Qed dev pointer.
- * @buf: buffer.
- * @dev_addr: PHY device memory region.
- * @offset: offset into eeprom contents to be read.
- * @len: buffer length, i.e., max bytes to be read.
- *
->>>>>>> 754e0b0e
  * Return: Int.
  */
 	int (*read_module_eeprom)(struct qed_dev *cdev,
@@ -1203,15 +1158,9 @@
 
 /**
  * get_affin_hwfn_idx(): Get affine HW function.
-<<<<<<< HEAD
- *
- * @cdev: Qed dev pointer.
- *
-=======
- *
- * @cdev: Qed dev pointer.
- *
->>>>>>> 754e0b0e
+ *
+ * @cdev: Qed dev pointer.
+ *
  * Return: u8.
  */
 	u8 (*get_affin_hwfn_idx)(struct qed_dev *cdev);
