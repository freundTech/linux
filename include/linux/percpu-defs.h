--- conflicted
+++ resolved
@@ -139,7 +139,6 @@
 	__aligned(PAGE_SIZE)
 
 /*
-<<<<<<< HEAD
  * Declaration/definition used for per-CPU variables that must be read mostly.
  */
 #define DECLARE_PER_CPU_READ_MOSTLY(type, name)			\
@@ -147,7 +146,8 @@
 
 #define DEFINE_PER_CPU_READ_MOSTLY(type, name)				\
 	DEFINE_PER_CPU_SECTION(type, name, "..readmostly")
-=======
+
+/*
  * Declaration/definition used for large per-CPU variables that must be
  * aligned to something larger than the pagesize.
  */
@@ -158,7 +158,6 @@
 #define DEFINE_PER_CPU_MULTIPAGE_ALIGNED(type, name, size)		\
 	DEFINE_PER_CPU_SECTION(type, name, "..page_aligned")		\
 	__aligned(size)
->>>>>>> fe8e0c25
 
 /*
  * Intermodule exports for per-CPU variables.  sparse forgets about
