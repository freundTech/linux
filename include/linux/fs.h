--- conflicted
+++ resolved
@@ -148,13 +148,8 @@
 /* File was opened by fanotify and shouldn't generate fanotify events */
 #define FMODE_NONOTIFY		((__force fmode_t)0x4000000)
 
-<<<<<<< HEAD
-/* File is capable of returning -EAGAIN if AIO will block */
-#define FMODE_AIO_NOWAIT	((__force fmode_t)0x8000000)
-=======
 /* File is capable of returning -EAGAIN if I/O will block */
 #define FMODE_NOWAIT	((__force fmode_t)0x8000000)
->>>>>>> bb176f67
 
 /*
  * Flag for rw_copy_check_uvector and compat_rw_copy_check_uvector
@@ -2573,14 +2568,6 @@
 extern int write_inode_now(struct inode *, int);
 extern int filemap_fdatawrite(struct address_space *);
 extern int filemap_flush(struct address_space *);
-<<<<<<< HEAD
-extern int filemap_fdatawait(struct address_space *);
-extern int filemap_fdatawait_keep_errors(struct address_space *mapping);
-extern int filemap_fdatawait_range(struct address_space *, loff_t lstart,
-				   loff_t lend);
-extern bool filemap_range_has_page(struct address_space *, loff_t lstart,
-				  loff_t lend);
-=======
 extern int filemap_fdatawait_keep_errors(struct address_space *mapping);
 extern int filemap_fdatawait_range(struct address_space *, loff_t lstart,
 				   loff_t lend);
@@ -2594,7 +2581,6 @@
 				  loff_t lend);
 extern int __must_check file_fdatawait_range(struct file *file, loff_t lstart,
 						loff_t lend);
->>>>>>> bb176f67
 extern int filemap_write_and_wait(struct address_space *mapping);
 extern int filemap_write_and_wait_range(struct address_space *mapping,
 				        loff_t lstart, loff_t lend);
@@ -2629,62 +2615,6 @@
  * When a writeback error occurs, most filesystems will want to call
  * filemap_set_wb_err to record the error in the mapping so that it will be
  * automatically reported whenever fsync is called on the file.
- */
-static inline void filemap_set_wb_err(struct address_space *mapping, int err)
-{
-	/* Fastpath for common case of no error */
-	if (unlikely(err))
-		__filemap_set_wb_err(mapping, err);
-}
-
-/**
- * filemap_check_wb_error - has an error occurred since the mark was sampled?
- * @mapping: mapping to check for writeback errors
- * @since: previously-sampled errseq_t
- *
- * Grab the errseq_t value from the mapping, and see if it has changed "since"
- * the given value was sampled.
- *
- * If it has then report the latest error set, otherwise return 0.
- */
-static inline int filemap_check_wb_err(struct address_space *mapping,
-					errseq_t since)
-{
-	return errseq_check(&mapping->wb_err, since);
-}
-
-/**
- * filemap_sample_wb_err - sample the current errseq_t to test for later errors
- * @mapping: mapping to be sampled
- *
- * Writeback errors are always reported relative to a particular sample point
- * in the past. This function provides those sample points.
- */
-static inline errseq_t filemap_sample_wb_err(struct address_space *mapping)
-{
-	return errseq_sample(&mapping->wb_err);
-}
-
-extern void __filemap_set_wb_err(struct address_space *mapping, int err);
-extern int __must_check file_check_and_advance_wb_err(struct file *file);
-extern int __must_check file_write_and_wait_range(struct file *file,
-						loff_t start, loff_t end);
-
-/**
- * filemap_set_wb_err - set a writeback error on an address_space
- * @mapping: mapping in which to set writeback error
- * @err: error to be set in mapping
- *
- * When writeback fails in some way, we must record that error so that
- * userspace can be informed when fsync and the like are called.  We endeavor
- * to report errors on any file that was open at the time of the error.  Some
- * internal callers also need to know when writeback errors have occurred.
- *
- * When a writeback error occurs, most filesystems will want to call
- * filemap_set_wb_err to record the error in the mapping so that it will be
- * automatically reported whenever fsync is called on the file.
- *
- * FIXME: mention FS_* flag here?
  */
 static inline void filemap_set_wb_err(struct address_space *mapping, int err)
 {
@@ -2986,15 +2916,9 @@
 extern ssize_t generic_perform_write(struct file *, struct iov_iter *, loff_t);
 
 ssize_t vfs_iter_read(struct file *file, struct iov_iter *iter, loff_t *ppos,
-<<<<<<< HEAD
-		int flags);
-ssize_t vfs_iter_write(struct file *file, struct iov_iter *iter, loff_t *ppos,
-		int flags);
-=======
 		rwf_t flags);
 ssize_t vfs_iter_write(struct file *file, struct iov_iter *iter, loff_t *ppos,
 		rwf_t flags);
->>>>>>> bb176f67
 
 /* fs/block_dev.c */
 extern ssize_t blkdev_read_iter(struct kiocb *iocb, struct iov_iter *to);
@@ -3264,21 +3188,13 @@
 	return res;
 }
 
-<<<<<<< HEAD
-static inline int kiocb_set_rw_flags(struct kiocb *ki, int flags)
-=======
 static inline int kiocb_set_rw_flags(struct kiocb *ki, rwf_t flags)
->>>>>>> bb176f67
 {
 	if (unlikely(flags & ~RWF_SUPPORTED))
 		return -EOPNOTSUPP;
 
 	if (flags & RWF_NOWAIT) {
-<<<<<<< HEAD
-		if (!(ki->ki_filp->f_mode & FMODE_AIO_NOWAIT))
-=======
 		if (!(ki->ki_filp->f_mode & FMODE_NOWAIT))
->>>>>>> bb176f67
 			return -EOPNOTSUPP;
 		ki->ki_flags |= IOCB_NOWAIT;
 	}
