--- conflicted
+++ resolved
@@ -351,17 +351,11 @@
  * Schedule a process for later kill.
  * Uses GFP_ATOMIC allocations to avoid potential recursions in the VM.
  *
-<<<<<<< HEAD
- * Notice: @fsdax_pgoff is used only when @p is a fsdax page.
- *   In other cases, such as anonymous and file-backend page, the address to be
- *   killed can be caculated by @p itself.
-=======
  * Note: @fsdax_pgoff is used only when @p is a fsdax page and a
  * filesystem with a memory failure handler has claimed the
  * memory_failure event. In all other cases, page->index and
  * page->mapping are sufficient for mapping the page back to its
  * corresponding user virtual address.
->>>>>>> 9fecab24
  */
 static void add_to_kill(struct task_struct *tsk, struct page *p,
 			pgoff_t fsdax_pgoff, struct vm_area_struct *vma,
@@ -377,15 +371,7 @@
 
 	tk->addr = page_address_in_vma(p, vma);
 	if (is_zone_device_page(p)) {
-<<<<<<< HEAD
-		/*
-		 * Since page->mapping is not used for fsdax, we need
-		 * calculate the address based on the vma.
-		 */
-		if (p->pgmap->type == MEMORY_DEVICE_FS_DAX)
-=======
 		if (fsdax_pgoff != FSDAX_INVALID_PGOFF)
->>>>>>> 9fecab24
 			tk->addr = vma_pgoff_address(fsdax_pgoff, 1, vma);
 		tk->size_shift = dev_pagemap_mapping_shift(vma, tk->addr);
 	} else
@@ -537,12 +523,8 @@
 			if (!page_mapped_in_vma(page, vma))
 				continue;
 			if (vma->vm_mm == t->mm)
-<<<<<<< HEAD
-				add_to_kill(t, page, 0, vma, to_kill);
-=======
 				add_to_kill(t, page, FSDAX_INVALID_PGOFF, vma,
 					    to_kill);
->>>>>>> 9fecab24
 		}
 	}
 	read_unlock(&tasklist_lock);
@@ -578,12 +560,8 @@
 			 * to be informed of all such data corruptions.
 			 */
 			if (vma->vm_mm == t->mm)
-<<<<<<< HEAD
-				add_to_kill(t, page, 0, vma, to_kill);
-=======
 				add_to_kill(t, page, FSDAX_INVALID_PGOFF, vma,
 					    to_kill);
->>>>>>> 9fecab24
 		}
 	}
 	read_unlock(&tasklist_lock);
@@ -1955,11 +1933,7 @@
 	 * Call driver's implementation to handle the memory failure, otherwise
 	 * fall back to generic handler.
 	 */
-<<<<<<< HEAD
-	if (pgmap->ops->memory_failure) {
-=======
 	if (pgmap_has_memory_failure(pgmap)) {
->>>>>>> 9fecab24
 		rc = pgmap->ops->memory_failure(pgmap, pfn, 1, flags);
 		/*
 		 * Fall back to generic handler too if operation is not
