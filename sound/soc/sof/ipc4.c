// SPDX-License-Identifier: (GPL-2.0-only OR BSD-3-Clause)
//
// This file is provided under a dual BSD/GPLv2 license.  When using or
// redistributing this file, you may do so under either license.
//
// Copyright(c) 2022 Intel Corporation. All rights reserved.
//
// Authors: Rander Wang <rander.wang@linux.intel.com>
//	    Peter Ujfalusi <peter.ujfalusi@linux.intel.com>
//
#include <sound/sof/header.h>
#include <sound/sof/ipc4/header.h>
#include "sof-priv.h"
#include "sof-audio.h"
#include "ipc4-priv.h"
#include "ops.h"

#ifdef DEBUG_VERBOSE
#define sof_ipc4_dump_payload(sdev, ipc_data, size)			\
		print_hex_dump_debug("Message payload: ",		\
				     DUMP_PREFIX_OFFSET,		\
				     16, 4, ipc_data, size, false)
#else
#define sof_ipc4_dump_payload(sdev, ipc_data, size)	do { } while (0)
#endif

static const struct sof_ipc4_fw_status {
	int status;
	char *msg;
} ipc4_status[] = {
	{0, "The operation was successful"},
	{1, "Invalid parameter specified"},
	{2, "Unknown message type specified"},
	{3, "Not enough space in the IPC reply buffer to complete the request"},
	{4, "The system or resource is busy"},
	{5, "Replaced ADSP IPC PENDING (unused)"},
	{6, "Unknown error while processing the request"},
	{7, "Unsupported operation requested"},
	{8, "Reserved (ADSP_STAGE_UNINITIALIZED removed)"},
	{9, "Specified resource not found"},
	{10, "A resource's ID requested to be created is already assigned"},
	{11, "Reserved (ADSP_IPC_OUT_OF_MIPS removed)"},
	{12, "Required resource is in invalid state"},
	{13, "Requested power transition failed to complete"},
	{14, "Manifest of the library being loaded is invalid"},
	{15, "Requested service or data is unavailable on the target platform"},
	{42, "Library target address is out of storage memory range"},
	{43, "Reserved"},
	{44, "Image verification by CSE failed"},
	{100, "General module management error"},
	{101, "Module loading failed"},
	{102, "Integrity check of the loaded module content failed"},
	{103, "Attempt to unload code of the module in use"},
	{104, "Other failure of module instance initialization request"},
	{105, "Reserved (ADSP_IPC_OUT_OF_MIPS removed)"},
	{106, "Reserved (ADSP_IPC_CONFIG_GET_ERROR removed)"},
	{107, "Reserved (ADSP_IPC_CONFIG_SET_ERROR removed)"},
	{108, "Reserved (ADSP_IPC_LARGE_CONFIG_GET_ERROR removed)"},
	{109, "Reserved (ADSP_IPC_LARGE_CONFIG_SET_ERROR removed)"},
	{110, "Invalid (out of range) module ID provided"},
	{111, "Invalid module instance ID provided"},
	{112, "Invalid queue (pin) ID provided"},
	{113, "Invalid destination queue (pin) ID provided"},
	{114, "Reserved (ADSP_IPC_BIND_UNBIND_DST_SINK_UNSUPPORTED removed)"},
	{115, "Reserved (ADSP_IPC_UNLOAD_INST_EXISTS removed)"},
	{116, "Invalid target code ID provided"},
	{117, "Injection DMA buffer is too small for probing the input pin"},
	{118, "Extraction DMA buffer is too small for probing the output pin"},
	{120, "Invalid ID of configuration item provided in TLV list"},
	{121, "Invalid length of configuration item provided in TLV list"},
	{122, "Invalid structure of configuration item provided"},
	{140, "Initialization of DMA Gateway failed"},
	{141, "Invalid ID of gateway provided"},
	{142, "Setting state of DMA Gateway failed"},
	{143, "DMA_CONTROL message targeting gateway not allocated yet"},
	{150, "Attempt to configure SCLK while I2S port is running"},
	{151, "Attempt to configure MCLK while I2S port is running"},
	{152, "Attempt to stop SCLK that is not running"},
	{153, "Attempt to stop MCLK that is not running"},
	{160, "Reserved (ADSP_IPC_PIPELINE_NOT_INITIALIZED removed)"},
	{161, "Reserved (ADSP_IPC_PIPELINE_NOT_EXIST removed)"},
	{162, "Reserved (ADSP_IPC_PIPELINE_SAVE_FAILED removed)"},
	{163, "Reserved (ADSP_IPC_PIPELINE_RESTORE_FAILED removed)"},
	{165, "Reserved (ADSP_IPC_PIPELINE_ALREADY_EXISTS removed)"},
};

static int sof_ipc4_check_reply_status(struct snd_sof_dev *sdev, u32 status)
{
	int i, ret;

	status &= SOF_IPC4_REPLY_STATUS;

	if (!status)
		return 0;

	for (i = 0; i < ARRAY_SIZE(ipc4_status); i++) {
		if (ipc4_status[i].status == status) {
			dev_err(sdev->dev, "FW reported error: %u - %s\n",
				status, ipc4_status[i].msg);
			goto to_errno;
		}
	}

	if (i == ARRAY_SIZE(ipc4_status))
		dev_err(sdev->dev, "FW reported error: %u - Unknown\n", status);

to_errno:
	switch (status) {
	case 8:
	case 11:
	case 105 ... 109:
	case 114 ... 115:
	case 160 ... 163:
	case 165:
		ret = -ENOENT;
		break;
	case 4:
	case 150:
	case 151:
		ret = -EBUSY;
		break;
	default:
		ret = -EINVAL;
		break;
	}

	return ret;
}

#if IS_ENABLED(CONFIG_SND_SOC_SOF_DEBUG_VERBOSE_IPC)
#define DBG_IPC4_MSG_TYPE_ENTRY(type)	[SOF_IPC4_##type] = #type
static const char * const ipc4_dbg_mod_msg_type[] = {
	DBG_IPC4_MSG_TYPE_ENTRY(MOD_INIT_INSTANCE),
	DBG_IPC4_MSG_TYPE_ENTRY(MOD_CONFIG_GET),
	DBG_IPC4_MSG_TYPE_ENTRY(MOD_CONFIG_SET),
	DBG_IPC4_MSG_TYPE_ENTRY(MOD_LARGE_CONFIG_GET),
	DBG_IPC4_MSG_TYPE_ENTRY(MOD_LARGE_CONFIG_SET),
	DBG_IPC4_MSG_TYPE_ENTRY(MOD_BIND),
	DBG_IPC4_MSG_TYPE_ENTRY(MOD_UNBIND),
	DBG_IPC4_MSG_TYPE_ENTRY(MOD_SET_DX),
	DBG_IPC4_MSG_TYPE_ENTRY(MOD_SET_D0IX),
	DBG_IPC4_MSG_TYPE_ENTRY(MOD_ENTER_MODULE_RESTORE),
	DBG_IPC4_MSG_TYPE_ENTRY(MOD_EXIT_MODULE_RESTORE),
	DBG_IPC4_MSG_TYPE_ENTRY(MOD_DELETE_INSTANCE),
};

static const char * const ipc4_dbg_glb_msg_type[] = {
	DBG_IPC4_MSG_TYPE_ENTRY(GLB_BOOT_CONFIG),
	DBG_IPC4_MSG_TYPE_ENTRY(GLB_ROM_CONTROL),
	DBG_IPC4_MSG_TYPE_ENTRY(GLB_IPCGATEWAY_CMD),
	DBG_IPC4_MSG_TYPE_ENTRY(GLB_PERF_MEASUREMENTS_CMD),
	DBG_IPC4_MSG_TYPE_ENTRY(GLB_CHAIN_DMA),
	DBG_IPC4_MSG_TYPE_ENTRY(GLB_LOAD_MULTIPLE_MODULES),
	DBG_IPC4_MSG_TYPE_ENTRY(GLB_UNLOAD_MULTIPLE_MODULES),
	DBG_IPC4_MSG_TYPE_ENTRY(GLB_CREATE_PIPELINE),
	DBG_IPC4_MSG_TYPE_ENTRY(GLB_DELETE_PIPELINE),
	DBG_IPC4_MSG_TYPE_ENTRY(GLB_SET_PIPELINE_STATE),
	DBG_IPC4_MSG_TYPE_ENTRY(GLB_GET_PIPELINE_STATE),
	DBG_IPC4_MSG_TYPE_ENTRY(GLB_GET_PIPELINE_CONTEXT_SIZE),
	DBG_IPC4_MSG_TYPE_ENTRY(GLB_SAVE_PIPELINE),
	DBG_IPC4_MSG_TYPE_ENTRY(GLB_RESTORE_PIPELINE),
	DBG_IPC4_MSG_TYPE_ENTRY(GLB_LOAD_LIBRARY),
	DBG_IPC4_MSG_TYPE_ENTRY(GLB_INTERNAL_MESSAGE),
	DBG_IPC4_MSG_TYPE_ENTRY(GLB_NOTIFICATION),
};

#define DBG_IPC4_NOTIFICATION_TYPE_ENTRY(type)	[SOF_IPC4_NOTIFY_##type] = #type
static const char * const ipc4_dbg_notification_type[] = {
	DBG_IPC4_NOTIFICATION_TYPE_ENTRY(PHRASE_DETECTED),
	DBG_IPC4_NOTIFICATION_TYPE_ENTRY(RESOURCE_EVENT),
	DBG_IPC4_NOTIFICATION_TYPE_ENTRY(LOG_BUFFER_STATUS),
	DBG_IPC4_NOTIFICATION_TYPE_ENTRY(TIMESTAMP_CAPTURED),
	DBG_IPC4_NOTIFICATION_TYPE_ENTRY(FW_READY),
	DBG_IPC4_NOTIFICATION_TYPE_ENTRY(FW_AUD_CLASS_RESULT),
	DBG_IPC4_NOTIFICATION_TYPE_ENTRY(EXCEPTION_CAUGHT),
	DBG_IPC4_NOTIFICATION_TYPE_ENTRY(MODULE_NOTIFICATION),
	DBG_IPC4_NOTIFICATION_TYPE_ENTRY(PROBE_DATA_AVAILABLE),
	DBG_IPC4_NOTIFICATION_TYPE_ENTRY(ASYNC_MSG_SRVC_MESSAGE),
};

static void sof_ipc4_log_header(struct device *dev, u8 *text, struct sof_ipc4_msg *msg,
				bool data_size_valid)
{
	u32 val, type;
	const u8 *str2 = NULL;
	const u8 *str = NULL;

	val = msg->primary & SOF_IPC4_MSG_TARGET_MASK;
	type = SOF_IPC4_MSG_TYPE_GET(msg->primary);

	if (val == SOF_IPC4_MSG_TARGET(SOF_IPC4_MODULE_MSG)) {
		/* Module message */
		if (type < SOF_IPC4_MOD_TYPE_LAST)
			str = ipc4_dbg_mod_msg_type[type];
		if (!str)
			str = "Unknown Module message type";
	} else {
		/* Global FW message */
		if (type < SOF_IPC4_GLB_TYPE_LAST)
			str = ipc4_dbg_glb_msg_type[type];
		if (!str)
			str = "Unknown Global message type";

		if (type == SOF_IPC4_GLB_NOTIFICATION) {
			/* Notification message */
			u32 notif = SOF_IPC4_NOTIFICATION_TYPE_GET(msg->primary);

			/* Do not print log buffer notification if not desired */
			if (notif == SOF_IPC4_NOTIFY_LOG_BUFFER_STATUS &&
			    !sof_debug_check_flag(SOF_DBG_PRINT_DMA_POSITION_UPDATE_LOGS))
				return;

			if (notif < SOF_IPC4_NOTIFY_TYPE_LAST)
				str2 = ipc4_dbg_notification_type[notif];
			if (!str2)
				str2 = "Unknown Global notification";
		}
	}

	if (str2) {
		if (data_size_valid && msg->data_size)
			dev_dbg(dev, "%s: %#x|%#x: %s|%s [data size: %zu]\n",
				text, msg->primary, msg->extension, str, str2,
				msg->data_size);
		else
			dev_dbg(dev, "%s: %#x|%#x: %s|%s\n", text, msg->primary,
				msg->extension, str, str2);
	} else {
		if (data_size_valid && msg->data_size)
			dev_dbg(dev, "%s: %#x|%#x: %s [data size: %zu]\n",
				text, msg->primary, msg->extension, str,
				msg->data_size);
		else
			dev_dbg(dev, "%s: %#x|%#x: %s\n", text, msg->primary,
				msg->extension, str);
	}
}
#else /* CONFIG_SND_SOC_SOF_DEBUG_VERBOSE_IPC */
static void sof_ipc4_log_header(struct device *dev, u8 *text, struct sof_ipc4_msg *msg,
				bool data_size_valid)
{
	/* Do not print log buffer notification if not desired */
	if (!sof_debug_check_flag(SOF_DBG_PRINT_DMA_POSITION_UPDATE_LOGS) &&
	    !SOF_IPC4_MSG_IS_MODULE_MSG(msg->primary) &&
	    SOF_IPC4_MSG_TYPE_GET(msg->primary) == SOF_IPC4_GLB_NOTIFICATION &&
	    SOF_IPC4_NOTIFICATION_TYPE_GET(msg->primary) == SOF_IPC4_NOTIFY_LOG_BUFFER_STATUS)
		return;

	if (data_size_valid && msg->data_size)
		dev_dbg(dev, "%s: %#x|%#x [data size: %zu]\n", text,
			msg->primary, msg->extension, msg->data_size);
	else
		dev_dbg(dev, "%s: %#x|%#x\n", text, msg->primary, msg->extension);
}
#endif

static int sof_ipc4_get_reply(struct snd_sof_dev *sdev)
{
	struct snd_sof_ipc_msg *msg = sdev->msg;
	struct sof_ipc4_msg *ipc4_reply;
	int ret;

	/* get the generic reply */
	ipc4_reply = msg->reply_data;

	sof_ipc4_log_header(sdev->dev, "ipc tx reply", ipc4_reply, false);

	ret = sof_ipc4_check_reply_status(sdev, ipc4_reply->primary);
	if (ret)
		return ret;

	/* No other information is expected for non large config get replies */
	if (!msg->reply_size || !SOF_IPC4_MSG_IS_MODULE_MSG(ipc4_reply->primary) ||
	    (SOF_IPC4_MSG_TYPE_GET(ipc4_reply->primary) != SOF_IPC4_MOD_LARGE_CONFIG_GET))
		return 0;

	/* Read the requested payload */
	snd_sof_dsp_mailbox_read(sdev, sdev->dsp_box.offset, ipc4_reply->data_ptr,
				 msg->reply_size);

	return 0;
}

/* wait for IPC message reply */
static int ipc4_wait_tx_done(struct snd_sof_ipc *ipc, void *reply_data)
{
	struct snd_sof_ipc_msg *msg = &ipc->msg;
	struct sof_ipc4_msg *ipc4_msg = msg->msg_data;
	struct snd_sof_dev *sdev = ipc->sdev;
	int ret;

	/* wait for DSP IPC completion */
	ret = wait_event_timeout(msg->waitq, msg->ipc_complete,
				 msecs_to_jiffies(sdev->ipc_timeout));
	if (ret == 0) {
		dev_err(sdev->dev, "ipc timed out for %#x|%#x\n",
			ipc4_msg->primary, ipc4_msg->extension);
		snd_sof_handle_fw_exception(ipc->sdev, "IPC timeout");
		return -ETIMEDOUT;
	}

	if (msg->reply_error) {
		dev_err(sdev->dev, "ipc error for msg %#x|%#x\n",
			ipc4_msg->primary, ipc4_msg->extension);
		ret =  msg->reply_error;
	} else {
		if (reply_data) {
			struct sof_ipc4_msg *ipc4_reply = msg->reply_data;
			struct sof_ipc4_msg *ipc4_reply_data = reply_data;

			/* Copy the header */
			ipc4_reply_data->header_u64 = ipc4_reply->header_u64;
			if (msg->reply_size && ipc4_reply_data->data_ptr) {
				/* copy the payload returned from DSP */
				memcpy(ipc4_reply_data->data_ptr, ipc4_reply->data_ptr,
				       msg->reply_size);
				ipc4_reply_data->data_size = msg->reply_size;
			}
		}

		ret = 0;
		sof_ipc4_log_header(sdev->dev, "ipc tx done ", ipc4_msg, true);
	}

	/* re-enable dumps after successful IPC tx */
	if (sdev->ipc_dump_printed) {
		sdev->dbg_dump_printed = false;
		sdev->ipc_dump_printed = false;
	}

	return ret;
}

static int ipc4_tx_msg_unlocked(struct snd_sof_ipc *ipc,
				void *msg_data, size_t msg_bytes,
				void *reply_data, size_t reply_bytes)
{
	struct sof_ipc4_msg *ipc4_msg = msg_data;
	struct snd_sof_dev *sdev = ipc->sdev;
	int ret;

	if (msg_bytes > ipc->max_payload_size || reply_bytes > ipc->max_payload_size)
		return -EINVAL;

	ret = sof_ipc_send_msg(sdev, msg_data, msg_bytes, reply_bytes);
	if (ret) {
		dev_err_ratelimited(sdev->dev,
				    "%s: ipc message send for %#x|%#x failed: %d\n",
				    __func__, ipc4_msg->primary, ipc4_msg->extension, ret);
		return ret;
	}

	sof_ipc4_log_header(sdev->dev, "ipc tx      ", msg_data, true);

	/* now wait for completion */
	return ipc4_wait_tx_done(ipc, reply_data);
}

static int sof_ipc4_tx_msg(struct snd_sof_dev *sdev, void *msg_data, size_t msg_bytes,
			   void *reply_data, size_t reply_bytes, bool no_pm)
{
	struct snd_sof_ipc *ipc = sdev->ipc;
#ifdef DEBUG_VERBOSE
	struct sof_ipc4_msg *msg = NULL;
#endif
	int ret;

	if (!msg_data)
		return -EINVAL;

	/* Serialise IPC TX */
	mutex_lock(&ipc->tx_mutex);

	ret = ipc4_tx_msg_unlocked(ipc, msg_data, msg_bytes, reply_data, reply_bytes);

	mutex_unlock(&ipc->tx_mutex);

#ifdef DEBUG_VERBOSE
	/* payload is indicated by non zero msg/reply_bytes */
	if (msg_bytes)
		msg = msg_data;
	else if (reply_bytes)
		msg = reply_data;

	if (msg)
		sof_ipc4_dump_payload(sdev, msg->data_ptr, msg->data_size);
#endif

	return ret;
}

static int sof_ipc4_set_get_data(struct snd_sof_dev *sdev, void *data,
				 size_t payload_bytes, bool set)
{
	size_t payload_limit = sdev->ipc->max_payload_size;
	struct sof_ipc4_msg *ipc4_msg = data;
	struct sof_ipc4_msg tx = {{ 0 }};
	struct sof_ipc4_msg rx = {{ 0 }};
	size_t remaining = payload_bytes;
	size_t offset = 0;
	size_t chunk_size;
	int ret;

	if (!data)
		return -EINVAL;

	if ((ipc4_msg->primary & SOF_IPC4_MSG_TARGET_MASK) !=
	    SOF_IPC4_MSG_TARGET(SOF_IPC4_MODULE_MSG))
		return -EINVAL;

	ipc4_msg->primary &= ~SOF_IPC4_MSG_TYPE_MASK;
	tx.primary = ipc4_msg->primary;
	tx.extension = ipc4_msg->extension;

	if (set)
		tx.primary |= SOF_IPC4_MSG_TYPE_SET(SOF_IPC4_MOD_LARGE_CONFIG_SET);
	else
		tx.primary |= SOF_IPC4_MSG_TYPE_SET(SOF_IPC4_MOD_LARGE_CONFIG_GET);

	tx.extension &= ~SOF_IPC4_MOD_EXT_MSG_SIZE_MASK;
	tx.extension |= SOF_IPC4_MOD_EXT_MSG_SIZE(payload_bytes);

	tx.extension |= SOF_IPC4_MOD_EXT_MSG_FIRST_BLOCK(1);

	/* Serialise IPC TX */
	mutex_lock(&sdev->ipc->tx_mutex);

	do {
		size_t tx_size, rx_size;

		if (remaining > payload_limit) {
			chunk_size = payload_limit;
		} else {
			chunk_size = remaining;
			if (set)
				tx.extension |= SOF_IPC4_MOD_EXT_MSG_LAST_BLOCK(1);
		}

		if (offset) {
			tx.extension &= ~SOF_IPC4_MOD_EXT_MSG_FIRST_BLOCK_MASK;
			tx.extension &= ~SOF_IPC4_MOD_EXT_MSG_SIZE_MASK;
			tx.extension |= SOF_IPC4_MOD_EXT_MSG_SIZE(offset);
		}

		if (set) {
			tx.data_size = chunk_size;
			tx.data_ptr = ipc4_msg->data_ptr + offset;

			tx_size = chunk_size;
			rx_size = 0;
		} else {
			rx.primary = 0;
			rx.extension = 0;
			rx.data_size = chunk_size;
			rx.data_ptr = ipc4_msg->data_ptr + offset;

			tx_size = 0;
			rx_size = chunk_size;
		}

		/* Send the message for the current chunk */
		ret = ipc4_tx_msg_unlocked(sdev->ipc, &tx, tx_size, &rx, rx_size);
		if (ret < 0) {
			dev_err(sdev->dev,
				"%s: large config %s failed at offset %zu: %d\n",
				__func__, set ? "set" : "get", offset, ret);
			goto out;
		}

		if (!set && rx.extension & SOF_IPC4_MOD_EXT_MSG_FIRST_BLOCK_MASK) {
			/* Verify the firmware reported total payload size */
			rx_size = rx.extension & SOF_IPC4_MOD_EXT_MSG_SIZE_MASK;

			if (rx_size > payload_bytes) {
				dev_err(sdev->dev,
					"%s: Receive buffer (%zu) is too small for %zu\n",
					__func__, payload_bytes, rx_size);
				ret = -ENOMEM;
				goto out;
			}

			if (rx_size < chunk_size) {
				chunk_size = rx_size;
				remaining = rx_size;
			} else if (rx_size < payload_bytes) {
				remaining = rx_size;
			}
		}

		offset += chunk_size;
		remaining -= chunk_size;
	} while (remaining);

	/* Adjust the received data size if needed */
	if (!set && payload_bytes != offset)
		ipc4_msg->data_size = offset;

	sof_ipc4_dump_payload(sdev, ipc4_msg->data_ptr, ipc4_msg->data_size);

out:
	mutex_unlock(&sdev->ipc->tx_mutex);

	return ret;
}

static int sof_ipc4_init_msg_memory(struct snd_sof_dev *sdev)
{
	struct sof_ipc4_msg *ipc4_msg;
	struct snd_sof_ipc_msg *msg = &sdev->ipc->msg;

	/* TODO: get max_payload_size from firmware */
	sdev->ipc->max_payload_size = SOF_IPC4_MSG_MAX_SIZE;

	/* Allocate memory for the ipc4 container and the maximum payload */
	msg->reply_data = devm_kzalloc(sdev->dev, sdev->ipc->max_payload_size +
				       sizeof(struct sof_ipc4_msg), GFP_KERNEL);
	if (!msg->reply_data)
		return -ENOMEM;

	ipc4_msg = msg->reply_data;
	ipc4_msg->data_ptr = msg->reply_data + sizeof(struct sof_ipc4_msg);

	return 0;
}

static int ipc4_fw_ready(struct snd_sof_dev *sdev, struct sof_ipc4_msg *ipc4_msg)
{
	int inbox_offset, inbox_size, outbox_offset, outbox_size;

	/* no need to re-check version/ABI for subsequent boots */
	if (!sdev->first_boot)
		return 0;

	/* Set up the windows for IPC communication */
	inbox_offset = snd_sof_dsp_get_mailbox_offset(sdev);
	if (inbox_offset < 0) {
		dev_err(sdev->dev, "%s: No mailbox offset\n", __func__);
		return inbox_offset;
	}
	inbox_size = SOF_IPC4_MSG_MAX_SIZE;
	outbox_offset = snd_sof_dsp_get_window_offset(sdev, SOF_IPC4_OUTBOX_WINDOW_IDX);
	outbox_size = SOF_IPC4_MSG_MAX_SIZE;

	sdev->dsp_box.offset = inbox_offset;
	sdev->dsp_box.size = inbox_size;
	sdev->host_box.offset = outbox_offset;
	sdev->host_box.size = outbox_size;

	sdev->debug_box.offset = snd_sof_dsp_get_window_offset(sdev,
							SOF_IPC4_DEBUG_WINDOW_IDX);

	dev_dbg(sdev->dev, "mailbox upstream 0x%x - size 0x%x\n",
		inbox_offset, inbox_size);
	dev_dbg(sdev->dev, "mailbox downstream 0x%x - size 0x%x\n",
		outbox_offset, outbox_size);
	dev_dbg(sdev->dev, "debug box 0x%x\n", sdev->debug_box.offset);

	return sof_ipc4_init_msg_memory(sdev);
}

static void sof_ipc4_rx_msg(struct snd_sof_dev *sdev)
{
	struct sof_ipc4_msg *ipc4_msg = sdev->ipc->msg.rx_data;
	size_t data_size = 0;
	int err;

	if (!ipc4_msg || !SOF_IPC4_MSG_IS_NOTIFICATION(ipc4_msg->primary))
		return;

	ipc4_msg->data_ptr = NULL;
	ipc4_msg->data_size = 0;

	sof_ipc4_log_header(sdev->dev, "ipc rx      ", ipc4_msg, false);

	switch (SOF_IPC4_NOTIFICATION_TYPE_GET(ipc4_msg->primary)) {
	case SOF_IPC4_NOTIFY_FW_READY:
		/* check for FW boot completion */
		if (sdev->fw_state == SOF_FW_BOOT_IN_PROGRESS) {
			err = ipc4_fw_ready(sdev, ipc4_msg);
			if (err < 0)
				sof_set_fw_state(sdev, SOF_FW_BOOT_READY_FAILED);
			else
				sof_set_fw_state(sdev, SOF_FW_BOOT_READY_OK);

			/* wake up firmware loader */
			wake_up(&sdev->boot_wait);
		}

		break;
	case SOF_IPC4_NOTIFY_RESOURCE_EVENT:
		data_size = sizeof(struct sof_ipc4_notify_resource_data);
		break;
	case SOF_IPC4_NOTIFY_LOG_BUFFER_STATUS:
		sof_ipc4_mtrace_update_pos(sdev, SOF_IPC4_LOG_CORE_GET(ipc4_msg->primary));
		break;
	default:
		dev_dbg(sdev->dev, "Unhandled DSP message: %#x|%#x\n",
			ipc4_msg->primary, ipc4_msg->extension);
		break;
	}

	if (data_size) {
		ipc4_msg->data_ptr = kmalloc(data_size, GFP_KERNEL);
		if (!ipc4_msg->data_ptr)
			return;

		ipc4_msg->data_size = data_size;
		snd_sof_ipc_msg_data(sdev, NULL, ipc4_msg->data_ptr, ipc4_msg->data_size);
	}

	sof_ipc4_log_header(sdev->dev, "ipc rx done ", ipc4_msg, true);

	if (data_size) {
		kfree(ipc4_msg->data_ptr);
		ipc4_msg->data_ptr = NULL;
		ipc4_msg->data_size = 0;
	}
}

static int sof_ipc4_set_core_state(struct snd_sof_dev *sdev, int core_idx, bool on)
{
	struct sof_ipc4_dx_state_info dx_state;
	struct sof_ipc4_msg msg;

	dx_state.core_mask = BIT(core_idx);
	if (on)
		dx_state.dx_mask = BIT(core_idx);
	else
		dx_state.dx_mask = 0;

	msg.primary = SOF_IPC4_MSG_TYPE_SET(SOF_IPC4_MOD_SET_DX);
	msg.primary |= SOF_IPC4_MSG_DIR(SOF_IPC4_MSG_REQUEST);
	msg.primary |= SOF_IPC4_MSG_TARGET(SOF_IPC4_MODULE_MSG);
	msg.extension = 0;
	msg.data_ptr = &dx_state;
	msg.data_size = sizeof(dx_state);

	return sof_ipc4_tx_msg(sdev, &msg, msg.data_size, NULL, 0, false);
}

/*
 * The context save callback is used to send a message to the firmware notifying
 * it that the primary core is going to be turned off, which is used as an
 * indication to prepare for a full power down, thus preparing for IMR boot
 * (when supported)
 *
 * Note: in IPC4 there is no message used to restore context, thus no context
 * restore callback is implemented
 */
static int sof_ipc4_ctx_save(struct snd_sof_dev *sdev)
{
	return sof_ipc4_set_core_state(sdev, SOF_DSP_PRIMARY_CORE, false);
}

static const struct sof_ipc_pm_ops ipc4_pm_ops = {
	.ctx_save = sof_ipc4_ctx_save,
	.set_core_state = sof_ipc4_set_core_state,
};

const struct sof_ipc_ops ipc4_ops = {
	.tx_msg = sof_ipc4_tx_msg,
	.rx_msg = sof_ipc4_rx_msg,
	.set_get_data = sof_ipc4_set_get_data,
	.get_reply = sof_ipc4_get_reply,
	.pm = &ipc4_pm_ops,
	.fw_loader = &ipc4_loader_ops,
	.tplg = &ipc4_tplg_ops,
	.pcm = &ipc4_pcm_ops,
<<<<<<< HEAD
=======
	.fw_tracing = &ipc4_mtrace_ops,
>>>>>>> 9fecab24
};<|MERGE_RESOLUTION|>--- conflicted
+++ resolved
@@ -666,8 +666,5 @@
 	.fw_loader = &ipc4_loader_ops,
 	.tplg = &ipc4_tplg_ops,
 	.pcm = &ipc4_pcm_ops,
-<<<<<<< HEAD
-=======
 	.fw_tracing = &ipc4_mtrace_ops,
->>>>>>> 9fecab24
 };